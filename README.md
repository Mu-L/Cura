BLACKBELT Cura
====
<<<<<<< HEAD

This is a version of [Ultimaker Cura](https://github.com/ultimaker/cura) customised to support the [BLACKBELT 3D Printer](https://blackbelt-3d.com/) with a slanted gantry.

=======
This is the new, shiny frontend for Cura. Check [daid/LegacyCura](https://github.com/daid/LegacyCura) for the legacy Cura that everyone knows and loves/hates. We re-worked the whole GUI code at Ultimaker, because the old code started to become unmaintainable.
>>>>>>> fad43be2

Logging Issues
------------
For crashes and similar issues, please attach the following information:

* (On Windows) The log as produced by dxdiag (start -> run -> dxdiag -> save output)
* The Cura GUI log file, located at
  * `%APPDATA%\cura\<Cura version>\cura.log` (Windows), or usually `C:\Users\\<your username>\AppData\Roaming\cura\<Cura version>\cura.log`
  * `$USER/Library/Application Support/cura/<Cura version>/cura.log` (OSX)
  * `$USER/.local/share/cura/<Cura version>/cura.log` (Ubuntu/Linux)

If the Cura user interface still starts, you can also reach this directory from the application menu in Help -> Show settings folder

For additional support, you could also ask in the #cura channel on FreeNode IRC. For help with development, there is also the #cura-dev channel.

Dependencies
------------
* [Uranium](https://github.com/Ultimaker/Uranium) Cura is built on top of the Uranium framework.
* [CuraEngine](https://github.com/Ultimaker/CuraEngine) This will be needed at runtime to perform the actual slicing.
* [PySerial](https://github.com/pyserial/pyserial) Only required for USB printing support.
* [python-zeroconf](https://github.com/jstasiak/python-zeroconf) Only required to detect mDNS-enabled printers

Build scripts
-------------
Please checkout [cura-build](https://github.com/Ultimaker/cura-build) for detailed building instructions.

Plugins
-------------
Please check our [Wiki page](https://github.com/Ultimaker/Cura/wiki/Plugin-Directory) for details about creating and using plugins.

Supported printers
-------------
Please check our [Wiki page](https://github.com/Ultimaker/Cura/wiki/Adding-new-machine-profiles-to-Cura) for guidelines about adding support for new machines.

Configuring Cura
----------------
Please check out [Wiki page](https://github.com/Ultimaker/Cura/wiki/Cura-Settings) about configuration options for developers.

Translating Cura
----------------
If you'd like to contribute a translation of Cura, please first look for [any existing translation](https://github.com/Ultimaker/Cura/tree/master/resources/i18n). If your language is already there in the source code but not in Cura's interface, it may be partially translated.

There are four files that need to be translated for Cura:
1. https://github.com/Ultimaker/Cura/blob/master/resources/i18n/cura.pot
2. https://github.com/Ultimaker/Cura/blob/master/resources/i18n/fdmextruder.def.json.pot
3. https://github.com/Ultimaker/Cura/blob/master/resources/i18n/fdmprinter.def.json.pot (This one is the most work.)
4. https://github.com/Ultimaker/Uranium/blob/master/resources/i18n/uranium.pot

Copy these files and rename them to `*.po` (remove the `t`). Then create the actual translations by filling in the empty `msgstr` entries. These are gettext files, which are plain text so you can open them with any text editor such as Notepad or GEdit, but it is probably easier with a specialised tool such as [POEdit](https://poedit.net/) or [Virtaal](http://virtaal.translatehouse.org/).

Do not hestiate to ask us about a translation or the meaning of some text via Github Issues.

Once the translation is complete, it's probably best to test them in Cura. Use your favourite software to convert the .po file to a .mo file (such as [GetText](https://www.gnu.org/software/gettext/)). Then put the .mo files in the `.../resources/i18n/<language code>/LC_MESSAGES` folder in your Cura installation. Then find your Cura configuration file (next to the log as described above, except on Linux where it is located in `~/.config/cura`) and change the language preference to the name of the folder you just created. Then start Cura. If working correctly, your Cura should now be translated.

To submit your translation, ideally you would make two pull requests where all `*.po` files are located in that same `<language code>` folder in the resources of both the Cura and Uranium repositories. Put `cura.po`, `fdmprinter.def.json.po` and `fdmextruder.def.json.po` in the Cura repository, and put `uranium.po` in the Uranium repository. Then submit the pull requests to Github. For people with less experience with Git, you can also e-mail the translations to the e-mail address listed at the top of the [cura.pot](https://github.com/Ultimaker/Cura/blob/master/resources/i18n/cura.pot) file as the `Report-Msgid-Bugs-To` entry and we'll make sure it gets checked and included.

After the translation is submitted, the Cura maintainers will check for its completeness and check whether it is consistent. We will take special care to look for common mistakes, such as translating mark-up `<message>` code and such. We are often not fluent in every language, so we expect the translator and the international users to make corrections where necessary. Of course, there will always be some mistakes in every translation.

When the next Cura release comes around, some of the texts will have changed and some new texts will have been added. Around the time when the beta is released we will invoke a string freeze, meaning that no developer is allowed to make changes to the texts. Then we will update the translation template `.pot` files and ask all our translators to update their translations. If you are unable to update the translation in time for the actual release, we will remove the language from the drop-down menu in the Preferences window. The translation stays in Cura however, so that someone might pick it up again later and update it with the newest texts. Also, users who had previously selected the language can still continue Cura in their language but English text will appear among the original text.

License
----------------
Cura is released under the terms of the LGPLv3 or higher. A copy of this license should be included with the software.<|MERGE_RESOLUTION|>--- conflicted
+++ resolved
@@ -1,12 +1,9 @@
 BLACKBELT Cura
 ====
-<<<<<<< HEAD
+This is the new, shiny frontend for Cura. Check [daid/LegacyCura](https://github.com/daid/LegacyCura) for the legacy Cura that everyone knows and loves/hates. We re-worked the whole GUI code at Ultimaker, because the old code started to become unmaintainable.
 
 This is a version of [Ultimaker Cura](https://github.com/ultimaker/cura) customised to support the [BLACKBELT 3D Printer](https://blackbelt-3d.com/) with a slanted gantry.
 
-=======
-This is the new, shiny frontend for Cura. Check [daid/LegacyCura](https://github.com/daid/LegacyCura) for the legacy Cura that everyone knows and loves/hates. We re-worked the whole GUI code at Ultimaker, because the old code started to become unmaintainable.
->>>>>>> fad43be2
 
 Logging Issues
 ------------
