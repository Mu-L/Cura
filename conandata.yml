---
# Usage: defaults to the first entry in this conandata.yml file
# If you're on a release branch create an entry for that **version**  e.q.: `5.1.0` update the requirements (use pinned versions, not latest)
# also create a beta entry for that **version**  e.q.: `5.1.0-beta`, update the requirements (use the <dep_name>/(latest)@ultimaker/stable)
#
# If you're working on a feature/bugfix branch from a release branch, create an entry for that **channel**,  update the requirements (use
# the <dep_name>/(latest)@ultimaker/stable)
#
# If you're working on a feature/bugfix branch from a main branch, it is optional to create an entry for that **channel**,  update the
# requirements (use the <dep_name>/(latest)@ultimaker/testing)
#
# Subject to change in the future!
<<<<<<< HEAD
"5.3.0-alpha":
    requirements:
        - "pyarcus/(latest)@ultimaker/testing"
        - "curaengine/(latest)@ultimaker/testing"
        - "pysavitar/(latest)@ultimaker/testing"
        - "pynest2d/(latest)@ultimaker/testing"
        - "uranium/(latest)@ultimaker/testing"
        - "fdm_materials/(latest)@ultimaker/testing"
        - "cura_binary_data/(latest)@ultimaker/testing"
=======
"5.2.1":
    requirements:
        - "pyarcus/5.2.0"
        - "curaengine/5.2.1"
        - "pysavitar/5.2.0"
        - "pynest2d/5.2.0"
        - "uranium/5.2.0"
        - "fdm_materials/5.2.0"
        - "cura_binary_data/5.2.1"
>>>>>>> ec9dcc43
        - "cpython/3.10.4"
    internal_requirements:
        - "fdm_materials_private/(latest)@ultimaker/testing"
        - "cura_private_data/(latest)@ultimaker/testing"
    runinfo:
        entrypoint: "cura_app.py"
    pyinstaller:
        datas:
            cura_plugins:
                package: "cura"
                src: "plugins"
                dst: "share/cura/plugins"
            cura_resources:
                package: "cura"
                src: "resources"
                dst: "share/cura/resources"
            cura_private_data:
                package: "cura_private_data"
                src: "resources"
                dst: "share/cura/resources"
                internal: true
            uranium_plugins:
                package: "uranium"
                src: "plugins"
                dst: "share/uranium/plugins"
            uranium_resources:
                package: "uranium"
                src: "resources"
                dst: "share/uranium/resources"
            uranium_um_qt_qml_um:
                package: "uranium"
                src: "site-packages/UM/Qt/qml/UM"
                dst: "PyQt6/Qt6/qml/UM"
            cura_binary_data:
                package: "cura_binary_data"
                src: "resources/cura/resources"
                dst: "share/cura/resources"
            uranium_binary_data:
                package: "cura_binary_data"
                src: "resources/uranium/resources"
                dst: "share/uranium/resources"
            windows_binary_data:
                package: "cura_binary_data"
                src: "windows"
                dst: "share/windows"
            fdm_materials:
                package: "fdm_materials"
                src: "materials"
                dst: "share/cura/resources/materials"
            fdm_materials_private:
                package: "fdm_materials_private"
                src: "resources/materials"
                dst: "share/cura/resources/materials"
                internal: true
            tcl:
                package: "tcl"
                src: "lib/tcl8.6"
                dst: "tcl"
            tk:
                package: "tk"
                src: "lib/tk8.6"
                dst: "tk"
        binaries:
            curaengine:
                package: "curaengine"
                src: "bin"
                dst: "."
                binary: "CuraEngine"
        hiddenimports:
            - "pySavitar"
            - "pyArcus"
            - "pynest2d"
            - "PyQt6"
            - "PyQt6.QtNetwork"
            - "PyQt6.sip"
            - "logging.handlers"
            - "zeroconf"
            - "fcntl"
            - "stl"
            - "serial"
        collect_all:
            - "cura"
            - "UM"
            - "serial"
            - "Charon"
            - "sqlite3"
            - "trimesh"
            - "win32ctypes"
            - "PyQt6"
            - "PyQt6.QtNetwork"
            - "PyQt6.sip"
            - "stl"
        icon:
            Windows: "./icons/Cura.ico"
            Macos: "./icons/cura.icns"
            Linux: "./icons/cura-128.png"
"5.2.0-beta.2":
    requirements:
        - "pyarcus/(latest)@ultimaker/stable"
        - "curaengine/(latest)@ultimaker/stable"
        - "pysavitar/(latest)@ultimaker/stable"
        - "pynest2d/(latest)@ultimaker/stable"
        - "uranium/(latest)@ultimaker/stable"
        - "fdm_materials/(latest)@ultimaker/stable"
        - "cura_binary_data/(latest)@ultimaker/stable"
        - "cpython/3.10.4"
    internal_requirements:
        - "fdm_materials_private/(latest)@ultimaker/testing"
        - "cura_private_data/(latest)@ultimaker/testing"
    runinfo:
        entrypoint: "cura_app.py"
    pyinstaller:
        datas:
            cura_plugins:
                package: "cura"
                src: "plugins"
                dst: "share/cura/plugins"
            cura_resources:
                package: "cura"
                src: "resources"
                dst: "share/cura/resources"
            cura_private_data:
                package: "cura_private_data"
                src: "resources"
                dst: "share/cura/resources"
                internal: true
            uranium_plugins:
                package: "uranium"
                src: "plugins"
                dst: "share/uranium/plugins"
            uranium_resources:
                package: "uranium"
                src: "resources"
                dst: "share/uranium/resources"
            uranium_um_qt_qml_um:
                package: "uranium"
                src: "site-packages/UM/Qt/qml/UM"
                dst: "PyQt6/Qt6/qml/UM"
            cura_binary_data:
                package: "cura_binary_data"
                src: "resources/cura/resources"
                dst: "share/cura/resources"
            uranium_binary_data:
                package: "cura_binary_data"
                src: "resources/uranium/resources"
                dst: "share/uranium/resources"
            windows_binary_data:
                package: "cura_binary_data"
                src: "windows"
                dst: "share/windows"
            fdm_materials:
                package: "fdm_materials"
                src: "materials"
                dst: "share/cura/resources/materials"
            fdm_materials_private:
                package: "fdm_materials_private"
                src: "resources/materials"
                dst: "share/cura/resources/materials"
                internal: true
            tcl:
                package: "tcl"
                src: "lib/tcl8.6"
                dst: "tcl"
            tk:
                package: "tk"
                src: "lib/tk8.6"
                dst: "tk"
        binaries:
            curaengine:
                package: "curaengine"
                src: "bin"
                dst: "."
                binary: "CuraEngine"
        hiddenimports:
            - "pySavitar"
            - "pyArcus"
            - "pynest2d"
            - "PyQt6"
            - "PyQt6.QtNetwork"
            - "PyQt6.sip"
            - "logging.handlers"
            - "zeroconf"
            - "fcntl"
            - "stl"
            - "serial"
        collect_all:
            - "cura"
            - "UM"
            - "serial"
            - "Charon"
            - "sqlite3"
            - "trimesh"
            - "win32ctypes"
            - "PyQt6"
            - "PyQt6.QtNetwork"
            - "PyQt6.sip"
            - "stl"
        icon:
            Windows: "./icons/Cura.ico"
            Macos: "./icons/cura.icns"
            Linux: "./icons/cura-128.png"
"5.2.0-beta.1":
    requirements:
        - "pyarcus/5.2.0-beta.1"
        - "curaengine/5.2.0-beta.1"
        - "pysavitar/5.2.0-beta.1"
        - "pynest2d/5.2.0-beta.1"
        - "uranium/5.2.0-beta.1"
        - "fdm_materials/5.2.0-beta.1"
        - "cura_binary_data/5.2.0-beta.1"
        - "cpython/3.10.4"
    internal_requirements:
        - "fdm_materials_private/(latest)@ultimaker/testing"
        - "cura_private_data/(latest)@ultimaker/testing"
    runinfo:
        entrypoint: "cura_app.py"
    pyinstaller:
        datas:
            cura_plugins:
                package: "cura"
                src: "plugins"
                dst: "share/cura/plugins"
            cura_resources:
                package: "cura"
                src: "resources"
                dst: "share/cura/resources"
            cura_private_data:
                package: "cura_private_data"
                src: "resources"
                dst: "share/cura/resources"
                internal: true
            uranium_plugins:
                package: "uranium"
                src: "plugins"
                dst: "share/uranium/plugins"
            uranium_resources:
                package: "uranium"
                src: "resources"
                dst: "share/uranium/resources"
            uranium_um_qt_qml_um:
                package: "uranium"
                src: "site-packages/UM/Qt/qml/UM"
                dst: "PyQt6/Qt6/qml/UM"
            cura_binary_data:
                package: "cura_binary_data"
                src: "resources/cura/resources"
                dst: "share/cura/resources"
            uranium_binary_data:
                package: "cura_binary_data"
                src: "resources/uranium/resources"
                dst: "share/uranium/resources"
            windows_binary_data:
                package: "cura_binary_data"
                src: "windows"
                dst: "share/windows"
            fdm_materials:
                package: "fdm_materials"
                src: "materials"
                dst: "share/cura/resources/materials"
            fdm_materials_private:
                package: "fdm_materials_private"
                src: "resources/materials"
                dst: "share/cura/resources/materials"
                internal: true
            tcl:
                package: "tcl"
                src: "lib/tcl8.6"
                dst: "tcl"
            tk:
                package: "tk"
                src: "lib/tk8.6"
                dst: "tk"
        binaries:
            curaengine:
                package: "curaengine"
                src: "bin"
                dst: "."
                binary: "CuraEngine"
        hiddenimports:
            - "pySavitar"
            - "pyArcus"
            - "pynest2d"
            - "PyQt6"
            - "PyQt6.QtNetwork"
            - "PyQt6.sip"
            - "logging.handlers"
            - "zeroconf"
            - "fcntl"
            - "stl"
            - "serial"
        collect_all:
            - "cura"
            - "UM"
            - "serial"
            - "Charon"
            - "sqlite3"
            - "trimesh"
            - "win32ctypes"
            - "PyQt6"
            - "PyQt6.QtNetwork"
            - "PyQt6.sip"
            - "stl"
        icon:
            Windows: "./icons/Cura.ico"
            Macos: "./icons/cura.icns"
            Linux: "./icons/cura-128.png"
"5.2.0":
    requirements:
        - "pyarcus/5.2.0"
        - "curaengine/5.2.0"
        - "pysavitar/5.2.0"
        - "pynest2d/5.2.0"
        - "uranium/5.2.0"
        - "fdm_materials/5.2.0"
        - "cura_binary_data/5.2.0"
        - "cpython/3.10.4"
    internal_requirements:
        - "fdm_materials_private/(latest)@ultimaker/testing"
        - "cura_private_data/(latest)@ultimaker/testing"
    runinfo:
        entrypoint: "cura_app.py"
    pyinstaller:
        datas:
            cura_plugins:
                package: "cura"
                src: "plugins"
                dst: "share/cura/plugins"
            cura_resources:
                package: "cura"
                src: "resources"
                dst: "share/cura/resources"
            cura_private_data:
                package: "cura_private_data"
                src: "resources"
                dst: "share/cura/resources"
                internal: true
            uranium_plugins:
                package: "uranium"
                src: "plugins"
                dst: "share/uranium/plugins"
            uranium_resources:
                package: "uranium"
                src: "resources"
                dst: "share/uranium/resources"
            uranium_um_qt_qml_um:
                package: "uranium"
                src: "site-packages/UM/Qt/qml/UM"
                dst: "PyQt6/Qt6/qml/UM"
            cura_binary_data:
                package: "cura_binary_data"
                src: "resources/cura/resources"
                dst: "share/cura/resources"
            uranium_binary_data:
                package: "cura_binary_data"
                src: "resources/uranium/resources"
                dst: "share/uranium/resources"
            windows_binary_data:
                package: "cura_binary_data"
                src: "windows"
                dst: "share/windows"
            fdm_materials:
                package: "fdm_materials"
                src: "materials"
                dst: "share/cura/resources/materials"
            fdm_materials_private:
                package: "fdm_materials_private"
                src: "resources/materials"
                dst: "share/cura/resources/materials"
                internal: true
            tcl:
                package: "tcl"
                src: "lib/tcl8.6"
                dst: "tcl"
            tk:
                package: "tk"
                src: "lib/tk8.6"
                dst: "tk"
        binaries:
            curaengine:
                package: "curaengine"
                src: "bin"
                dst: "."
                binary: "CuraEngine"
        hiddenimports:
            - "pySavitar"
            - "pyArcus"
            - "pynest2d"
            - "PyQt6"
            - "PyQt6.QtNetwork"
            - "PyQt6.sip"
            - "logging.handlers"
            - "zeroconf"
            - "fcntl"
            - "stl"
            - "serial"
        collect_all:
            - "cura"
            - "UM"
            - "serial"
            - "Charon"
            - "sqlite3"
            - "trimesh"
            - "win32ctypes"
            - "PyQt6"
            - "PyQt6.QtNetwork"
            - "PyQt6.sip"
            - "stl"
        icon:
            Windows: "./icons/Cura.ico"
            Macos: "./icons/cura.icns"
            Linux: "./icons/cura-128.png"
"5.2.0-alpha":
    requirements:
        - "pyarcus/5.2@ultimaker/testing"
        - "curaengine/(latest)@ultimaker/testing"
        - "pysavitar/(latest)@ultimaker/testing"
        - "pynest2d/(latest)@ultimaker/testing"
        - "uranium/(latest)@ultimaker/testing"
        - "fdm_materials/(latest)@ultimaker/testing"
        - "cura_binary_data/(latest)@ultimaker/testing"
        - "cpython/3.10.4"
    internal_requirements:
        - "fdm_materials_private/(latest)@ultimaker/testing"
        - "cura_private_data/(latest)@ultimaker/testing"
    runinfo:
        entrypoint: "cura_app.py"
    pyinstaller:
        datas:
            cura_plugins:
                package: "cura"
                src: "plugins"
                dst: "share/cura/plugins"
            cura_resources:
                package: "cura"
                src: "resources"
                dst: "share/cura/resources"
            cura_private_data:
                package: "cura_private_data"
                src: "resources"
                dst: "share/cura/resources"
                internal: true
            uranium_plugins:
                package: "uranium"
                src: "plugins"
                dst: "share/uranium/plugins"
            uranium_resources:
                package: "uranium"
                src: "resources"
                dst: "share/uranium/resources"
            uranium_um_qt_qml_um:
                package: "uranium"
                src: "site-packages/UM/Qt/qml/UM"
                dst: "PyQt6/Qt6/qml/UM"
            cura_binary_data:
                package: "cura_binary_data"
                src: "resources/cura/resources"
                dst: "share/cura/resources"
            uranium_binary_data:
                package: "cura_binary_data"
                src: "resources/uranium/resources"
                dst: "share/uranium/resources"
            windows_binary_data:
                package: "cura_binary_data"
                src: "windows"
                dst: "share/windows"
            fdm_materials:
                package: "fdm_materials"
                src: "materials"
                dst: "share/cura/resources/materials"
            fdm_materials_private:
                package: "fdm_materials_private"
                src: "resources/materials"
                dst: "share/cura/resources/materials"
                internal: true
            tcl:
                package: "tcl"
                src: "lib/tcl8.6"
                dst: "tcl"
            tk:
                package: "tk"
                src: "lib/tk8.6"
                dst: "tk"
        binaries:
            curaengine:
                package: "curaengine"
                src: "bin"
                dst: "."
                binary: "CuraEngine"
        hiddenimports:
            - "pySavitar"
            - "pyArcus"
            - "pynest2d"
            - "PyQt6"
            - "PyQt6.QtNetwork"
            - "PyQt6.sip"
            - "logging.handlers"
            - "zeroconf"
            - "fcntl"
            - "stl"
            - "serial"
        collect_all:
            - "cura"
            - "UM"
            - "serial"
            - "Charon"
            - "sqlite3"
            - "trimesh"
            - "win32ctypes"
            - "PyQt6"
            - "PyQt6.QtNetwork"
            - "PyQt6.sip"
            - "stl"
        icon:
            Windows: "./icons/Cura.ico"
            Macos: "./icons/cura.icns"
            Linux: "./icons/cura-128.png"
"5.1.0":
    requirements:
        - "arcus/5.1.0"
        - "curaengine/5.1.0"
        - "savitar/5.1.0"
        - "pynest2d/5.1.0"
        - "uranium/5.1.0"
        - "fdm_materials/5.1.0"
        - "cura_binary_data/5.1.0"
        - "cpython/3.10.4"
    runinfo:
        entrypoint: "cura_app.py"
    pyinstaller:
        datas:
            cura_plugins:
                package: "cura"
                src: "plugins"
                dst: "share/cura/plugins"
            cura_resources:
                package: "cura"
                src: "resources"
                dst: "share/cura/resources"
            uranium_plugins:
                package: "uranium"
                src: "plugins"
                dst: "share/uranium/plugins"
            uranium_resources:
                package: "uranium"
                src: "resources"
                dst: "share/uranium/resources"
            uranium_um_qt_qml_um:
                package: "uranium"
                src: "site-packages/UM/Qt/qml/UM"
                dst: "PyQt6/Qt6/qml/UM"
            cura_binary_data:
                package: "cura_binary_data"
                src: "resources/cura/resources"
                dst: "share/cura/resources"
            uranium_binary_data:
                package: "cura_binary_data"
                src: "resources/uranium/resources"
                dst: "share/uranium/resources"
            windows_binary_data:
                package: "cura_binary_data"
                src: "windows"
                dst: "share/windows"
            fdm_materials:
                package: "fdm_materials"
                src: "materials"
                dst: "share/cura/resources/materials"
            tcl:
                package: "tcl"
                src: "lib/tcl8.6"
                dst: "tcl"
            tk:
                package: "tk"
                src: "lib/tk8.6"
                dst: "tk"
        binaries:
            curaengine:
                package: "curaengine"
                src: "bin"
                dst: "."
                binary: "CuraEngine"
        hiddenimports:
            - "pySavitar"
            - "pyArcus"
            - "pynest2d"
            - "PyQt6"
            - "PyQt6.QtNetwork"
            - "PyQt6.sip"
            - "logging.handlers"
            - "zeroconf"
            - "fcntl"
            - "stl"
            - "serial"
        collect_all:
            - "cura"
            - "UM"
            - "serial"
            - "Charon"
            - "sqlite3"
            - "trimesh"
            - "win32ctypes"
            - "PyQt6"
            - "PyQt6.QtNetwork"
            - "PyQt6.sip"
            - "stl"
        icon:
            Windows: "./icons/Cura.ico"
            Macos: "./icons/cura.icns"
            Linux: "./icons/cura-128.png"
pycharm_targets:
    - jinja_path: .run_templates/pycharm_cura_run.run.xml.jinja
      module_name: Cura
      name: cura
      script_name: cura_app.py
    - jinja_path: .run_templates/pycharm_cura_run.run.xml.jinja
      module_name: Cura
      name: cura_external_engine
      parameters: --external-backend
      script_name: cura_app.py
    - jinja_path: .run_templates/pycharm_cura_test.run.xml.jinja
      module_name: Cura
      name: pytest in tests
      script_name: tests/
    - jinja_path: .run_templates/pycharm_cura_test.run.xml.jinja
      module_name: Cura
      name: pytest in TestBuildVolume.py
      script_name: tests/TestBuildVolume.py
    - jinja_path: .run_templates/pycharm_cura_test.run.xml.jinja
      module_name: Cura
      name: pytest in TestConvexHullDecorator.py
      script_name: tests/TestConvexHullDecorator.py
    - jinja_path: .run_templates/pycharm_cura_test.run.xml.jinja
      module_name: Cura
      name: pytest in TestCuraSceneNode.py
      script_name: tests/TestCuraSceneNode.py
    - jinja_path: .run_templates/pycharm_cura_test.run.xml.jinja
      module_name: Cura
      name: pytest in TestCuraSceneNode.py
      script_name: tests/TestExtruderManager.py
    - jinja_path: .run_templates/pycharm_cura_test.run.xml.jinja
      module_name: Cura
      name: pytest in TestGCodeListDecorator.py
      script_name: tests/TestGCodeListDecorator.py
    - jinja_path: .run_templates/pycharm_cura_test.run.xml.jinja
      module_name: Cura
      name: pytest in TestIntentManager.py
      script_name: tests/TestIntentManager.py
    - jinja_path: .run_templates/pycharm_cura_test.run.xml.jinja
      module_name: Cura
      name: pytest in TestLayer.py
      script_name: tests/TestLayer.py
    - jinja_path: .run_templates/pycharm_cura_test.run.xml.jinja
      module_name: Cura
      name: pytest in TestMachineAction.py
      script_name: tests/TestMachineAction.py
    - jinja_path: .run_templates/pycharm_cura_test.run.xml.jinja
      module_name: Cura
      name: pytest in TestMachineManager.py
      script_name: tests/TestMachineManager.py
    - jinja_path: .run_templates/pycharm_cura_test.run.xml.jinja
      module_name: Cura
      name: pytest in TestOAuth2.py
      script_name: tests/TestOAuth2.py
    - jinja_path: .run_templates/pycharm_cura_test.run.xml.jinja
      module_name: Cura
      name: pytest in TestObjectsModel.py
      script_name: tests/TestObjectsModel.py
    - jinja_path: .run_templates/pycharm_cura_test.run.xml.jinja
      module_name: Cura
      name: pytest in TestPrintInformation.py
      script_name: tests/TestPrintInformation.py
    - jinja_path: .run_templates/pycharm_cura_test.run.xml.jinja
      module_name: Cura
      name: pytest in TestProfileRequirements.py
      script_name: tests/TestProfileRequirements.py
    - jinja_path: .run_templates/pycharm_cura_test.run.xml.jinja
      module_name: Cura
      name: pytest in TestThemes.py
      script_name: tests/TestThemes.py
    - jinja_path: .run_templates/pycharm_cura_test.run.xml.jinja
      module_name: Cura
      name: pytest in TestContainerManager.py
      script_name: tests/Settings/TestContainerManager.py
    - jinja_path: .run_templates/pycharm_cura_test.run.xml.jinja
      module_name: Cura
      name: pytest in TestCuraContainerRegistry.py
      script_name: tests/Settings/TestCuraContainerRegistry.py
    - jinja_path: .run_templates/pycharm_cura_test.run.xml.jinja
      module_name: Cura
      name: pytest in TestCuraStackBuilder.py
      script_name: tests/Settings/TestCuraStackBuilder.py
    - jinja_path: .run_templates/pycharm_cura_test.run.xml.jinja
      module_name: Cura
      name: pytest in TestDefinitionContainer.py
      script_name: tests/Settings/TestDefinitionContainer.py
    - jinja_path: .run_templates/pycharm_cura_test.run.xml.jinja
      module_name: Cura
      name: pytest in TestExtruderStack.py
      script_name: tests/Settings/TestExtruderStack.py
    - jinja_path: .run_templates/pycharm_cura_test.run.xml.jinja
      module_name: Cura
      name: pytest in TestGlobalStack.py
      script_name: tests/Settings/TestGlobalStack.py
    - jinja_path: .run_templates/pycharm_cura_test.run.xml.jinja
      module_name: Cura
      name: pytest in TestProfiles.py
      script_name: tests/Settings/TestProfiles.py
    - jinja_path: .run_templates/pycharm_cura_test.run.xml.jinja
      module_name: Cura
      name: pytest in TestSettingInheritanceManager.py
      script_name: tests/Settings/TestSettingInheritanceManager.py
    - jinja_path: .run_templates/pycharm_cura_test.run.xml.jinja
      module_name: Cura
      name: pytest in TestSettingOverrideDecorator.py
      script_name: tests/Settings/TestSettingOverrideDecorator.py
    - jinja_path: .run_templates/pycharm_cura_test.run.xml.jinja
      module_name: Cura
      name: pytest in TestSettingVisibilityPresets.py
      script_name: tests/Settings/TestSettingVisibilityPresets.py<|MERGE_RESOLUTION|>--- conflicted
+++ resolved
@@ -10,7 +10,6 @@
 # requirements (use the <dep_name>/(latest)@ultimaker/testing)
 #
 # Subject to change in the future!
-<<<<<<< HEAD
 "5.3.0-alpha":
     requirements:
         - "pyarcus/(latest)@ultimaker/testing"
@@ -20,7 +19,102 @@
         - "uranium/(latest)@ultimaker/testing"
         - "fdm_materials/(latest)@ultimaker/testing"
         - "cura_binary_data/(latest)@ultimaker/testing"
-=======
+        - "cpython/3.10.4"
+    internal_requirements:
+        - "fdm_materials_private/(latest)@ultimaker/testing"
+        - "cura_private_data/(latest)@ultimaker/testing"
+    runinfo:
+        entrypoint: "cura_app.py"
+    pyinstaller:
+        datas:
+            cura_plugins:
+                package: "cura"
+                src: "plugins"
+                dst: "share/cura/plugins"
+            cura_resources:
+                package: "cura"
+                src: "resources"
+                dst: "share/cura/resources"
+            cura_private_data:
+                package: "cura_private_data"
+                src: "resources"
+                dst: "share/cura/resources"
+                internal: true
+            uranium_plugins:
+                package: "uranium"
+                src: "plugins"
+                dst: "share/uranium/plugins"
+            uranium_resources:
+                package: "uranium"
+                src: "resources"
+                dst: "share/uranium/resources"
+            uranium_um_qt_qml_um:
+                package: "uranium"
+                src: "site-packages/UM/Qt/qml/UM"
+                dst: "PyQt6/Qt6/qml/UM"
+            cura_binary_data:
+                package: "cura_binary_data"
+                src: "resources/cura/resources"
+                dst: "share/cura/resources"
+            uranium_binary_data:
+                package: "cura_binary_data"
+                src: "resources/uranium/resources"
+                dst: "share/uranium/resources"
+            windows_binary_data:
+                package: "cura_binary_data"
+                src: "windows"
+                dst: "share/windows"
+            fdm_materials:
+                package: "fdm_materials"
+                src: "materials"
+                dst: "share/cura/resources/materials"
+            fdm_materials_private:
+                package: "fdm_materials_private"
+                src: "resources/materials"
+                dst: "share/cura/resources/materials"
+                internal: true
+            tcl:
+                package: "tcl"
+                src: "lib/tcl8.6"
+                dst: "tcl"
+            tk:
+                package: "tk"
+                src: "lib/tk8.6"
+                dst: "tk"
+        binaries:
+            curaengine:
+                package: "curaengine"
+                src: "bin"
+                dst: "."
+                binary: "CuraEngine"
+        hiddenimports:
+            - "pySavitar"
+            - "pyArcus"
+            - "pynest2d"
+            - "PyQt6"
+            - "PyQt6.QtNetwork"
+            - "PyQt6.sip"
+            - "logging.handlers"
+            - "zeroconf"
+            - "fcntl"
+            - "stl"
+            - "serial"
+        collect_all:
+            - "cura"
+            - "UM"
+            - "serial"
+            - "Charon"
+            - "sqlite3"
+            - "trimesh"
+            - "win32ctypes"
+            - "PyQt6"
+            - "PyQt6.QtNetwork"
+            - "PyQt6.sip"
+            - "stl"
+        icon:
+            Windows: "./icons/Cura.ico"
+            Macos: "./icons/cura.icns"
+            Linux: "./icons/cura-128.png"
 "5.2.1":
     requirements:
         - "pyarcus/5.2.0"
@@ -30,7 +124,6 @@
         - "uranium/5.2.0"
         - "fdm_materials/5.2.0"
         - "cura_binary_data/5.2.1"
->>>>>>> ec9dcc43
         - "cpython/3.10.4"
     internal_requirements:
         - "fdm_materials_private/(latest)@ultimaker/testing"
