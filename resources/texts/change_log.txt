<<<<<<< HEAD
[Tree Support Xmas release]

<h1>5.3.0-Alpha-Xmas</h1>
* New tree support implementation by Thomas Rahm
This tree support uses significantly less filament, reduces printing time, and is easier to remove than our current tree supports. A number of new settings can now be applied to your tree supports, including: support blocker, per model settings, and support horizontal expansion. 

The newly introduced settings are:
- Tree Support Preferred Branch Angle
- Tree Support Maximum Branch Angle
- Tree Support Diameter Increase to Model
- Tree Support Minimum Height To Model
- Tree Support Initial Layer Diameter
- Support Interface Priority
- Tree Support Limit Branch Reach
- Tree Support Optimal Branch Range
- Tree Support Rest Preference

Join <a href="https://github.com/Ultimaker/Cura/discussions">our discussion</a> on GitHub to provide us with all your feedback.
=======
[5.3] 
<i>This release does not yet contain the new tree support implementation by ThomasRahm.<a href="https://github.com/Ultimaker/Cura/releases/tag/5.3.0-alpha%2Bxmas"> You can download a special Cura version for that here</a>.</i> 

* Interlocking Structure Generation
- This new setting enables you to interlock multiple materials together, even if those materials are not compatible, contributed by BagelOrb. Try it for yourself <a href="https://www.thingiverse.com/thing:5842529?utm_source=changelog&utm_medium=cura&utm_campaign=53_beta">with this test model</a>.

* Brim per Material 
- A brim can now be printed with multiple materials in the same model, contributed by BagelOrb

* Updated Recommended Print Settings Menu
- The number of settings available in the recommended have expanded. The redesign will make it easier to use intent profiles or save custom profiles. 

* Other new features and improvements:
- Improved the Zseam behavior so Hide Seam is generated less randomly.
- Fixed the order in which concentric top/bottom patterns are printed.
- Replaced mentions of Ultimaker by UltiMaker to correctly reflect the merger.
- Updated Load Project window with a new design.
- Added tooling to automatically generate translation files to reduce the chance of human error. 
- Added quality type to slice meta-data so it can be displayed in the Ultimaker Digital Factory.
- Added a new way to update profiles by adding a Save/Compare Settings Button in custom window. 
- Improved onboarding so it is easier to add your first cloud printer or a non-UltiMaker printer.
- Included options to download .MSI and .PKG for easier software distribution. 
- Smoothed some support generation, so support is generated less jittery.
- Reduced unnecessary support generation for small overhang regions, like textures.
- Improved support generation so the support doesn't fold around the model. 
- Reduced stringing for Lift Head setting by removing the move in XY.
- Added a Minimum Layer Time Temperature setting.
- Added settings for Support Interface Wall Line Count, Support Roof Line Count, and Support Floor Line Count.
- Added Brim Inside Avoid Margin setting, contributed by BagelOrb
- Added prefix 'Printing' to post processing plugin script "DisplayFilenameAndLayerOnLCD" contributed by brunohenriquy
- Added Enable, G-code Before, and G-code After To Filament Change, contributed by victornpb
- Added support for per-object retraction settings, contributed by jeremysalwen
- Updated PauseAtHeight so M18 becomes M84 when disarming, contributed by Cycov
- Added an option to keep stepper motors engaged to Pause At Height, contributed by Cycov
- Added an option to Beep at Pause to Pause At Height, contributed by Cycov
- Added Additional Gcode Fields to Pause At Height, contributed by Cycov
- Make Layer Number the default in Pause At Height, contributed by discip
- Added more information when rotating a model using the arrows, contributed by Fabbro03
- Added the "CTRL +" shortcut to open Preferences window, contributed by Ladnessness
- Added the option to add Machine Action buttons in the Printer Preferences, contributed by julianCast

* Bug fixes:
- Fixed a slicing crash if they were placed in the center of the buildplate. 
- Fixed a slicing crash that would happen if Adaptive Layers Maximum Variation had a negative value.
- Fixed a bug where an "object of type SettingFunction is not JSON serializable" error would prevent users from using certain plug-ins. 
- Fixed a bug where hole expansion would affect interlocking holes.
- Fixed a bug where fuzzy skin would also apply to interlocking structures. 
- Fixed a bug where you could not load gcodes in Cura in some cases
- Fixed a bug where some models would slice slower with Skin-Edge Support Layers
- Fixed a bug where layers were skipped by inserting support interface on a raft
- Fixed a bug where Relative Extrusion was not calculated correctly when using Retract Continue.
- Fixed a bug that would prevent advanced users from slicing a batch with multiple STLs in a script.
- Fixed a bug where skirt lines would not follow the convex contours of models.
- Fixed a bug where Exclusing Slicing Tolerance was not applied correctly to bottom-layer(s).
- Fixed a bug where small travels were not retracted correctly. 
- Fixed a bug where the printjob time showed 0 minutes if adaptive layer height was enabled.
- Fixed a bug with Skin Overlap where the skin would overlap with the roofing.
- Fixed a bug where Support Interface would be generated on top of support.
- Fixed a bug where the Floor Support Interface would not be generated in certain models.
- Fixed a bug where a long material list would disappear from the screen.
- Fixed a bug where support is not generated correctly if Support Pattern is Concentric.
- Fixed a bug where an increased Skin Removal Width would cut off part of the skin area.
- Fixed a bug where Support Towers would be generated but would support nothing.
- Fixed a bug where Small Feature Size would also be applied to inner-wall loops.
- Fixed a bug where adhesion would be printed outside of the buildplate, contributed by BagelOrb
- Fixed a bug where a primetower brim was printed when it shouldn't, contributed by BagelOrb
- Fixed a bug where Ooze/Draft shields did not avoid prime tower, contributed by BagelOrb
- Fixed a bug where not all Mac users could not use USB printing, contributed by Sovenger
- Fixed input value for platform offset when adding a logo, contributed by drewdoggy
- Fixed a bug where the travel move at the end of a layer unretracts, contributed by richfelker
- Fixed a bug where WallToolPaths are not simplified, contributed by Piezoid
- Fixed a bug where iterators were moving out of range, contributed by Piezoid and plaintoothpaste
- Fixed a bug where the Maximum Area Deviation value was too small, contributed by Piezoid
- Fixed a bug where we did not 'pickle' DefinitionContainers correctly, contributed by Piezoid
- Fixed a bug where an airgap was present in Spiralized Outer Contour, contributed by richfelker
- Fixed a bug where speeds defined for slower layers would impact speeds accelerations and jerks for the whole print, contributed by richfelker
- Fixed a bug where materials with longer names in Materials Preferences were harder to read, contributed by Ghostkeeper 

* Bugs resolved in the Beta Release
- Fixed a bug where no support would be generated for narrow ridges
- Fixed a bug where Hole Horizontal Expansion would remove part of the model
- Fixed a bug where Support Horizontal Expansion was broken
- Fixed a bug where Enable Conical Support would prevent support from being generated
- Fixed a bug where the brim would be printed from inside out 
- Fixed a bug where the brim width would not be respected in multi-extrusion
- Fixed a bug where missing Geetech A10, Geetech Mizar S, and Geetech A30 definitions would cause a corrupt error message  
- Fixed a bug where you could not resize the Recommended settings window
- Fixed a bug where wiping in the walls (as opposed to infill) wasn't working

* Printer definitions, profiles and materials:
- Support Towers are working again and enabled by default for all printers.
- Updated Support Horizontal Expansion, Support Join Distance, and Minimum Support Area Settings for UltiMaker printers to improve support reliability. 
- Updated intent and quality files for UltiMaker printers to have more consistent file names. 
- Updated default Support Interface Pattern to ZigZag for UltiMaker printers
- Updated Maximum Combing Distance for UltiMaker printers
- Updated UltiMaker ABS Silver Metallic to the correct UltiMaker ABS Silver
- Updated AnkerMake M5 definitions, contributed by just-trey
- Updated Anycubic i3 Mega S/Pro profile, contributed by NilsRo
- Updated Creality Ender CR10 start GCode, contributed by InstantMuffin
- Updated Creality Sermoon V1 profiles to include hotend specifics, contributed by Iggomez
- Updated Geetech A10M, A10, A20, A20M, A20T, A30M, MizarS, contributed by whoseyoung
- Updated PPGF30 temperature from 235 to 240, introduced by heed818
- Updated Rigid3D machine definitions, contributed by mehmetsutas
- Updated Sovol SV01, SV02, and SV03, contributed by eropple
- Updated Sovol's SV01 and SV02 bed dimensions, contributed by eropple
- Updated VzBot definition, contributed by ckvsoft
- Added AnkerMake M5, contributed by just-trey
- Added Anycubic Kobra Go, contributed by Razzeee
- Added Artillery Hornet, contributed by wilds
- Added Biqu Hurakan, contributed by looxonline
- Added Blocks ONE MKII, Blocks One, Blocks Pro S100, Blocks Pro S30, Blocks R21, Blocks RD50, and Blocks Zero, contributed by jgrilo-blocks
- Added Creality CR-10 Smart, contributed by eropple
- Added Creality Ender-3 S1 Plus, and Ender-3 S1 Pro, contributed by izilzty 
- Added Creality Sermoon V1, and Sermoon V1 Pro, contributed by Iggomez
- Added Dagoma Sigma, and updated Dagome Pro430, contributed by 0r31
- Added Elegoo Neptune 1, Neptune 2s, Neptune 3, Neptune 3 Max, Neptune 3 Plus, Neptune 3 Pro, and Neptune X, contributed by NARUTOfzr
- Added FablabBcn PastePrinter, contributed by EDUARDOCHAMORRO
- Added Flsun V400, contributed by dengdaitianhei
- Added Fusion3 F410, contributed by 64bittuning
- Added Geetech A10Pro, A30Pro, A30T, E180, GiantArmD200, I3ProB, i3ProC, I3PrW, MeCreator, MeCreator2, MeDucer, Mizar, MizarM, MizarMax, MizarMax, MizarPro, and Thunder, contributed by whoseyoung
- Added Klema 180, Klema 250, Klema 250 Pro, Klema 250 Twin, and Klema 500, contributed by polyntsev
- Added Modix V3 BIG-120X, V3 BIG-120Z, V3 BIG-180X, V3 BIG-40, V3 BIG-60, V3 BIG-Meter, V4 BIG 60, V4 120x, V4 120z, V4 180x, and V4 BIG-Meter contributed by Modix3D
- Added SnakeOil Standard 180, and SnakeOil Standard 250, contributed by ChipCE
- Added Sovol SV01PRO, SV05, and SV06, contributed by eropple
- Added UMO+ DXU, contributed by ansonl
- Added Voron Trident 250, Trident 300, and Trident 350, contributed by RagingRoosevelt 

* Community translations:
- Updated French translations, contributed by xommit
- Updated a typo in Japanese translations, contributed by tamorikawa

* Known critical issues:
- Translations are not complete yet, we hope to resolve this before 5.4. 
- Part of models are not being Fuzzyfied when fuzzy skin is enable yet, we hope to resolve this before 5.4.
- The experimental setting Wire printing seems to be broken
- Reports have been coming in that Cura is running slow on Windows 11 <a href="https://github.com/Ultimaker/Cura/issues/13820"> We are collecting cases here</a>. 
- Multiple external monitors on Windows (especially if from the same brand) <a href="https://support.ultimaker.com/hc/en-us/articles/6103674944156">might be a problem under some circumstances</a>. 
- Does Cura (not) work on your OS (version)? See <a href="https://support.ultimaker.com/hc/en-us/articles/360011889579">this article</a> for clarification.

[5.2.2]

* Introducing the UltiMaker S7
- Included support for the new UltiMaker S7

* Bug fixes:
- Allow UltiMaker S7 printers to receive Material Profiles

* Printer definitions, profiles and materials:
- Improved Initial Layer settings for UltiMaker S7, S5, and S3 printers
- Disabled Support Towers for UltiMaker S7, S5, and S3 printers
- Cleaned up material profiles, by removing duplicate setting segments, and unused elements 
- Updated preferred quality type for all UltiMaker 3D printers

>>>>>>> 1e0fc600

[5.2.1]

* Bug fixes:
- Restored Italian translations (was French)
- Restored simplified Chinese translations (was Czech)

[5.2]

* Abstract Cloud Printer Type
Online cloud printers are now grouped by type. You can slice with the ('abstract') printer type, and afterwards choose a specific printer to print with.

* Support For 'Guest'-Type Accounts (In Digital Factory)
Users with the ‘Guest’ role can prepare print jobs in Ultimaker Cura and send them to the printers via Digital Factory. These print jobs will not start until they are approved by a user with an 'Member' or 'Admin' role.

* More Control Over Initial Layer Flow
Three new settings: 'Initial Layer Outer Wall Flow', 'Initial Layer Inner Wall Flow', 'Initial Layer Bottom Flow', to better counteract the 'elephants foot' phenomenon.

* Other new features and improvements:
- Auto-remove holes from not completely solid models in vase-mode
- Add setting for 'tree support max diameter'
- Add option to drop-down models to the build-plate individually, contributed to Piezoid
- Added a preference to make the tray icon optional, contributed by fieldOfView
- (Community Developer Update: Proper workflow for 'installing from source' on Windows! <a href="https://github.com/Ultimaker/Cura/wiki/Running-Cura-from-Source">See our wiki.</a>)

* Bug fixes:
- Fixed a crash to do with the serialization of functions, contributed by Piezoid
- Fixed a crash that could occur when a user has non-latin characters in their Windows username
- Another 'Tree Support Starts in Air' fix
- Restore tooltips (if available) for Intents in Recommended print settings
- Fix startup on 'Zorin OS' (a Linux flavor), contributed by Tim453
- On Windows, (admin) users should be able to uninstall via 'Programs and Features' again
- Correct version number in Windows uninstaller
- Uninstalling didn't remove all files in Windows
- (Windows) An uninstall could only be done by the original user that installed
- Don't ignore bottom pattern when spiralizing
- Don't 'Union All' for 'Merged Meshes Overlap'
- Seam placement was not in the correct corner in some cases
- Cutting meshes with 'surface' set to 'both' cut through the mesh
- Brim lines where ordered the wrong way in some cases
- Random seam is now more random
- Correctly apply combing when spiralizing, contributed by smartavionics
- Don't spam the user with spurious 'Cura Notification's (Windows only)
- Don't spam the logs with duplicated deprecated warnings, contributed by Patschke
- Properly update the infill percentage in the top bar after an intent profile switch
- In certain rare situations, layers would be printed multiple times when monotonic fill was on
- Put tree support infill density at 0% by default
- Machine settings: Also save values when closing the window, not just when focus' changed
- Reduce clickable area of settings checkboxes, to prevent mis-clicks
- Fixed a crash when an unnamed tool would be accessed (possibly related to plugin use)
- Fix an issue where a plugin would crash because of a missing dependency
- Many helpful code refactors, contributed by digitalfrost
- Fix for to-mouse zoom on screens with scaling factor, contributed by seaniepie
- Models could not be multiplied in one-at-a-time mode

* Printer definitions, profiles and materials:
- Added Creality Ender 3 S1 profile, contributed by Sebazzz
- Added Anycubic Kobra (Max), contributed by ANYCUBIC-3D
- Added HCTECH printers, contributed by 3d-hctech
- Added da Vinci Pro EVO, contributed by heed818
- Fix FLSUN QQ-S platform orientation, contributed by RVillani
- Fix Kingroon printers from going outside the build-volume in the end-gcode, contributed by odaki
- Added Geetech Mizar_S, contributed by Geeetech3D
- Added Tank-M printer, contributed by KOONOVO3DPrinter
- Update Renkforce RF100XL definition, contributed by imakecodes
- Added VzBot profiles, contributed by ckvsoft
- Added (additional) mingda printers, contributed by jianshu-du
- Added Naxe machines, contributed by Naxecorp
- Added T-Rex 2+, T-Rex 3, contributed by jim-edwards
- Update FLsun SR, contributed xPakrikx
- Update Anycubic mega zero, contributed by NOVAXIM
- Added some Renkforce machines, contributed by goofoo3d

* Community translations:
- Updated the Brazilian Portuguese translation, contributed by Patola
- Updated the Czech translation, contributed by sustmi

* Known critical issues:
- While some small fixes have been made already, the placement of the seam is still more scattered than before 5.0. (Will try to fix in stable.)
- <a href="https://support.ultimaker.com/hc/en-us/articles/6103470096028">Support is sometimes missing in detailed parts</a>, where previous releases supported them properly (still). (Will probably not be fixed in stable. This is currently slated for 5.3)
- Multiple external monitors on Windows (especially if from the same brand) <a href="https://support.ultimaker.com/hc/en-us/articles/6103674944156">might be a problem under some circumstances</a>. (Will probably not be fixed in stable.)

* Does Cura (not) work on your OS (version)? See <a href="https://support.ultimaker.com/hc/en-us/articles/360011889579">this article</a> for clarification.

[5.1.1]
* New features:
- Added support for the Ultimaker S3 and Ultimaker S5 updated mainbord


<i>MacOS 10.15 is no longer supported. Technically this means Ultimaker will stop testing and developing for such operating systems. However, even though it is no longer supported, there is still a high likelihood the application keeps functioning.</i>

[5.1]
<i>For an overview of the new features in Cura 5.1, please watch <a href="https://youtu.be/7jetjsHLIvk">our video</a>.</i>

* Improved toolpath simplification algorithm
The algorithm that reduces the resolution of the print has been rewritten, providing a more constant resolution to allow for greater precision without causing buffer underruns.

* Added option to alternate wall direction
A new setting causes the direction of printing walls to alternate between layers and adjacent walls, which reduces warping in the print.

* Adjusted combing boundaries to reduce scarring
Travel moves through the inside of the models are adjusted so that they should keep more distance from the model where possible, yet allowing travels through narrow parts without retractions.

* Reduced acceleration and jerk commands for travel moves
We added the option to disable acceleration and jerk commands for travel moves. If disabled, they will take on the acceleration of the printed part of its destination. This greatly reduces file size and buffer underruns.

* Project files know which packages they require
Newly created project files will now store which packages they require from the Ultimaker Marketplace. If a project needs a material from there, the user will be prompted to download it.

* Other new features and improvements:
- The interface to select the printing profile in Recommended Mode has been redesigned.
- Implemented multi-threaded slicing for MacOS, to bring it in line with other operating systems, contributed by Piezoid.
- Cura now links toolpaths to project files in the Digital Factory.
- Improved performance of loading STL files on Linux.
- Packages from the Marketplace can now contain intent profiles.
- The application now makes heavy use of Conan to make it easier and faster to build releases of Cura.
- Start and end g-code can now refer to the currently active profile with replacement keys.
- To provide proper compatibility with both older and newer Linux distribution, this release contains two Linux builds.

* Bug fixes:
- Fix resetting configuration if it gets corrupt.
- Monotonic ordering now works again for top surfaces.
- Fix a bug where Remove Raft Inside Corners didn't always remove all corners.
- Fix the position of the toolbar if the toolbar is too tall to fit.
- Intents in the Recommended Mode now show a description again.
- Remove Inside Corners and Raft Base Wall Count can now be changed per extruder, though they will affect the entire print.
- Fix opening STL files with special characters in their header.
- Fix crash at start-up on newer Linux distributions.
- Fix priming when printing a raft with a different extruder for some of its layers.
- Fix a case where the inner wall ends up protruding through the outside of the model.
- Improve some details on dark mode colouring.
- Fix an error sometimes occurring when uninstalling plug-ins.
- Fix a rendering issue with pop-up dialogues on MacOS.
- Fix Discard or Keep Changes dialog showing an outdated setting value.
- Horizontal Scaling Shrinkage Compensation no longer adjusts the size of the build volume, allowing the full size of the build plate to be used.
- Fixed overextrusion when using gradual infill with thin strips of infill.
- Fix opening STL files with special characters in their file header.
- Fix slicing failure when using Randomize Infill Start in some cases.
- Restore reminder to sync materials with your printer when using cloud printers with custom materials.
- The tool bar should no longer show up in the monitor stage.
- Exporting materials should now retain settings unknown to Cura as well.

* Printer definitions, profiles and materials:
- Improved profiles for PVA and support for Ultimaker printers.
- Adjust retraction speed and distance for Voron, contributed by Haxk20 and Cbc02009
- Heat up extruder and build plate at the same time for Ender 3 Pro, contributed by XDazld.
- Add new Tough PLA colours.
- Add DD0.4 print cores for Ultimaker printers.
- Add MakerGear M2 printer, contributed by Wanders78746.
- Add Trimarker Nebula Plus printer, contributed by MatiGabaglio.
- Various small profile improvements.

* Community translations:
- Updated the Brazilian Portuguese translation, contributed by Patola.
- Updated the Czech translation, contributed by sustmi.

* Known critical issues:
- The placement of the seam has gotten more scattered than in previous releases.
- Support is sometimes missing in detailed parts, where previous releases supported them properly.

[5.0]
<i><a href="https://youtu.be/kRj7pR4OkQA">Watch the launch event</a> to learn more about Ultimaker Cura 5.0.</i>

* New slicing engine
Following special beta releases to test the Arachne engine, we are pleased to announce our new slicing engine is here in Ultimaker Cura! This all-new engine uses variable line widths when preparing files for printing, meaning you can now print thin and intricate parts more accurately and with greater strength. 

* Renewed the Ultimaker Cura Marketplace
We have streamlined the workflow for accessing the Ultimaker Marketplace inside of Ultimaker Cura. The UI has been improved and it’s now easier and faster to find and install plugins and material profiles.

* Improved print profiles for Ultimaker printers
The new slicing engine in Ultimaker Cura 5.0 has helped us to improve our print profiles. This means that users of Ultimaker printers can achieve speed increases of up to 20%.

* Upgrade from Qt5 to Qt6
Ultimaker Cura 5.0 is now compatible with Apple M1.

* Other new features and improvements:
- New Cura icon
- New Cura splash screen
- Updated the digital build plates for Ultimaker printers
- Introduce Minimum Wall Line Width, contributed by BagelOrb
- Settings for metal printing implemented
- Shrinkage compensation is now available for PLA, tPLA and PETG
- Improved default Line Widths for Spiralize
- Decrease resolution to remove some buffer underruns
- Incomplete languages are now shown in the language drop-down menu
- Improved the visibility of the checkboxes

* Bug fixes:
- Added the Scale Fan Speed From 0 to 1 setting for printers that interpreted fan speed as percentages
- Fixed a bug with extra travel moves increased the printing time, contributed by BagelOrb
- Fixed a bug where Monotonic Ironing breaks Ironing, contributed by BagelOrb
- Changed the priority of CuraEngine
- Fixed a bug where increasing Filter distances creates extremely wide lines, contributed by BagelOrb
- Fixed double scroll bar, contributed by fieldOfView
- Fixed a bug where maximum resolution/deviation was not applied to surface mode, contributed by BagelOrb
- Fixed a bug where the seam placement was uneven
- Fixed a bug where Top Surface Skin Layers didn't work
- Fixed a bug where Speed in the flow setting were not respected
- Fixed a bug with unnecessary retracted travel moves
- Fixed a bug where the Ironing Inset didn't work
- Fixed a bug where Support Layers were missing
- Fixed a crash if Randomize Infill Start was used
- Fixed a bug where Combing was in the wrong part with dual extrusion
- Fixed a crash with Bridging and Top Surface Skin Layers
- Fixed a bug where modifier meshes didn't work in one-at-a-time mode
- Fixed a bug where Tree Support Branches where not being generated
- Fixed a bug where less support was generated
- Changed the possibility for 100% Infill Bottom Layer for Spiralize, contributed by BagelOrb
- Fixed disallowed areas for Brim gap, contributed by BagelOrb

* Bug fixes after the 5.0 beta:
- Fixed a bug where Retraction Distance couldn't have small values
- Fixed a bug where there were duplicated themes
- Fixed a bug where there were scrollbars showing on tooltips
- Fixed a bug where drag and drop was not working on the first run of Cura
- Fixed a bug where Infill Percentages are not lined up correctly in Recommended mode
- Fixed a bug where it wasn't clear if the textfield was active
- Fixed a bug where highlighted text in text field is unreadable
- Fixed missing icons, contributed by fieldOfView
- Fixed a bug where scrolling through long material list was not possible
- Fixed a bug where multiply was not possible, contributed by fieldOfView
- Fixed a bug where micro segments are causing blobs
- Fixed a bug where there was over extrusion when printing with gradual infill
- Fixed a bug where error values could slice 
- Fixed a bug where the CPU was high when Cura was idle
- Fixed a bug where an existing gcode file was overwritten when you select no to overwrite
- Fixed a crash when selecting extruders
- Fixed a bug where exporting profiles didn't work
- Fixed a slicing error with certain infill patterns
- Fixed a bug where printing via USB stops during the print
- Fixed a bug where the toolgrips where missing, contributed by fieldOfView
- Fixed a bug where the print values didn't save when closing the page, contributed by fieldOfView
- Fixed the width of a Menu to fit the widest MenuItem, contributed by fieldOfView
- Fixed a bug where Use Single Instance of Cura in Preferences crashes upon restart
- Fixed a bug where travels would go through the model with printing PVA
- Fixed a bug where Concentric ironing was affecting the print quality		
- Fixed a bug where there were missing infill layers
- Fixed AppRun permissions, contributed by probonopd

* Printer definitions, profiles and materials:
- Added Atom 3 and Atom 3 Lite printer definitions, contributed by Daniel-Kurth
- Added Layer One Black PLA, Dark Grey PLA and White PLA, contributed by Daniel-Kurth 
- Added FLSUN Q5 printer definition, contributed by kreuzhofer
- Added Creatlity CR100 printer definition, contributed by bodyboarder2528
- Added Mixware Hyper-S printer definition, contributed by mixware011
- Added Creality Sermoon D1 printer definition, contributed by felixstif
- Added Volumic SH65, Stream30Pro MK3 and Stream30Ultra SC2 printer definitions, contributed by VOLUMIC
- Updated Eryone Thinker and ER20 profiles, contributed by Eryone
- Updated Atom 2 profile, contributed by lin-ycv
- Added Hellbot Hidra and Magna series printer definitions, contributed by DevelopmentHellbot
- Updated Snapmaker 2 End-Gcode, contributed by Rolzad73
- Updated the Tinyboy Fabricator printer definitions, contributed by reibuehl
- Updated the Creality Ender 5 printer profile, contributed by Rakhmanov
														  
* Community translations:
- Updated the Brazilian Portuguese translation, contributed by Patola
- Updated the Czech translation, contributed by sustmi
- Updated some of the Simplified Chinese translation, contributed by iBral

<i>From version 5.0 onwards - Ultimaker Cura is only supported on operating systems actively maintained by their software manufacturer or community. This means Windows 7 and MacOS 10.14 will no longer be supported. 
Ubuntu 18.04 is also no longer supported because of the update to Qt6.</i>

[4.13.1]
* Bug fixes 
- Fixed a bug where tree support could go through the model
- Fixed a bug where there were incomplete layers in surface mode 

[4.13.0]
<i>For an overview of the new features in Cura 4.13, please watch <a href="https://youtu.be/chvAuI6Eqto">our video</a>.</i>

* Sync material profiles 
With Ultimaker Cura 4.13, we give you access to a seamless material experience for Ultimaker Material Alliance materials – with the ease of use you’ve come to expect from Ultimaker materials. You can easily synchronize your Material Alliance profiles with your S-line Ultimaker hardware, at the click of a button. 

* New print profile
A new print profile with 0.3mm layer height for PLA Tough PLA, PVA and BAM for Ultimaker S-line printers

* 3MF thumbnail
Show the model in the thumbnail of a .3mf file, contributed by fieldOfView

* Infill density
When printing with a 100% infill the infill pattern will change to ZigZag for all Ultimaker print profiles

* User login authentication
We’ve streamlined the user login authentication by removing any restrictions, especially for strict enterprise-level IT requirements. 

* Other new features and improvements:
- Improved TPU: top layers have large bridge distance 
- Add warning icon to show which extruder is causing the configuration to be 'Not Supported', contributed by fieldOfView
- Show what's new pages with every Cura build
- Speed up loading of settings list
- Re-use vertex buffer objects in rendering
- Add Build Volume Temperature value to ChangeAtZ, contributed by legend069
- Allow plugins to have multiple views, contributed by Tyronnosaurus
- Reduced top/bottom speed for TPU
- Increased lined width for 0.3mm layer height profiles
- Improved logging to allow debugging in early start-up process

* Bug fixes:
- Fixed a bug with surface mode will not print all layers
- Fixed a bug where maximum retraction could cause a crash
- Reduced flow for 100% density parts
- Fixed a bug in Surface Mode where small line-segments were created
- Changed the Russian translation for 'nozzle', contributed by mlapkin
- Fixed a visualization bug where layer lines were rendered in weird directions
- Fixed a crash when receiving incomplete cloud API responses
- Add SET_RPATH option to CMake, contributed by boomanaiden154
- Fixed initial layer bed and print head temperature for Snapmaker profile, contributed by prueker
- Fixed shader compilation on some GPUs, contributed by fieldOfView
- Fixed a bug where Cross 3D infill pattern vertical angles varies wildly
- Bridge Skin Density can be set above 100%
- Fixed tiny travel moves when monotonic ordering was enabled
- Fix crash when using 'Select face to align to the build plate', contributed by eliadevito
- Fixed a bug in fuzzy skin where sometimes it produced weird long overshoots, contributed by BagelOrb
- Fixed undo and redo for support blockers
- Fixed a bug where the Native CAD plugin wouldn't loading
- Fixed a bug where the camera view toggle was not visible
- Fixed some German translations, contributed by Sekisback
- Fixed the link of the beta update message
- Fixed a crash due to extruder being out of range
- Fixed a bug where a disabled extruder was used
- Fixed a bug where the aborted state was not reflected correctly in Monitor view
- Fixed a bug in Pause at Height where it stops extruding
- Fixed a bug where support blockers were included in the bounding box after loading a project file
- Fixed a bug where grouped models become unslicable if the first extruder was disabled
- Fixed a bug in Tree Support where the Z Distance was too big
- Prevented QT plug-ins from being loaded from an insecure directory if an environment variable is set

* Printer definitions, profiles and materials:
- Add Eazao Zero printer definition, contributed by Hogan-Polaris
- Add XYZprinting printer definitions, contributed by heed818

[4.12.1]
* Bug fixes 
- Updated Shapely to version 1.8.0 which, among other things, fixes multiplying objects on MacOS Monterey 
- Fixed a bug in Lightning infill where the infill was printed multiple times under certain circumstances

[4.12.0]
<i>For an overview of the new features in Cura 4.12, please watch <a href="https://youtu.be/CjFRT6Txn3U">our video</a>.</i>

* Lightning infill
The new lightning infill setting lets you to print high-quality top layers but is optimized to use less material and increase your production speed. Special thanks to rburema and BagelOrb!

* Improved top surface quality
We’ve tweaked the Monotonic setting and made adjustments throughout Ultimaker print profiles. This removes occasional scarring on models and improves top surface quality by default. 

* Improved horizontal print quality
Resulting in reduction of ringing, improving resolution and overall print quality.  

* App switcher
The new switcher provides a simpler way to navigate and use other Ultimaker applications, including Ultimaker Digital Factory, Ultimaker Marketplace, and Ultimaker 3D Printing Academy. Reporting bugs to Github is now just one click away, and it’s easier to find the application you need.

* Faster start-up
We've shaved 10 seconds from Ultimaker Cura's start-up time by optimizing profile data caching.

* Other new features:
- Moved the skip button to the left bottom on the sign in onboarding page and replaced with the sign in button and Create new account
- Add {material_type} and {material_name} as replacement patterns, contributed by fieldOfView
- Update file name after saving
- Make parking optional in all "methods" of Pause at Height, contributed by fieldOfView

* Bug fixes:
- Fixed a bug when combing goes through skin on Top Surface Skin Layers
- Fixed a bug in one-at-a-time mode to not wait for initial layer bed temperature if the temperature stays the same
- Fixed a bug where there was double infill and gap filling 
- Fixed a bug with monotonic ironing that causes fan speed jump to 255 for ironing pass
- Fixed an engine crash when using monotonic ordering with zigzag skin pattern
- Fixed missing commas in disallowed list for code injections, contributed by YuvalZilber
- Fixed various typos, contributed by luzpaz
- Fixed Filament Change Retract method
- Fixed extra microsegments inserted from Wall Overlap Computation
- Fixed inconsistent material name in the header and material selection dropdown
- Fixed scaling model down after scaling it up with tool handles
- Fixed single instance option when opening different files
- Fixed duplicating and multiplying support blockers
- Fixed a bug where a random 0 was added in end g-code
- Fixed a bug in Tree support in the global and per object settings
- Fixed a bug where special characters in configuration files caused a crash
- Fixed a bug where infill goes through skin
- Fixed a bug where ironing doesn't listen to combing mode
- Fixed a bug related to the translations in the monitor tab

* Printer definitions, profiles and materials:
- Added Creasee CS50S pro, Creasee Skywalker and Creasee Phoenix printer definitions, contributed by ivovk9
- Added Joyplace Cremaker M V1, M V2, S V1, contributed by hyu7000
- Added Hellbot printer definitions, contributed by DevelopmentHellbot
- Added Arjun Pro 300 printer definition, contributed by venkatkamesh
- Added AtomStack printer definitions, contributed by zhpt
- Added Weedo X40 printer definition, contributed by x40-Community
- Added 3DI D300 printer definition, contributed by v27jain
- Changed Crealiy Ender 5 Plus end g-code, contributed by mothnox
- Updated definitions and extruders of Hellbot Magna 2 230/300 dual, contributed by DevelopmentHellbot
- Updated Eryone Thinker printer profile, contributed by Eryone
- Updated FLSUN Super Racer profiles, contritubed by Guilouz
- Updated Mega S and X acceleration to firmware default, contributed by NilsRo

* Known bugs with Lighting infill:
- Connect infill polygons doesn't work
- Infill Wipe Distance applies to every polyline
- Infill mesh modifier density
- Infill Overlap doesn't work
- Infill before walls order doesn't respect the order when Lightning is enabled

[4.11.0]
<i>For an overview of the new features in Cura 4.11, please watch <a href="https://youtu.be/OcFkcDyO5DU">our video</a>.</i>

* Monotonic ordering
The new Monotonic top/bottom order setting enables users to print parts with smoother top surfaces. This is especially useful for parts that need good aesthetics, such as visual prototypes. Or for parts that benefit from smooth surfaces, such as those that contact-sensitive components. 

* Complete UI refresh
Look around and you will notice that we have refreshed over 100 icons throughout Ultimaker Cura. The new icons are designed for clarity – resulting in a simpler and more informative slicing experience. Also, when scaling the Ultimaker Cura window, the UI will adapt, resulting in less visual clutter.

* Improved digital library integration
Collaborative workflows using the Digital Library are now simpler. Every user with a cloud-connected Ultimaker 3D printer can access stored projects. And we have added a “Search” function to make finding files easier.

* Save materials profiles to USB
Users can now save all third-party material profiles to USB. <i>This feature is for Ultimaker S-line printers only and is especially useful for cloud-connected (or offline) printers.</i>

* Notifications for beta and plugin releases
Users can now set notification preferences to alert them to new Ultimaker Cura beta and plug-in releases.

* Improve logging of errors in OAuth flow
When helping a user with log-in problems it is easier to see where the OAuth flow goes wrong.

* Search in the description in the settings visibility menu
When searching in the settings visibility menu you will also search in the description of the settings.

* Bug fixes:
- Fixed the setting visibility button to make it easier to click
- Inform the user that their webcam does not work because they are cloud connected
- Inform the user that their webcam does not work if the firewall is enabled
- Fixed a crash when pressing the slice button while context menu is opened 
- Support non-ASCII character in the Digital Library project name
- Fixed integer underflow if print is less than half the initial layer height
- Fixed a bug where infill mesh sometimes default to having walls or skin
- Fix builds with Python 3.8, contributed by StefanBruens
- Fix CC settings for PLA
- Fixed memory leak in Zeroconf 0.25
- Fixed connecting USB printing with detecting baud-rates, contributed by rrrlasse
- Fixed crash when Cura crashes on exit
- Fixed a bug where the infill goes through walls
- Fixed the version upgrade of preferences file
- Fixed missing icons in deprecated icons list, contributed by fieldOfView
- Fixed a crash in CuraEngine when the prime tower is placed in an invalid position
- Fixed a bug when user is unable to sign in on Linux if a Keyring backend is installed
- Fixed the rotation direction of the 90 degrees rotation arrows, contributed by fieldOfView

* Printer definitions, profiles and materials:
- Added SecKit SK-Tank, SK-Go printer definitions, contributed by SecKit
- Added MP Mini Delta 2 printer definition, contributed by PurpleHullPeas
- Added Kingroon K3P and K3PS printer definitions, contributed by NoTaMu
- Added Eryone PLA, PLA Wood, PLA Matte and PETG 1.75mm profiles, contributed by dapostol73
- Added BIQU BX printer definition, contributed by looxonline
- Added FLSun Super race printer definitions, contributed by thushan
- Added Atom 2.0 and Atom Plus printer definitions, contributed by lin-ycv
- Added PBR 3D Gen-I printer definition, contributed by pbr-research
- Added Creasee 3D printer definitions, contributed by ivovk9
- Updated Strateo3D profiles, contributed by ChronosTech
- Added Voron V0 printer definitions, contributed by jgehrig
- Updated Liquid profiles, contributed by alexgrigoras
- Added Farm 2 and Farm2CE printer definitions, contributed by saliery999
- Added GooFoo and Renkforce print definitions and GooFoo materials, contributed by goofoo3d

*<i>From version 4.11 onwards - Ultimaker Cura is only supported on operating systems actively maintained by their software manufacturer or community. This means Windows 7 and MacOS 10.13 will no longer be supported. Technically this means Ultimaker will stop testing and developing for such operating systems. However, even though it is no longer supported, there is still a high likelihood the application keeps functioning.</i>


[4.10]

The release notes of versions &lt;= 4.10 can be found in our <a href="https://github.com/Ultimaker/Cura/releases?page=2">releases GitHub page</a>.<|MERGE_RESOLUTION|>--- conflicted
+++ resolved
@@ -1,23 +1,3 @@
-<<<<<<< HEAD
-[Tree Support Xmas release]
-
-<h1>5.3.0-Alpha-Xmas</h1>
-* New tree support implementation by Thomas Rahm
-This tree support uses significantly less filament, reduces printing time, and is easier to remove than our current tree supports. A number of new settings can now be applied to your tree supports, including: support blocker, per model settings, and support horizontal expansion. 
-
-The newly introduced settings are:
-- Tree Support Preferred Branch Angle
-- Tree Support Maximum Branch Angle
-- Tree Support Diameter Increase to Model
-- Tree Support Minimum Height To Model
-- Tree Support Initial Layer Diameter
-- Support Interface Priority
-- Tree Support Limit Branch Reach
-- Tree Support Optimal Branch Range
-- Tree Support Rest Preference
-
-Join <a href="https://github.com/Ultimaker/Cura/discussions">our discussion</a> on GitHub to provide us with all your feedback.
-=======
 [5.3] 
 <i>This release does not yet contain the new tree support implementation by ThomasRahm.<a href="https://github.com/Ultimaker/Cura/releases/tag/5.3.0-alpha%2Bxmas"> You can download a special Cura version for that here</a>.</i> 
 
@@ -171,7 +151,6 @@
 - Cleaned up material profiles, by removing duplicate setting segments, and unused elements 
 - Updated preferred quality type for all UltiMaker 3D printers
 
->>>>>>> 1e0fc600
 
 [5.2.1]
 
