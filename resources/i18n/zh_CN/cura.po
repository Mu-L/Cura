--- conflicted
+++ resolved
@@ -7,11 +7,7 @@
 msgstr ""
 "Project-Id-Version: Cura 5.1\n"
 "Report-Msgid-Bugs-To: \n"
-<<<<<<< HEAD
-"POT-Creation-Date: 2023-05-19 09:22+0000\n"
-=======
 "POT-Creation-Date: 2023-06-08 14:43+0000\n"
->>>>>>> 1cf10f06
 "PO-Revision-Date: 2022-07-15 11:06+0200\n"
 "Last-Translator: \n"
 "Language-Team: \n"
@@ -2833,22 +2829,6 @@
 msgid "Override will use the specified settings with the existing printer configuration. This may result in a failed print."
 msgstr "覆盖将使用包含现有打印机配置的指定设置。这可能会导致打印失败。"
 
-<<<<<<< HEAD
-#: plugins/UM3NetworkPrinting/src/Network/LocalClusterOutputDevice.py:63
-msgctxt "@action:button Preceded by 'Ready to'."
-msgid "Print over network"
-msgstr "通过网络打印"
-
-#: plugins/UM3NetworkPrinting/src/Network/LocalClusterOutputDevice.py:64
-msgctxt "@properties:tooltip"
-msgid "Print over network"
-msgstr "通过网络打印"
-
-#: plugins/UM3NetworkPrinting/src/Network/LocalClusterOutputDevice.py:65
-msgctxt "@info:status"
-msgid "Connected over the network"
-msgstr "已通过网络连接"
-=======
 msgctxt "@label %1 is the number of settings it overrides."
 msgid "Overrides %1 setting."
 msgid_plural "Overrides %1 settings."
@@ -2861,7 +2841,6 @@
 msgctxt "@item:inlistbox"
 msgid "PNG Image"
 msgstr "PNG 图像"
->>>>>>> 1cf10f06
 
 msgctxt "@header"
 msgid "Package details"
