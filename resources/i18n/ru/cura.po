# SOME DESCRIPTIVE TITLE.
# Copyright (C) YEAR THE PACKAGE'S COPYRIGHT HOLDER
# This file is distributed under the same license as the PACKAGE package.
# FIRST AUTHOR <EMAIL@ADDRESS>, YEAR.
#
msgid ""
msgstr ""
"Project-Id-Version: \n"
"Report-Msgid-Bugs-To: \n"
"POT-Creation-Date: 2017-03-27 17:27+0200\n"
<<<<<<< HEAD
"PO-Revision-Date: 2017-03-30 12:10+0300\n"
=======
"PO-Revision-Date: 2017-01-08 04:39+0300\n"
>>>>>>> fa7a026e
"Last-Translator: Ruslan Popov <ruslan.popov@gmail.com>\n"
"Language-Team: \n"
"Language: ru\n"
"MIME-Version: 1.0\n"
"Content-Type: text/plain; charset=UTF-8\n"
"Content-Transfer-Encoding: 8bit\n"
<<<<<<< HEAD
"X-Generator: Poedit 2.0\n"
=======
"X-Generator: Poedit 1.8.11\n"
>>>>>>> fa7a026e
"Plural-Forms: nplurals=3; plural=(n%10==1 && n%100!=11 ? 0 : n%10>=2 && n%10<=4 && (n%100<10 || n%100>=20) ? 1 : 2);\n"

#: /home/ruben/Projects/Cura/plugins/MachineSettingsAction/__init__.py:12
msgctxt "@label"
msgid "Machine Settings action"
msgstr "Параметры принтера действие"

#: /home/ruben/Projects/Cura/plugins/MachineSettingsAction/__init__.py:15
msgctxt "@info:whatsthis"
msgid "Provides a way to change machine settings (such as build volume, nozzle size, etc)"
msgstr "Предоставляет возможность изменения параметров принтера (такие как рабочий объём, диаметр сопла и так далее)"

#: /home/ruben/Projects/Cura/plugins/MachineSettingsAction/MachineSettingsAction.py:25
msgctxt "@action"
msgid "Machine Settings"
msgstr "Параметры принтера"

#: /home/ruben/Projects/Cura/plugins/XRayView/__init__.py:12
msgctxt "@label"
msgid "X-Ray View"
msgstr "Просмотр в рентгене"

#: /home/ruben/Projects/Cura/plugins/XRayView/__init__.py:15
msgctxt "@info:whatsthis"
msgid "Provides the X-Ray view."
msgstr "Предоставляет рентгеновский вид."

#: /home/ruben/Projects/Cura/plugins/XRayView/__init__.py:19
msgctxt "@item:inlistbox"
msgid "X-Ray"
msgstr "Рентген"

#: /home/ruben/Projects/Cura/plugins/X3DReader/__init__.py:11
msgctxt "@label"
msgid "X3D Reader"
msgstr "Чтение X3D"

#: /home/ruben/Projects/Cura/plugins/X3DReader/__init__.py:14
msgctxt "@info:whatsthis"
msgid "Provides support for reading X3D files."
msgstr "Предоставляет поддержку для чтения X3D файлов."

#: /home/ruben/Projects/Cura/plugins/X3DReader/__init__.py:20
msgctxt "@item:inlistbox"
msgid "X3D File"
msgstr "Файл X3D"

#: /home/ruben/Projects/Cura/plugins/GCodeWriter/__init__.py:12
msgctxt "@label"
msgid "GCode Writer"
msgstr "Запись GCode"

#: /home/ruben/Projects/Cura/plugins/GCodeWriter/__init__.py:15
msgctxt "@info:whatsthis"
msgid "Writes GCode to a file."
msgstr "Записывает GCode в файл."

#: /home/ruben/Projects/Cura/plugins/GCodeWriter/__init__.py:22
msgctxt "@item:inlistbox"
msgid "GCode File"
msgstr "Файл GCode"

#: /home/ruben/Projects/Cura/plugins/Doodle3D-cura-plugin/__init__.py:13
msgctxt "@label"
msgid "Doodle3D"
msgstr "Doodle3D"

#: /home/ruben/Projects/Cura/plugins/Doodle3D-cura-plugin/__init__.py:17
msgctxt "@info:whatsthis"
msgid "Accepts G-Code and sends them over WiFi to a Doodle3D WiFi-Box."
msgstr "Принимает G-Code и отправляет его через WiFi на Doodle3D WiFi-Box."

#: /home/ruben/Projects/Cura/plugins/Doodle3D-cura-plugin/PrinterConnection.py:36
msgctxt "@item:inmenu"
msgid "Doodle3D printing"
msgstr "Печать Doodle3D"

#: /home/ruben/Projects/Cura/plugins/Doodle3D-cura-plugin/PrinterConnection.py:37
msgctxt "@action:button Preceded by 'Ready to'."
msgid "Print with Doodle3D"
msgstr "Печать через Doodle3D"

#: /home/ruben/Projects/Cura/plugins/Doodle3D-cura-plugin/PrinterConnection.py:38
msgctxt "@info:tooltip"
msgid "Print with "
msgstr "Печать через "

#: /home/ruben/Projects/Cura/plugins/Doodle3D-cura-plugin/Doodle3D.py:49
msgctxt "@title:menu"
msgid "Doodle3D"
msgstr "Doodle3D"

#: /home/ruben/Projects/Cura/plugins/Doodle3D-cura-plugin/Doodle3D.py:50
msgctxt "@item:inlistbox"
msgid "Enable Scan devices..."
msgstr "Активировать сканеры..."

#: /home/ruben/Projects/Cura/plugins/ChangeLogPlugin/__init__.py:12
#: /home/ruben/Projects/Cura/plugins/ChangeLogPlugin/ChangeLog.qml:18
msgctxt "@label"
msgid "Changelog"
msgstr "Журнал изменений"

#: /home/ruben/Projects/Cura/plugins/ChangeLogPlugin/__init__.py:15
msgctxt "@info:whatsthis"
msgid "Shows changes since latest checked version."
msgstr "Показывает изменения со времени последней отмеченной версии."

#: /home/ruben/Projects/Cura/plugins/ChangeLogPlugin/ChangeLog.py:35
msgctxt "@item:inmenu"
msgid "Show Changelog"
msgstr "Показать журнал изменений"

#: /home/ruben/Projects/Cura/plugins/USBPrinting/__init__.py:13
msgctxt "@label"
msgid "USB printing"
msgstr "Печать через USB"

#: /home/ruben/Projects/Cura/plugins/USBPrinting/__init__.py:17
msgctxt "@info:whatsthis"
msgid "Accepts G-Code and sends them to a printer. Plugin can also update firmware."
msgstr "Принимает G-Code и отправляет его на принтер. Плагин также может обновлять прошивку."

#: /home/ruben/Projects/Cura/plugins/USBPrinting/USBPrinterOutputDevice.py:26
msgctxt "@item:inmenu"
msgid "USB printing"
msgstr "USB печать"

#: /home/ruben/Projects/Cura/plugins/USBPrinting/USBPrinterOutputDevice.py:27
msgctxt "@action:button Preceded by 'Ready to'."
msgid "Print via USB"
msgstr "Печатать через USB"

#: /home/ruben/Projects/Cura/plugins/USBPrinting/USBPrinterOutputDevice.py:28
msgctxt "@info:tooltip"
msgid "Print via USB"
msgstr "Печатать через USB"

#: /home/ruben/Projects/Cura/plugins/USBPrinting/USBPrinterOutputDevice.py:30
msgctxt "@info:status"
msgid "Connected via USB"
msgstr "Подключено через USB"

#: /home/ruben/Projects/Cura/plugins/USBPrinting/USBPrinterOutputDevice.py:152
msgctxt "@info:status"
msgid "Unable to start a new job because the printer is busy or not connected."
msgstr "Невозможно запустить новое задание, потому что принтер занят или не подключен."

#: /home/ruben/Projects/Cura/plugins/USBPrinting/USBPrinterOutputDevice.py:450
msgctxt "@info:status"
msgid "This printer does not support USB printing because it uses UltiGCode flavor."
<<<<<<< HEAD
msgstr "Данный принтер не поддерживает печать через USB, потому что он использует UltiGCode диалект."

#: /home/ruben/Projects/Cura/plugins/USBPrinting/USBPrinterOutputDevice.py:454
msgctxt "@info:status"
msgid "Unable to start a new job because the printer does not support usb printing."
msgstr "Невозможно запустить новую задачу, так как принтер не поддерживает печать через USB."

=======
msgstr ""

#: /home/ruben/Projects/Cura/plugins/USBPrinting/USBPrinterOutputDevice.py:454
msgctxt "@info:status"
msgid "Unable to start a new job because the printer does not support usb printing."
msgstr "Невозможно запустить новую задачу, так как принтер не поддерживает печать через USB."

>>>>>>> fa7a026e
#: /home/ruben/Projects/Cura/plugins/USBPrinting/USBPrinterOutputDeviceManager.py:107
msgctxt "@info"
msgid "Unable to update firmware because there are no printers connected."
msgstr "Невозможно обновить прошивку, потому что не были найдены подключенные принтеры."

#: /home/ruben/Projects/Cura/plugins/USBPrinting/USBPrinterOutputDeviceManager.py:121
#, python-format
msgctxt "@info"
msgid "Could not find firmware required for the printer at %s."
msgstr "Не могу найти прошивку, подходящую для принтера в %s."

#: /home/ruben/Projects/Cura/plugins/X3GWriter/__init__.py:15
msgctxt "X3G Writer Plugin Description"
msgid "Writes X3G to a file"
msgstr "Записывает X3G в файл"

#: /home/ruben/Projects/Cura/plugins/X3GWriter/__init__.py:22
msgctxt "X3G Writer File Description"
msgid "X3G File"
msgstr "X3G файл"

#: /home/ruben/Projects/Cura/plugins/RemovableDriveOutputDevice/RemovableDriveOutputDevice.py:23
msgctxt "@action:button Preceded by 'Ready to'."
msgid "Save to Removable Drive"
msgstr "Сохранить на внешний носитель"

#: /home/ruben/Projects/Cura/plugins/RemovableDriveOutputDevice/RemovableDriveOutputDevice.py:24
#, python-brace-format
msgctxt "@item:inlistbox"
msgid "Save to Removable Drive {0}"
msgstr "Сохранить на внешний носитель {0}"

#: /home/ruben/Projects/Cura/plugins/RemovableDriveOutputDevice/RemovableDriveOutputDevice.py:88
#, python-brace-format
msgctxt "@info:progress"
msgid "Saving to Removable Drive <filename>{0}</filename>"
msgstr "Сохранение на внешний носитель <filename>{0}</filename>"

#: /home/ruben/Projects/Cura/plugins/RemovableDriveOutputDevice/RemovableDriveOutputDevice.py:98
#: /home/ruben/Projects/Cura/plugins/RemovableDriveOutputDevice/RemovableDriveOutputDevice.py:101
#, python-brace-format
msgctxt "@info:status"
msgid "Could not save to <filename>{0}</filename>: <message>{1}</message>"
msgstr "Не могу сохранить <filename>{0}</filename>: <message>{1}</message>"

#: /home/ruben/Projects/Cura/plugins/RemovableDriveOutputDevice/RemovableDriveOutputDevice.py:137
#, python-brace-format
msgctxt "@info:status"
msgid "Saved to Removable Drive {0} as {1}"
msgstr "Сохранено на внешний носитель {0} как {1}"

#: /home/ruben/Projects/Cura/plugins/RemovableDriveOutputDevice/RemovableDriveOutputDevice.py:138
msgctxt "@action:button"
msgid "Eject"
msgstr "Извлечь"

#: /home/ruben/Projects/Cura/plugins/RemovableDriveOutputDevice/RemovableDriveOutputDevice.py:138
#, python-brace-format
msgctxt "@action"
msgid "Eject removable device {0}"
msgstr "Извлекает внешний носитель {0}"

#: /home/ruben/Projects/Cura/plugins/RemovableDriveOutputDevice/RemovableDriveOutputDevice.py:143
#, python-brace-format
msgctxt "@info:status"
msgid "Could not save to removable drive {0}: {1}"
msgstr "Невозможно сохранить на внешний носитель {0}: {1}"

#: /home/ruben/Projects/Cura/plugins/RemovableDriveOutputDevice/RemovableDriveOutputDevice.py:153
#, python-brace-format
msgctxt "@info:status"
msgid "Ejected {0}. You can now safely remove the drive."
msgstr "Извлечено {0}. Вы можете теперь безопасно извлечь носитель."

#: /home/ruben/Projects/Cura/plugins/RemovableDriveOutputDevice/RemovableDriveOutputDevice.py:155
#, python-brace-format
msgctxt "@info:status"
msgid "Failed to eject {0}. Another program may be using the drive."
<<<<<<< HEAD
msgstr "Невозможно извлечь {0}. Другая программа может использовать это устройство."
=======
msgstr "Невозможно извлечь {0}. Другая программа может использовать это устройство?"
>>>>>>> fa7a026e

#: /home/ruben/Projects/Cura/plugins/RemovableDriveOutputDevice/__init__.py:12
msgctxt "@label"
msgid "Removable Drive Output Device Plugin"
msgstr "Плагин для работы с внешним носителем"

#: /home/ruben/Projects/Cura/plugins/RemovableDriveOutputDevice/__init__.py:14
msgctxt "@info:whatsthis"
msgid "Provides removable drive hotplugging and writing support."
msgstr "Предоставляет поддержку для подключения и записи на внешний носитель."

#: /home/ruben/Projects/Cura/plugins/RemovableDriveOutputDevice/WindowsRemovableDrivePlugin.py:69
msgctxt "@item:intext"
msgid "Removable Drive"
msgstr "Внешний носитель"

#: /home/ruben/Projects/Cura/plugins/UM3NetworkPrinting/__init__.py:13
msgctxt "@info:whatsthis"
msgid "Manages network connections to Ultimaker 3 printers"
msgstr "Управляет сетевыми соединениями с принтерами Ultimaker 3"

#: /home/ruben/Projects/Cura/plugins/UM3NetworkPrinting/NetworkPrinterOutputDevice.py:106
msgctxt "@action:button Preceded by 'Ready to'."
msgid "Print over network"
msgstr "Печать через сеть"

#: /home/ruben/Projects/Cura/plugins/UM3NetworkPrinting/NetworkPrinterOutputDevice.py:107
msgctxt "@properties:tooltip"
msgid "Print over network"
msgstr "Печать через сеть"

#: /home/ruben/Projects/Cura/plugins/UM3NetworkPrinting/NetworkPrinterOutputDevice.py:156
msgctxt "@info:status"
msgid "Access to the printer requested. Please approve the request on the printer"
<<<<<<< HEAD
msgstr "Запрошен доступ к принтеру. Пожалуйста, подтвердите запрос на принтере"
=======
msgstr "Запрошен доступ к принтеру. Пожалуйста, подтвердите запрос к принтеру"
>>>>>>> fa7a026e

#: /home/ruben/Projects/Cura/plugins/UM3NetworkPrinting/NetworkPrinterOutputDevice.py:157
msgctxt "@info:status"
msgid ""
msgstr ""

#: /home/ruben/Projects/Cura/plugins/UM3NetworkPrinting/NetworkPrinterOutputDevice.py:158
msgctxt "@action:button"
msgid "Retry"
msgstr "Повторить"

#: /home/ruben/Projects/Cura/plugins/UM3NetworkPrinting/NetworkPrinterOutputDevice.py:158
msgctxt "@info:tooltip"
msgid "Re-send the access request"
msgstr "Послать запрос доступа ещё раз"

#: /home/ruben/Projects/Cura/plugins/UM3NetworkPrinting/NetworkPrinterOutputDevice.py:160
msgctxt "@info:status"
msgid "Access to the printer accepted"
msgstr "Доступ к принтеру получен"

#: /home/ruben/Projects/Cura/plugins/UM3NetworkPrinting/NetworkPrinterOutputDevice.py:161
msgctxt "@info:status"
msgid "No access to print with this printer. Unable to send print job."
msgstr "Нет доступа к использованию этого принтера. Невозможно отправить задачу на печать."

#: /home/ruben/Projects/Cura/plugins/UM3NetworkPrinting/NetworkPrinterOutputDevice.py:162
#: /home/ruben/Projects/Cura/plugins/UM3NetworkPrinting/UM3InfoComponents.qml:28
#: /home/ruben/Projects/Cura/plugins/UM3NetworkPrinting/UM3InfoComponents.qml:72
msgctxt "@action:button"
msgid "Request Access"
msgstr "Запросить доступ"

#: /home/ruben/Projects/Cura/plugins/UM3NetworkPrinting/NetworkPrinterOutputDevice.py:162
#: /home/ruben/Projects/Cura/plugins/UM3NetworkPrinting/UM3InfoComponents.qml:27
#: /home/ruben/Projects/Cura/plugins/UM3NetworkPrinting/UM3InfoComponents.qml:71
msgctxt "@info:tooltip"
msgid "Send access request to the printer"
msgstr "Отправить запрос на доступ к принтеру"

#: /home/ruben/Projects/Cura/plugins/UM3NetworkPrinting/NetworkPrinterOutputDevice.py:336
msgctxt "@info:status"
msgid "Connected over the network. Please approve the access request on the printer."
<<<<<<< HEAD
msgstr "Подключен по сети. Пожалуйста, подтвердите запрос на принтере."
=======
msgstr ""
>>>>>>> fa7a026e

#: /home/ruben/Projects/Cura/plugins/UM3NetworkPrinting/NetworkPrinterOutputDevice.py:343
msgctxt "@info:status"
msgid "Connected over the network."
<<<<<<< HEAD
msgstr "Подключен по сети."
=======
msgstr ""
>>>>>>> fa7a026e

#: /home/ruben/Projects/Cura/plugins/UM3NetworkPrinting/NetworkPrinterOutputDevice.py:356
msgctxt "@info:status"
msgid "Connected over the network. No access to control the printer."
<<<<<<< HEAD
msgstr "Подключен по сети. Нет доступа к управлению принтером."
=======
msgstr ""
>>>>>>> fa7a026e

#: /home/ruben/Projects/Cura/plugins/UM3NetworkPrinting/NetworkPrinterOutputDevice.py:361
msgctxt "@info:status"
msgid "Access request was denied on the printer."
msgstr "Запрос доступа к принтеру был отклонён."

#: /home/ruben/Projects/Cura/plugins/UM3NetworkPrinting/NetworkPrinterOutputDevice.py:364
msgctxt "@info:status"
msgid "Access request failed due to a timeout."
msgstr "Запрос доступа был неудачен из-за таймаута."

#: /home/ruben/Projects/Cura/plugins/UM3NetworkPrinting/NetworkPrinterOutputDevice.py:428
msgctxt "@info:status"
msgid "The connection with the network was lost."
msgstr "Соединение с сетью было потеряно."

#: /home/ruben/Projects/Cura/plugins/UM3NetworkPrinting/NetworkPrinterOutputDevice.py:459
msgctxt "@info:status"
msgid "The connection with the printer was lost. Check your printer to see if it is connected."
msgstr "Соединение с принтером было потеряно. Проверьте свой принтер, подключен ли он."

#: /home/ruben/Projects/Cura/plugins/UM3NetworkPrinting/NetworkPrinterOutputDevice.py:607
#, python-format
msgctxt "@info:status"
msgid "Unable to start a new print job, printer is busy. Current printer status is %s."
msgstr "Невозможно запустить новую задачу на печать, принтер занят. Текущий статус принтера %s."

#: /home/ruben/Projects/Cura/plugins/UM3NetworkPrinting/NetworkPrinterOutputDevice.py:628
#, python-brace-format
msgctxt "@info:status"
msgid "Unable to start a new print job. No PrinterCore loaded in slot {0}"
msgstr "Невозможно запустить новую задачу на печать. PrinterCore не был загружен в слот {0}"

#: /home/ruben/Projects/Cura/plugins/UM3NetworkPrinting/NetworkPrinterOutputDevice.py:635
#, python-brace-format
msgctxt "@info:status"
msgid "Unable to start a new print job. No material loaded in slot {0}"
msgstr "Невозможно запустить новую задачу на печать. Материал не загружен в слот {0}"

#: /home/ruben/Projects/Cura/plugins/UM3NetworkPrinting/NetworkPrinterOutputDevice.py:646
#, python-brace-format
msgctxt "@label"
msgid "Not enough material for spool {0}."
msgstr "Недостаточно материала в катушке {0}."

#: /home/ruben/Projects/Cura/plugins/UM3NetworkPrinting/NetworkPrinterOutputDevice.py:656
#, python-brace-format
msgctxt "@label"
msgid "Different print core (Cura: {0}, Printer: {1}) selected for extruder {2}"
msgstr "Разные PrintCore (Cura: {0}, Принтер: {1}) выбраны для экструдера {2}"

#: /home/ruben/Projects/Cura/plugins/UM3NetworkPrinting/NetworkPrinterOutputDevice.py:670
#, python-brace-format
msgctxt "@label"
msgid "Different material (Cura: {0}, Printer: {1}) selected for extruder {2}"
msgstr "Разный материал (Cura: {0}, Принтер: {1}) выбран для экструдера {2}"

#: /home/ruben/Projects/Cura/plugins/UM3NetworkPrinting/NetworkPrinterOutputDevice.py:678
#, python-brace-format
msgctxt "@label"
msgid "Print core {0} is not properly calibrated. XY calibration needs to be performed on the printer."
msgstr "PrintCore {0} не откалибровано. Необходимо выполнить XY калибровку для принтера."

#: /home/ruben/Projects/Cura/plugins/UM3NetworkPrinting/NetworkPrinterOutputDevice.py:681
msgctxt "@label"
msgid "Are you sure you wish to print with the selected configuration?"
msgstr "Вы уверены, что желаете печатать с использованием выбранной конфигурации?"

#: /home/ruben/Projects/Cura/plugins/UM3NetworkPrinting/NetworkPrinterOutputDevice.py:682
msgctxt "@label"
msgid "There is a mismatch between the configuration or calibration of the printer and Cura. For the best result, always slice for the PrintCores and materials that are inserted in your printer."
msgstr "Есть несовпадение между конфигурацией или калибровкой принтера и Cura. Для лучшего результата, всегда производите слайсинг для PrintCore и материала, которые установлены в вашем принтере."

#: /home/ruben/Projects/Cura/plugins/UM3NetworkPrinting/NetworkPrinterOutputDevice.py:688
msgctxt "@window:title"
msgid "Mismatched configuration"
msgstr "Несовпадение конфигурации"

#: /home/ruben/Projects/Cura/plugins/UM3NetworkPrinting/NetworkPrinterOutputDevice.py:783
msgctxt "@info:status"
msgid "Sending data to printer"
msgstr "Отправка данных на принтер"

#: /home/ruben/Projects/Cura/plugins/UM3NetworkPrinting/NetworkPrinterOutputDevice.py:784
#: /home/ruben/Projects/Cura/plugins/Doodle3D-cura-plugin/SettingsWindow.qml:46
#: /home/ruben/Projects/Cura/plugins/Doodle3D-cura-plugin/ControlWindow.qml:73
#: /home/ruben/Projects/Cura/plugins/UM3NetworkPrinting/DiscoverUM3Action.qml:350
#: /home/ruben/Projects/Cura/plugins/ImageReader/ConfigUI.qml:188
#: /home/ruben/Projects/Cura/plugins/3MFReader/WorkspaceDialog.qml:377
#: /home/ruben/Projects/Cura/resources/qml/MultiplyObjectOptions.qml:61
#: /home/ruben/Projects/Cura/resources/qml/WorkspaceSummaryDialog.qml:258
msgctxt "@action:button"
msgid "Cancel"
msgstr "Отмена"

#: /home/ruben/Projects/Cura/plugins/UM3NetworkPrinting/NetworkPrinterOutputDevice.py:830
msgctxt "@info:status"
msgid "Unable to send data to printer. Is another job still active?"
msgstr "Невозможно отправить данные на принтер. Другая задача всё ещё активна?"

#: /home/ruben/Projects/Cura/plugins/UM3NetworkPrinting/NetworkPrinterOutputDevice.py:954
#: /home/ruben/Projects/Cura/resources/qml/Preferences/MachinesPage.qml:196
msgctxt "@label:MonitorStatus"
msgid "Aborting print..."
msgstr "Прерывание печати…"

#: /home/ruben/Projects/Cura/plugins/UM3NetworkPrinting/NetworkPrinterOutputDevice.py:960
msgctxt "@label:MonitorStatus"
msgid "Print aborted. Please check the printer"
msgstr "Печать прервана. Пожалуйста, проверьте принтер"

#: /home/ruben/Projects/Cura/plugins/UM3NetworkPrinting/NetworkPrinterOutputDevice.py:966
msgctxt "@label:MonitorStatus"
msgid "Pausing print..."
msgstr "Печать приостановлена..."

#: /home/ruben/Projects/Cura/plugins/UM3NetworkPrinting/NetworkPrinterOutputDevice.py:968
msgctxt "@label:MonitorStatus"
msgid "Resuming print..."
msgstr "Печать возобновлена..."

#: /home/ruben/Projects/Cura/plugins/UM3NetworkPrinting/NetworkPrinterOutputDevice.py:1104
msgctxt "@window:title"
msgid "Sync with your printer"
msgstr "Синхронизация с вашим принтером"

#: /home/ruben/Projects/Cura/plugins/UM3NetworkPrinting/NetworkPrinterOutputDevice.py:1106
msgctxt "@label"
msgid "Would you like to use your current printer configuration in Cura?"
msgstr "Желаете использовать текущую конфигурацию принтера в Cura?"

#: /home/ruben/Projects/Cura/plugins/UM3NetworkPrinting/NetworkPrinterOutputDevice.py:1108
msgctxt "@label"
msgid "The print cores and/or materials on your printer differ from those within your current project. For the best result, always slice for the print cores and materials that are inserted in your printer."
msgstr "Модуль PrintCore и/или материал в вашем принтере отличается от тех, что вы используете в текущем проекте. Для наилучшего результата всегда указывайте правильный модуль PrintCore и материалы, которые вставлены в ваш принтер."

#: /home/ruben/Projects/Cura/plugins/UM3NetworkPrinting/DiscoverUM3Action.py:19
msgctxt "@action"
msgid "Connect via Network"
msgstr "Подключиться через сеть"

#: /home/ruben/Projects/Cura/plugins/PostProcessingPlugin/PostProcessingPlugin.py:24
msgid "Modify G-Code"
msgstr "Изменить G-код"

#: /home/ruben/Projects/Cura/plugins/PostProcessingPlugin/__init__.py:12
msgctxt "@label"
msgid "Post Processing"
msgstr "Пост обработка"

#: /home/ruben/Projects/Cura/plugins/PostProcessingPlugin/__init__.py:16
msgctxt "Description of plugin"
msgid "Extension that allows for user created scripts for post processing"
msgstr "Расширения, которые позволяют пользователю создавать скрипты для пост обработки"

#: /home/ruben/Projects/Cura/plugins/AutoSave/__init__.py:12
msgctxt "@label"
msgid "Auto Save"
msgstr "Автосохранение"

#: /home/ruben/Projects/Cura/plugins/AutoSave/__init__.py:15
msgctxt "@info:whatsthis"
msgid "Automatically saves Preferences, Machines and Profiles after changes."
msgstr "Автоматически сохраняет настройки, принтеры и профили после внесения изменений."

#: /home/ruben/Projects/Cura/plugins/SliceInfoPlugin/__init__.py:10
msgctxt "@label"
msgid "Slice info"
msgstr "Информация о нарезке модели"

#: /home/ruben/Projects/Cura/plugins/SliceInfoPlugin/__init__.py:13
msgctxt "@info:whatsthis"
msgid "Submits anonymous slice info. Can be disabled through preferences."
msgstr "Отправляет анонимную информацию о нарезке моделей. Может быть отключено через настройки."

#: /home/ruben/Projects/Cura/plugins/SliceInfoPlugin/SliceInfo.py:75
msgctxt "@info"
msgid "Cura collects anonymised slicing statistics. You can disable this in preferences"
msgstr "Cura собирает анонимную статистику о нарезке модели. Вы можете отключить это в настройках."

#: /home/ruben/Projects/Cura/plugins/SliceInfoPlugin/SliceInfo.py:76
msgctxt "@action:button"
msgid "Dismiss"
msgstr "Отменить"

#: /home/ruben/Projects/Cura/plugins/XmlMaterialProfile/__init__.py:13
msgctxt "@label"
msgid "Material Profiles"
msgstr "Профили материалов"

#: /home/ruben/Projects/Cura/plugins/XmlMaterialProfile/__init__.py:16
msgctxt "@info:whatsthis"
msgid "Provides capabilities to read and write XML-based material profiles."
msgstr "Предоставляет возможности по чтению и записи профилей материалов в виде XML."

#: /home/ruben/Projects/Cura/plugins/LegacyProfileReader/__init__.py:12
msgctxt "@label"
msgid "Legacy Cura Profile Reader"
msgstr "Чтение устаревших профилей Cura"

#: /home/ruben/Projects/Cura/plugins/LegacyProfileReader/__init__.py:15
msgctxt "@info:whatsthis"
msgid "Provides support for importing profiles from legacy Cura versions."
msgstr "Предоставляет поддержку для импортирования профилей из устаревших версий Cura."

#: /home/ruben/Projects/Cura/plugins/LegacyProfileReader/__init__.py:21
msgctxt "@item:inlistbox"
msgid "Cura 15.04 profiles"
msgstr "Профили Cura 15.04"

#: /home/ruben/Projects/Cura/plugins/GCodeProfileReader/__init__.py:12
msgctxt "@label"
msgid "GCode Profile Reader"
msgstr "Чтение профиля из GCode"

#: /home/ruben/Projects/Cura/plugins/GCodeProfileReader/__init__.py:15
msgctxt "@info:whatsthis"
msgid "Provides support for importing profiles from g-code files."
msgstr "Предоставляет поддержку для импортирования профилей из GCode файлов."

#: /home/ruben/Projects/Cura/plugins/GCodeProfileReader/__init__.py:21
#: /home/ruben/Projects/Cura/plugins/GCodeReader/__init__.py:21
msgctxt "@item:inlistbox"
msgid "G-code File"
msgstr "Файл G-code"

#: /home/ruben/Projects/Cura/plugins/LayerView/__init__.py:13
msgctxt "@label"
msgid "Layer View"
msgstr "Просмотр слоёв"

#: /home/ruben/Projects/Cura/plugins/LayerView/__init__.py:16
msgctxt "@info:whatsthis"
msgid "Provides the Layer view."
msgstr "Предоставляет послойный просмотр."

#: /home/ruben/Projects/Cura/plugins/LayerView/__init__.py:20
msgctxt "@item:inlistbox"
msgid "Layers"
msgstr "Слои"

#: /home/ruben/Projects/Cura/plugins/LayerView/LayerView.py:91
msgctxt "@info:status"
msgid "Cura does not accurately display layers when Wire Printing is enabled"
<<<<<<< HEAD
msgstr "Cura не аккуратно отображает слои при использовании печати через кабель"
=======
msgstr "Cura не аккуратно отображает слоя при использовании печати через провод"
>>>>>>> fa7a026e

#: /home/ruben/Projects/Cura/plugins/VersionUpgrade/VersionUpgrade24to25/__init__.py:14
msgctxt "@label"
msgid "Version Upgrade 2.4 to 2.5"
<<<<<<< HEAD
msgstr "Обновление версии 2.4 до 2.5"
=======
msgstr ""
>>>>>>> fa7a026e

#: /home/ruben/Projects/Cura/plugins/VersionUpgrade/VersionUpgrade24to25/__init__.py:17
msgctxt "@info:whatsthis"
msgid "Upgrades configurations from Cura 2.4 to Cura 2.5."
<<<<<<< HEAD
msgstr "Обновление конфигурации Cura 2.4 до Cura 2.5."
=======
msgstr ""
>>>>>>> fa7a026e

#: /home/ruben/Projects/Cura/plugins/VersionUpgrade/VersionUpgrade21to22/__init__.py:14
msgctxt "@label"
msgid "Version Upgrade 2.1 to 2.2"
msgstr "Обновление версии 2.1 до 2.2"

#: /home/ruben/Projects/Cura/plugins/VersionUpgrade/VersionUpgrade21to22/__init__.py:17
msgctxt "@info:whatsthis"
msgid "Upgrades configurations from Cura 2.1 to Cura 2.2."
msgstr "Обновляет настройки Cura 2.1 до Cura 2.2."

#: /home/ruben/Projects/Cura/plugins/VersionUpgrade/VersionUpgrade22to24/__init__.py:14
msgctxt "@label"
msgid "Version Upgrade 2.2 to 2.4"
msgstr "Обновление версии 2.2 до 2.4"

#: /home/ruben/Projects/Cura/plugins/VersionUpgrade/VersionUpgrade22to24/__init__.py:17
msgctxt "@info:whatsthis"
msgid "Upgrades configurations from Cura 2.2 to Cura 2.4."
msgstr "Обновляет конфигурации Cura 2.2 до Cura 2.4"

#: /home/ruben/Projects/Cura/plugins/ImageReader/__init__.py:12
msgctxt "@label"
msgid "Image Reader"
msgstr "Чтение изображений"

#: /home/ruben/Projects/Cura/plugins/ImageReader/__init__.py:15
msgctxt "@info:whatsthis"
msgid "Enables ability to generate printable geometry from 2D image files."
msgstr "Обеспечивает возможность генерировать печатаемую геометрию из файлов двухмерных изображений."

#: /home/ruben/Projects/Cura/plugins/ImageReader/__init__.py:21
msgctxt "@item:inlistbox"
msgid "JPG Image"
msgstr "JPG изображение"

#: /home/ruben/Projects/Cura/plugins/ImageReader/__init__.py:25
msgctxt "@item:inlistbox"
msgid "JPEG Image"
msgstr "JPEG изображение"

#: /home/ruben/Projects/Cura/plugins/ImageReader/__init__.py:29
msgctxt "@item:inlistbox"
msgid "PNG Image"
msgstr "PNG изображение"

#: /home/ruben/Projects/Cura/plugins/ImageReader/__init__.py:33
msgctxt "@item:inlistbox"
msgid "BMP Image"
msgstr "BMP изображение"

#: /home/ruben/Projects/Cura/plugins/ImageReader/__init__.py:37
msgctxt "@item:inlistbox"
msgid "GIF Image"
msgstr "GIF изображение"

#: /home/ruben/Projects/Cura/plugins/CuraEngineBackend/CuraEngineBackend.py:260
#: /home/ruben/Projects/Cura/cura/Settings/MachineManager.py:84
msgctxt "@info:status"
msgid "The selected material is incompatible with the selected machine or configuration."
msgstr "Выбранный материал несовместим с выбранным принтером или конфигурацией."

#: /home/ruben/Projects/Cura/plugins/CuraEngineBackend/CuraEngineBackend.py:281
#, python-brace-format
msgctxt "@info:status"
msgid "Unable to slice with the current settings. The following settings have errors: {0}"
msgstr "Не могу выполнить слайсинг на текущих настройках. Проверьте следующие настройки: {0}"

#: /home/ruben/Projects/Cura/plugins/CuraEngineBackend/CuraEngineBackend.py:290
msgctxt "@info:status"
msgid "Unable to slice because the prime tower or prime position(s) are invalid."
msgstr "Слайсинг невозможен так как черновая башня или её позиция неверные."

#: /home/ruben/Projects/Cura/plugins/CuraEngineBackend/CuraEngineBackend.py:298
msgctxt "@info:status"
msgid "Nothing to slice because none of the models fit the build volume. Please scale or rotate models to fit."
msgstr "Нечего нарезать, так как ни одна модель не попадает в объём принтера. Пожалуйста, отмасштабируйте или поверните модель."

#: /home/ruben/Projects/Cura/plugins/CuraEngineBackend/__init__.py:13
msgctxt "@label"
msgid "CuraEngine Backend"
msgstr "Движок CuraEngine"

#: /home/ruben/Projects/Cura/plugins/CuraEngineBackend/__init__.py:15
msgctxt "@info:whatsthis"
msgid "Provides the link to the CuraEngine slicing backend."
msgstr "Предоставляет интерфейс к движку CuraEngine."

#: /home/ruben/Projects/Cura/plugins/CuraEngineBackend/ProcessSlicedLayersJob.py:61
#: /home/ruben/Projects/Cura/plugins/CuraEngineBackend/ProcessSlicedLayersJob.py:234
msgctxt "@info:status"
msgid "Processing Layers"
msgstr "Обработка слоёв"

#: /home/ruben/Projects/Cura/plugins/PerObjectSettingsTool/__init__.py:14
msgctxt "@label"
msgid "Per Model Settings Tool"
msgstr "Инструмент для настройки каждой модели"

#: /home/ruben/Projects/Cura/plugins/PerObjectSettingsTool/__init__.py:17
msgctxt "@info:whatsthis"
msgid "Provides the Per Model Settings."
msgstr "Предоставляет параметры для каждой модели."

#: /home/ruben/Projects/Cura/plugins/PerObjectSettingsTool/__init__.py:21
msgctxt "@label"
msgid "Per Model Settings"
msgstr "Параметры модели"

#: /home/ruben/Projects/Cura/plugins/PerObjectSettingsTool/__init__.py:22
msgctxt "@info:tooltip"
msgid "Configure Per Model Settings"
msgstr "Правка параметров модели"

#: /home/ruben/Projects/Cura/plugins/3MFReader/WorkspaceDialog.py:162
#: /home/ruben/Projects/Cura/resources/qml/Sidebar.qml:571
msgctxt "@title:tab"
msgid "Recommended"
msgstr "Рекомендованная"

#: /home/ruben/Projects/Cura/plugins/3MFReader/WorkspaceDialog.py:164
#: /home/ruben/Projects/Cura/resources/qml/Sidebar.qml:577
msgctxt "@title:tab"
msgid "Custom"
msgstr "Своя"

#: /home/ruben/Projects/Cura/plugins/3MFReader/__init__.py:19
msgctxt "@label"
msgid "3MF Reader"
msgstr "Чтение 3MF"

#: /home/ruben/Projects/Cura/plugins/3MFReader/__init__.py:22
msgctxt "@info:whatsthis"
msgid "Provides support for reading 3MF files."
msgstr "Предоставляет поддержку для чтения 3MF файлов."

#: /home/ruben/Projects/Cura/plugins/3MFReader/__init__.py:28
#: /home/ruben/Projects/Cura/plugins/3MFReader/__init__.py:35
msgctxt "@item:inlistbox"
msgid "3MF File"
msgstr "Файл 3MF"

#: /home/ruben/Projects/Cura/plugins/3MFReader/ThreeMFWorkspaceReader.py:60
#: /home/ruben/Projects/Cura/cura/Settings/MachineManager.py:1042
msgctxt "@label"
msgid "Nozzle"
msgstr "Сопло"

#: /home/ruben/Projects/Cura/plugins/SolidView/__init__.py:12
msgctxt "@label"
msgid "Solid View"
msgstr "Обзор"

#: /home/ruben/Projects/Cura/plugins/SolidView/__init__.py:15
msgctxt "@info:whatsthis"
msgid "Provides a normal solid mesh view."
msgstr "Предоставляет просмотр твёрдого тела."

#: /home/ruben/Projects/Cura/plugins/SolidView/__init__.py:19
msgctxt "@item:inmenu"
msgid "Solid"
msgstr "Твёрдое тело"

#: /home/ruben/Projects/Cura/plugins/GCodeReader/__init__.py:12
msgctxt "@label"
msgid "G-code Reader"
<<<<<<< HEAD
msgstr "Чтение G-code"
=======
msgstr ""
>>>>>>> fa7a026e

#: /home/ruben/Projects/Cura/plugins/GCodeReader/__init__.py:15
msgctxt "@info:whatsthis"
msgid "Allows loading and displaying G-code files."
<<<<<<< HEAD
msgstr "Позволяет загружать и отображать файлы G-code."
=======
msgstr ""
>>>>>>> fa7a026e

#: /home/ruben/Projects/Cura/plugins/GCodeReader/__init__.py:25
msgctxt "@item:inlistbox"
msgid "G File"
<<<<<<< HEAD
msgstr "Файл G"
=======
msgstr ""
>>>>>>> fa7a026e

#: /home/ruben/Projects/Cura/plugins/GCodeReader/GCodeReader.py:227
msgctxt "@info:status"
msgid "Parsing G-code"
<<<<<<< HEAD
msgstr "Обработка G-code"
=======
msgstr ""
>>>>>>> fa7a026e

#: /home/ruben/Projects/Cura/plugins/CuraProfileWriter/__init__.py:12
msgctxt "@label"
msgid "Cura Profile Writer"
msgstr "Запись профиля Cura"

#: /home/ruben/Projects/Cura/plugins/CuraProfileWriter/__init__.py:15
msgctxt "@info:whatsthis"
msgid "Provides support for exporting Cura profiles."
msgstr "Предоставляет поддержку для экспорта профилей Cura."

#: /home/ruben/Projects/Cura/plugins/CuraProfileWriter/__init__.py:21
#: /home/ruben/Projects/Cura/plugins/CuraProfileReader/__init__.py:21
msgctxt "@item:inlistbox"
msgid "Cura Profile"
msgstr "Профиль Cura"

#: /home/ruben/Projects/Cura/plugins/3MFWriter/__init__.py:13
msgctxt "@label"
msgid "3MF Writer"
msgstr "Запись 3MF"

#: /home/ruben/Projects/Cura/plugins/3MFWriter/__init__.py:16
msgctxt "@info:whatsthis"
msgid "Provides support for writing 3MF files."
msgstr "Предоставляет возможность записи 3MF файлов."

#: /home/ruben/Projects/Cura/plugins/3MFWriter/__init__.py:22
msgctxt "@item:inlistbox"
msgid "3MF file"
msgstr "3MF файл"

#: /home/ruben/Projects/Cura/plugins/3MFWriter/__init__.py:30
msgctxt "@item:inlistbox"
msgid "Cura Project 3MF file"
msgstr "3MF файл проекта Cura"

#: /home/ruben/Projects/Cura/plugins/UltimakerMachineActions/__init__.py:15
msgctxt "@label"
msgid "Ultimaker machine actions"
msgstr "Дополнительные возможности Ultimaker"

#: /home/ruben/Projects/Cura/plugins/UltimakerMachineActions/__init__.py:18
msgctxt "@info:whatsthis"
msgid "Provides machine actions for Ultimaker machines (such as bed leveling wizard, selecting upgrades, etc)"
msgstr "Предоставляет дополнительные возможности для принтеров Ultimaker (такие как мастер выравнивания стола, выбора обновления и так далее)"

#: /home/ruben/Projects/Cura/plugins/UltimakerMachineActions/UMOUpgradeSelection.py:20
msgctxt "@action"
msgid "Select upgrades"
msgstr "Выбор обновлений"

#: /home/ruben/Projects/Cura/plugins/UltimakerMachineActions/UpgradeFirmwareMachineAction.py:12
msgctxt "@action"
msgid "Upgrade Firmware"
msgstr "Обновление прошивки"

#: /home/ruben/Projects/Cura/plugins/UltimakerMachineActions/UMOCheckupMachineAction.py:14
msgctxt "@action"
msgid "Checkup"
msgstr "Проверка"

#: /home/ruben/Projects/Cura/plugins/UltimakerMachineActions/BedLevelMachineAction.py:15
msgctxt "@action"
msgid "Level build plate"
msgstr "Выравнивание стола"

#: /home/ruben/Projects/Cura/plugins/CuraProfileReader/__init__.py:12
msgctxt "@label"
msgid "Cura Profile Reader"
msgstr "Чтение профиля Cura"

#: /home/ruben/Projects/Cura/plugins/CuraProfileReader/__init__.py:15
msgctxt "@info:whatsthis"
msgid "Provides support for importing Cura profiles."
msgstr "Предоставляет поддержку для импорта профилей Cura."

#: /home/ruben/Projects/Cura/cura/PrintInformation.py:214
#, python-brace-format
msgctxt "@label"
msgid "Pre-sliced file {0}"
<<<<<<< HEAD
msgstr "Предообратка файла {0}"
=======
msgstr ""
>>>>>>> fa7a026e

#: /home/ruben/Projects/Cura/cura/PrinterOutputDevice.py:376
msgctxt "@item:material"
msgid "No material loaded"
msgstr "Материал не загружен"

#: /home/ruben/Projects/Cura/cura/PrinterOutputDevice.py:383
msgctxt "@item:material"
msgid "Unknown material"
msgstr "Неизвестный материал"

#: /home/ruben/Projects/Cura/cura/Settings/ContainerManager.py:353
#: /home/ruben/Projects/Cura/cura/Settings/CuraContainerRegistry.py:82
msgctxt "@title:window"
msgid "File Already Exists"
msgstr "Файл уже существует"

#: /home/ruben/Projects/Cura/cura/Settings/ContainerManager.py:354
#: /home/ruben/Projects/Cura/cura/Settings/CuraContainerRegistry.py:83
#, python-brace-format
msgctxt "@label"
msgid "The file <filename>{0}</filename> already exists. Are you sure you want to overwrite it?"
msgstr "Файл <filename>{0}</filename> уже существует. Вы желаете его перезаписать?"

#: /home/ruben/Projects/Cura/cura/Settings/MachineManager.py:1243
msgctxt "@info:status"
msgid "Unable to find a quality profile for this combination. Default settings will be used instead."
msgstr "Невозможно найти профиль качества для этой комбинации. Будут использованы параметры по умолчанию."

#: /home/ruben/Projects/Cura/cura/Settings/CuraContainerRegistry.py:113
#, python-brace-format
msgctxt "@info:status"
msgid "Failed to export profile to <filename>{0}</filename>: <message>{1}</message>"
msgstr "Невозможно экспортировать профиль в <filename>{0}</filename>: <message>{1}</message>"

#: /home/ruben/Projects/Cura/cura/Settings/CuraContainerRegistry.py:118
#, python-brace-format
msgctxt "@info:status"
msgid "Failed to export profile to <filename>{0}</filename>: Writer plugin reported failure."
msgstr "Невозможно экспортировать профиль в <filename>{0}</filename>: Плагин записи уведомил об ошибке."

#: /home/ruben/Projects/Cura/cura/Settings/CuraContainerRegistry.py:121
#, python-brace-format
msgctxt "@info:status"
msgid "Exported profile to <filename>{0}</filename>"
msgstr "Экспортирование профиля в <filename>{0}</filename>"

#: /home/ruben/Projects/Cura/cura/Settings/CuraContainerRegistry.py:147
#: /home/ruben/Projects/Cura/cura/Settings/CuraContainerRegistry.py:169
#, python-brace-format
msgctxt "@info:status"
msgid "Failed to import profile from <filename>{0}</filename>: <message>{1}</message>"
msgstr "Невозможно импортировать профиль из <filename>{0}</filename>: <message>{1}</message>"

#: /home/ruben/Projects/Cura/cura/Settings/CuraContainerRegistry.py:176
#: /home/ruben/Projects/Cura/cura/Settings/CuraContainerRegistry.py:210
#, python-brace-format
msgctxt "@info:status"
msgid "Successfully imported profile {0}"
msgstr "Успешно импортирован профиль {0}"

#: /home/ruben/Projects/Cura/cura/Settings/CuraContainerRegistry.py:213
#, python-brace-format
msgctxt "@info:status"
msgid "Profile {0} has an unknown file type or is corrupted."
msgstr "Профиль {0} имеет неизвестный тип файла или повреждён."

#: /home/ruben/Projects/Cura/cura/Settings/CuraContainerRegistry.py:219
msgctxt "@label"
msgid "Custom profile"
msgstr "Собственный профиль"

#: /home/ruben/Projects/Cura/cura/BuildVolume.py:94
msgctxt "@info:status"
msgid "The build volume height has been reduced due to the value of the \"Print Sequence\" setting to prevent the gantry from colliding with printed models."
msgstr "Высота печатаемого объёма была уменьшена до значения параметра \"Последовательность печати\", чтобы предотвратить касание портала за напечатанные детали."

#: /home/ruben/Projects/Cura/cura/CrashHandler.py:51
msgctxt "@title:window"
msgid "Oops!"
msgstr "Ой!"

#: /home/ruben/Projects/Cura/cura/CrashHandler.py:78
msgctxt "@label"
msgid ""
"<p>A fatal exception has occurred that we could not recover from!</p>\n"
"        <p>We hope this picture of a kitten helps you recover from the shock.</p>\n"
"        <p>Please use the information below to post a bug report at <a href=\"http://github.com/Ultimaker/Cura/issues\">http://github.com/Ultimaker/Cura/issues</a></p>\n"
"    "
msgstr ""
"<p>Произошла неожиданная ошибка и мы не смогли её обработать!</p>\n"
"        <p>Мы надеемся, что картинка с котёнком поможет вам оправиться от шока.</p>\n"
"        <p>Пожалуйста, используйте информацию ниже для создания отчёта об ошибке на <a href=\"http://github.com/Ultimaker/Cura/issues\">http://github.com/Ultimaker/Cura/issues</a></p>\n"
"    "

#: /home/ruben/Projects/Cura/cura/CrashHandler.py:101
msgctxt "@action:button"
msgid "Open Web Page"
msgstr "Открыть веб страницу"

#: /home/ruben/Projects/Cura/cura/CuraApplication.py:211
msgctxt "@info:progress"
msgid "Loading machines..."
msgstr "Загрузка принтеров..."

#: /home/ruben/Projects/Cura/cura/CuraApplication.py:566
msgctxt "@info:progress"
msgid "Setting up scene..."
msgstr "Настройка сцены..."

#: /home/ruben/Projects/Cura/cura/CuraApplication.py:603
msgctxt "@info:progress"
msgid "Loading interface..."
msgstr "Загрузка интерфейса..."

#: /home/ruben/Projects/Cura/cura/CuraApplication.py:744
#, python-format
msgctxt "@info"
msgid "%(width).1f x %(depth).1f x %(height).1f mm"
msgstr "%(width).1f x %(depth).1f x %(height).1f мм"

#: /home/ruben/Projects/Cura/cura/CuraApplication.py:1192
#, python-brace-format
msgctxt "@info:status"
msgid "Only one G-code file can be loaded at a time. Skipped importing {0}"
<<<<<<< HEAD
msgstr "Только один G-code файла может быть загружен в момент времени. Пропускаю импортирование {0}"
=======
msgstr ""
>>>>>>> fa7a026e

#: /home/ruben/Projects/Cura/cura/CuraApplication.py:1201
#, python-brace-format
msgctxt "@info:status"
msgid "Can't open any other file if G-code is loading. Skipped importing {0}"
<<<<<<< HEAD
msgstr "Невозможно открыть любой другой файл, если G-code файл уже загружен. Пропускаю импортирование {0}"
=======
msgstr ""
>>>>>>> fa7a026e

#: /home/ruben/Projects/Cura/plugins/MachineSettingsAction/MachineSettingsAction.qml:27
msgctxt "@title"
msgid "Machine Settings"
msgstr "Параметры принтера"

#: /home/ruben/Projects/Cura/plugins/MachineSettingsAction/MachineSettingsAction.qml:38
msgctxt "@label"
msgid "Please enter the correct settings for your printer below:"
msgstr "Пожалуйста, введите правильные параметры для вашего принтера:"

#: /home/ruben/Projects/Cura/plugins/MachineSettingsAction/MachineSettingsAction.qml:63
msgctxt "@label"
msgid "Printer Settings"
msgstr "Параметры принтера"

#: /home/ruben/Projects/Cura/plugins/MachineSettingsAction/MachineSettingsAction.qml:74
msgctxt "@label"
msgid "X (Width)"
msgstr "X (Ширина)"

#: /home/ruben/Projects/Cura/plugins/MachineSettingsAction/MachineSettingsAction.qml:85
#: /home/ruben/Projects/Cura/plugins/MachineSettingsAction/MachineSettingsAction.qml:101
#: /home/ruben/Projects/Cura/plugins/MachineSettingsAction/MachineSettingsAction.qml:117
#: /home/ruben/Projects/Cura/plugins/MachineSettingsAction/MachineSettingsAction.qml:273
#: /home/ruben/Projects/Cura/plugins/MachineSettingsAction/MachineSettingsAction.qml:289
#: /home/ruben/Projects/Cura/plugins/MachineSettingsAction/MachineSettingsAction.qml:305
#: /home/ruben/Projects/Cura/plugins/MachineSettingsAction/MachineSettingsAction.qml:321
#: /home/ruben/Projects/Cura/plugins/MachineSettingsAction/MachineSettingsAction.qml:341
#: /home/ruben/Projects/Cura/plugins/MachineSettingsAction/MachineSettingsAction.qml:363
msgctxt "@label"
msgid "mm"
msgstr "мм"

#: /home/ruben/Projects/Cura/plugins/MachineSettingsAction/MachineSettingsAction.qml:90
msgctxt "@label"
msgid "Y (Depth)"
msgstr "Y (Глубина)"

#: /home/ruben/Projects/Cura/plugins/MachineSettingsAction/MachineSettingsAction.qml:106
msgctxt "@label"
msgid "Z (Height)"
msgstr "Z (Высота)"

#: /home/ruben/Projects/Cura/plugins/MachineSettingsAction/MachineSettingsAction.qml:129
msgctxt "@label"
msgid "Build Plate Shape"
msgstr "Форма стола"

#: /home/ruben/Projects/Cura/plugins/MachineSettingsAction/MachineSettingsAction.qml:176
msgctxt "@option:check"
msgid "Machine Center is Zero"
msgstr "Ноль в центре стола"

#: /home/ruben/Projects/Cura/plugins/MachineSettingsAction/MachineSettingsAction.qml:187
msgctxt "@option:check"
msgid "Heated Bed"
msgstr "Нагреваемый стол"

#: /home/ruben/Projects/Cura/plugins/MachineSettingsAction/MachineSettingsAction.qml:199
msgctxt "@label"
msgid "GCode Flavor"
msgstr "Вариант G-кода"

#: /home/ruben/Projects/Cura/plugins/MachineSettingsAction/MachineSettingsAction.qml:251
msgctxt "@label"
msgid "Printhead Settings"
msgstr "Параметры головы"

#: /home/ruben/Projects/Cura/plugins/MachineSettingsAction/MachineSettingsAction.qml:262
msgctxt "@label"
msgid "X min"
msgstr "X минимум"

#: /home/ruben/Projects/Cura/plugins/MachineSettingsAction/MachineSettingsAction.qml:278
msgctxt "@label"
msgid "Y min"
msgstr "Y минимум"

#: /home/ruben/Projects/Cura/plugins/MachineSettingsAction/MachineSettingsAction.qml:294
msgctxt "@label"
msgid "X max"
msgstr "X максимум"

#: /home/ruben/Projects/Cura/plugins/MachineSettingsAction/MachineSettingsAction.qml:310
msgctxt "@label"
msgid "Y max"
msgstr "Y максимум"

#: /home/ruben/Projects/Cura/plugins/MachineSettingsAction/MachineSettingsAction.qml:330
msgctxt "@label"
msgid "Gantry height"
msgstr "Высота портала"

#: /home/ruben/Projects/Cura/plugins/MachineSettingsAction/MachineSettingsAction.qml:350
msgctxt "@label"
msgid "Nozzle size"
msgstr "Диаметр сопла"

#: /home/ruben/Projects/Cura/plugins/MachineSettingsAction/MachineSettingsAction.qml:382
msgctxt "@label"
msgid "Start Gcode"
msgstr "Начало G-кода"

#: /home/ruben/Projects/Cura/plugins/MachineSettingsAction/MachineSettingsAction.qml:406
msgctxt "@label"
msgid "End Gcode"
msgstr "Конец G-кода"

#: /home/ruben/Projects/Cura/plugins/Doodle3D-cura-plugin/SettingsWindow.qml:20
msgctxt "@title:window"
msgid "Doodle3D Settings"
msgstr "Настройки Doodle3D"

#: /home/ruben/Projects/Cura/plugins/Doodle3D-cura-plugin/SettingsWindow.qml:53
#: /home/ruben/Projects/Cura/resources/qml/WorkspaceSummaryDialog.qml:244
msgctxt "@action:button"
msgid "Save"
msgstr "Сохранить"

#: /home/ruben/Projects/Cura/plugins/Doodle3D-cura-plugin/ControlWindow.qml:23
msgctxt "@title:window"
msgid "Print to: %1"
msgstr "Печатать на: %1"

#: /home/ruben/Projects/Cura/plugins/Doodle3D-cura-plugin/ControlWindow.qml:40
msgctxt "@label"
msgid "Extruder Temperature: %1/%2°C"
msgstr "Температура экструдера: %1/%2°C"

#: /home/ruben/Projects/Cura/plugins/Doodle3D-cura-plugin/ControlWindow.qml:45
msgctxt "@label"
msgid ""
msgstr ""

#: /home/ruben/Projects/Cura/plugins/Doodle3D-cura-plugin/ControlWindow.qml:46
msgctxt "@label"
msgid "Bed Temperature: %1/%2°C"
msgstr "Температура стола: %1/%2°C"

#: /home/ruben/Projects/Cura/plugins/Doodle3D-cura-plugin/ControlWindow.qml:64
msgctxt "@label"
msgid "%1"
msgstr "%1"

#: /home/ruben/Projects/Cura/plugins/Doodle3D-cura-plugin/ControlWindow.qml:82
msgctxt "@action:button"
msgid "Print"
msgstr "Печать"

#: /home/ruben/Projects/Cura/plugins/ChangeLogPlugin/ChangeLog.qml:37
#: /home/ruben/Projects/Cura/plugins/USBPrinting/FirmwareUpdateWindow.qml:105
#: /home/ruben/Projects/Cura/plugins/UM3NetworkPrinting/UM3InfoComponents.qml:55
#: /home/ruben/Projects/Cura/plugins/PostProcessingPlugin/PostProcessingPlugin.qml:446
#: /home/ruben/Projects/Cura/plugins/PerObjectSettingsTool/PerObjectSettingsPanel.qml:435
#: /home/ruben/Projects/Cura/resources/qml/Preferences/MachinesPage.qml:125
#: /home/ruben/Projects/Cura/resources/qml/AboutDialog.qml:146
#: /home/ruben/Projects/Cura/resources/qml/EngineLog.qml:38
msgctxt "@action:button"
msgid "Close"
msgstr "Закрыть"

#: /home/ruben/Projects/Cura/plugins/USBPrinting/FirmwareUpdateWindow.qml:20
msgctxt "@title:window"
msgid "Firmware Update"
msgstr "Обновление прошивки"

#: /home/ruben/Projects/Cura/plugins/USBPrinting/FirmwareUpdateWindow.qml:40
msgctxt "@label"
msgid "Firmware update completed."
msgstr "Обновление прошивки завершено."

#: /home/ruben/Projects/Cura/plugins/USBPrinting/FirmwareUpdateWindow.qml:45
msgctxt "@label"
msgid "Starting firmware update, this may take a while."
msgstr "Запуск обновления прошивки, это может занять некоторое время."

#: /home/ruben/Projects/Cura/plugins/USBPrinting/FirmwareUpdateWindow.qml:50
msgctxt "@label"
msgid "Updating firmware."
msgstr "Обновление прошивки."

#: /home/ruben/Projects/Cura/plugins/USBPrinting/FirmwareUpdateWindow.qml:59
msgctxt "@label"
msgid "Firmware update failed due to an unknown error."
msgstr "Обновление прошивки не удалось из-за неизвестной ошибки."

#: /home/ruben/Projects/Cura/plugins/USBPrinting/FirmwareUpdateWindow.qml:62
msgctxt "@label"
msgid "Firmware update failed due to an communication error."
msgstr "Обновление прошивки не удалось из-за ошибки связи."

#: /home/ruben/Projects/Cura/plugins/USBPrinting/FirmwareUpdateWindow.qml:65
msgctxt "@label"
msgid "Firmware update failed due to an input/output error."
msgstr "Обновление прошивки не удалось из-за ошибки ввода-вывода."

#: /home/ruben/Projects/Cura/plugins/USBPrinting/FirmwareUpdateWindow.qml:68
msgctxt "@label"
msgid "Firmware update failed due to missing firmware."
msgstr "Обновление прошивки не удалось из-за её отстутствия."

#: /home/ruben/Projects/Cura/plugins/USBPrinting/FirmwareUpdateWindow.qml:71
msgctxt "@label"
msgid "Unknown error code: %1"
msgstr "Неизвестный код ошибки: %1"

#: /home/ruben/Projects/Cura/plugins/UM3NetworkPrinting/DiscoverUM3Action.qml:57
msgctxt "@title:window"
msgid "Connect to Networked Printer"
msgstr "Подключение к сетевому принтеру"

#: /home/ruben/Projects/Cura/plugins/UM3NetworkPrinting/DiscoverUM3Action.qml:67
msgctxt "@label"
msgid ""
"To print directly to your printer over the network, please make sure your printer is connected to the network using a network cable or by connecting your printer to your WIFI network. If you don't connect Cura with your printer, you can still use a USB drive to transfer g-code files to your printer.\n"
"\n"
"Select your printer from the list below:"
msgstr ""
"Для печати на вашем принтере через сеть, пожалуйста, удостоверьтесь, что ваш принтер подключен к сети с помощью кабеля или через WiFi. Если вы не подключили Cura к вашему принтеру, вы по прежнему можете использовать USB флешку для переноса G-Code файлов на ваш принтер.\n"
"\n"
"Укажите ваш принтер в списке ниже:"

#: /home/ruben/Projects/Cura/plugins/UM3NetworkPrinting/DiscoverUM3Action.qml:77
#: /home/ruben/Projects/Cura/resources/qml/Preferences/MachinesPage.qml:44
msgctxt "@action:button"
msgid "Add"
msgstr "Добавить"

#: /home/ruben/Projects/Cura/plugins/UM3NetworkPrinting/DiscoverUM3Action.qml:87
msgctxt "@action:button"
msgid "Edit"
msgstr "Правка"

#: /home/ruben/Projects/Cura/plugins/UM3NetworkPrinting/DiscoverUM3Action.qml:98
#: /home/ruben/Projects/Cura/resources/qml/Preferences/MachinesPage.qml:50
#: /home/ruben/Projects/Cura/resources/qml/Preferences/ProfilesPage.qml:95
#: /home/ruben/Projects/Cura/resources/qml/Preferences/MaterialsPage.qml:159
msgctxt "@action:button"
msgid "Remove"
msgstr "Удалить"

#: /home/ruben/Projects/Cura/plugins/UM3NetworkPrinting/DiscoverUM3Action.qml:106
msgctxt "@action:button"
msgid "Refresh"
msgstr "Обновить"

#: /home/ruben/Projects/Cura/plugins/UM3NetworkPrinting/DiscoverUM3Action.qml:198
msgctxt "@label"
msgid "If your printer is not listed, read the <a href='%1'>network-printing troubleshooting guide</a>"
msgstr "Если ваш принтер отсутствует в списке, обратитесь к <a href='%1'>руководству по решению проблем с сетевой печатью</a>"

#: /home/ruben/Projects/Cura/plugins/UM3NetworkPrinting/DiscoverUM3Action.qml:225
msgctxt "@label"
msgid "Type"
msgstr "Тип"

#: /home/ruben/Projects/Cura/plugins/UM3NetworkPrinting/DiscoverUM3Action.qml:237
msgctxt "@label"
msgid "Ultimaker 3"
msgstr "Ultimaker 3"

#: /home/ruben/Projects/Cura/plugins/UM3NetworkPrinting/DiscoverUM3Action.qml:240
msgctxt "@label"
msgid "Ultimaker 3 Extended"
msgstr "Ultimaker 3 Расширенный"

#: /home/ruben/Projects/Cura/plugins/UM3NetworkPrinting/DiscoverUM3Action.qml:243
msgctxt "@label"
msgid "Unknown"
msgstr "Неизвестный"

#: /home/ruben/Projects/Cura/plugins/UM3NetworkPrinting/DiscoverUM3Action.qml:256
msgctxt "@label"
msgid "Firmware version"
msgstr "Версия прошивки"

#: /home/ruben/Projects/Cura/plugins/UM3NetworkPrinting/DiscoverUM3Action.qml:268
msgctxt "@label"
msgid "Address"
msgstr "Адрес"

#: /home/ruben/Projects/Cura/plugins/UM3NetworkPrinting/DiscoverUM3Action.qml:282
msgctxt "@label"
msgid "The printer at this address has not yet responded."
msgstr "Принтер по этому адресу ещё не отвечал."

#: /home/ruben/Projects/Cura/plugins/UM3NetworkPrinting/DiscoverUM3Action.qml:287
#: /home/ruben/Projects/Cura/plugins/UM3NetworkPrinting/UM3InfoComponents.qml:38
msgctxt "@action:button"
msgid "Connect"
msgstr "Подключить"

#: /home/ruben/Projects/Cura/plugins/UM3NetworkPrinting/DiscoverUM3Action.qml:301
msgctxt "@title:window"
msgid "Printer Address"
msgstr "Адрес принтера"

#: /home/ruben/Projects/Cura/plugins/UM3NetworkPrinting/DiscoverUM3Action.qml:331
msgctxt "@alabel"
msgid "Enter the IP address or hostname of your printer on the network."
msgstr "Введите IP адрес принтера или его имя в сети."

#: /home/ruben/Projects/Cura/plugins/UM3NetworkPrinting/DiscoverUM3Action.qml:358
msgctxt "@action:button"
msgid "Ok"
msgstr "Ok"

#: /home/ruben/Projects/Cura/plugins/UM3NetworkPrinting/UM3InfoComponents.qml:37
msgctxt "@info:tooltip"
msgid "Connect to a printer"
msgstr "Подключение к принтеру"

#: /home/ruben/Projects/Cura/plugins/UM3NetworkPrinting/UM3InfoComponents.qml:116
msgctxt "@info:tooltip"
msgid "Load the configuration of the printer into Cura"
msgstr "Загрузка конфигурации принтера в Cura"

#: /home/ruben/Projects/Cura/plugins/UM3NetworkPrinting/UM3InfoComponents.qml:117
msgctxt "@action:button"
msgid "Activate Configuration"
msgstr "Активировать конфигурацию"

#: /home/ruben/Projects/Cura/plugins/PostProcessingPlugin/PostProcessingPlugin.qml:18
msgctxt "@title:window"
msgid "Post Processing Plugin"
msgstr "Плагин пост-обработки"

#: /home/ruben/Projects/Cura/plugins/PostProcessingPlugin/PostProcessingPlugin.qml:49
msgctxt "@label"
msgid "Post Processing Scripts"
msgstr "Скрипты пост-обработки"

#: /home/ruben/Projects/Cura/plugins/PostProcessingPlugin/PostProcessingPlugin.qml:218
msgctxt "@action"
msgid "Add a script"
msgstr "Добавить скрипт"

#: /home/ruben/Projects/Cura/plugins/PostProcessingPlugin/PostProcessingPlugin.qml:264
msgctxt "@label"
msgid "Settings"
msgstr "Параметры"

#: /home/ruben/Projects/Cura/plugins/PostProcessingPlugin/PostProcessingPlugin.qml:456
msgctxt "@info:tooltip"
msgid "Change active post-processing scripts"
msgstr "Изменить активные скрипты пост-обработки"

#: /home/ruben/Projects/Cura/plugins/LayerView/LayerView.qml:59
msgctxt "@label"
msgid "View Mode: Layers"
<<<<<<< HEAD
msgstr "Режим просмотра: Слои"
=======
msgstr ""
>>>>>>> fa7a026e

#: /home/ruben/Projects/Cura/plugins/LayerView/LayerView.qml:75
msgctxt "@label"
msgid "Color scheme"
<<<<<<< HEAD
msgstr "Цветовая схема"
=======
msgstr ""
>>>>>>> fa7a026e

#: /home/ruben/Projects/Cura/plugins/LayerView/LayerView.qml:88
msgctxt "@label:listbox"
msgid "Material Color"
<<<<<<< HEAD
msgstr "Цвет материала"
=======
msgstr ""
>>>>>>> fa7a026e

#: /home/ruben/Projects/Cura/plugins/LayerView/LayerView.qml:92
msgctxt "@label:listbox"
msgid "Line Type"
<<<<<<< HEAD
msgstr "Тип линии"
=======
msgstr ""
>>>>>>> fa7a026e

#: /home/ruben/Projects/Cura/plugins/LayerView/LayerView.qml:133
msgctxt "@label"
msgid "Compatibility Mode"
<<<<<<< HEAD
msgstr "Режим совместимости"
=======
msgstr ""
>>>>>>> fa7a026e

#: /home/ruben/Projects/Cura/plugins/LayerView/LayerView.qml:171
msgctxt "@label"
msgid "Extruder %1"
<<<<<<< HEAD
msgstr "Экструдер %1"
=======
msgstr ""
>>>>>>> fa7a026e

#: /home/ruben/Projects/Cura/plugins/LayerView/LayerView.qml:185
msgctxt "@label"
msgid "Show Travels"
<<<<<<< HEAD
msgstr "Показать движения"
=======
msgstr ""
>>>>>>> fa7a026e

#: /home/ruben/Projects/Cura/plugins/LayerView/LayerView.qml:206
msgctxt "@label"
msgid "Show Helpers"
<<<<<<< HEAD
msgstr "Показать поддержку"
=======
msgstr ""
>>>>>>> fa7a026e

#: /home/ruben/Projects/Cura/plugins/LayerView/LayerView.qml:227
msgctxt "@label"
msgid "Show Shell"
<<<<<<< HEAD
msgstr "Показать стенки"
=======
msgstr ""
>>>>>>> fa7a026e

#: /home/ruben/Projects/Cura/plugins/LayerView/LayerView.qml:248
msgctxt "@label"
msgid "Show Infill"
<<<<<<< HEAD
msgstr "Показать заполнение"
=======
msgstr ""
>>>>>>> fa7a026e

#: /home/ruben/Projects/Cura/plugins/LayerView/LayerView.qml:269
msgctxt "@label"
msgid "Only Show Top Layers"
<<<<<<< HEAD
msgstr "Показать только верхние слои"
=======
msgstr ""
>>>>>>> fa7a026e

#: /home/ruben/Projects/Cura/plugins/LayerView/LayerView.qml:277
msgctxt "@label"
msgid "Show 5 Detailed Layers On Top"
<<<<<<< HEAD
msgstr "Показать 5 детализированных слоёв сверху"
=======
msgstr ""
>>>>>>> fa7a026e

#: /home/ruben/Projects/Cura/plugins/LayerView/LayerView.qml:285
msgctxt "@label"
msgid "Top / Bottom"
<<<<<<< HEAD
msgstr "Дно / крышка"
=======
msgstr ""
>>>>>>> fa7a026e

#: /home/ruben/Projects/Cura/plugins/LayerView/LayerView.qml:306
msgctxt "@label"
msgid "Inner Wall"
<<<<<<< HEAD
msgstr "Внутренняя стенка"
=======
msgstr ""
>>>>>>> fa7a026e

#: /home/ruben/Projects/Cura/plugins/ImageReader/ConfigUI.qml:19
msgctxt "@title:window"
msgid "Convert Image..."
msgstr "Преобразование изображения..."

#: /home/ruben/Projects/Cura/plugins/ImageReader/ConfigUI.qml:33
msgctxt "@info:tooltip"
msgid "The maximum distance of each pixel from \"Base.\""
msgstr "Максимальная дистанция каждого пикселя от \"Основания\"."

#: /home/ruben/Projects/Cura/plugins/ImageReader/ConfigUI.qml:38
msgctxt "@action:label"
msgid "Height (mm)"
msgstr "Высота (мм)"

#: /home/ruben/Projects/Cura/plugins/ImageReader/ConfigUI.qml:56
msgctxt "@info:tooltip"
msgid "The base height from the build plate in millimeters."
msgstr "Высота основания от стола в миллиметрах."

#: /home/ruben/Projects/Cura/plugins/ImageReader/ConfigUI.qml:61
msgctxt "@action:label"
msgid "Base (mm)"
msgstr "Основание (мм)"

#: /home/ruben/Projects/Cura/plugins/ImageReader/ConfigUI.qml:79
msgctxt "@info:tooltip"
msgid "The width in millimeters on the build plate."
msgstr "Ширина в миллиметрах на столе."

#: /home/ruben/Projects/Cura/plugins/ImageReader/ConfigUI.qml:84
msgctxt "@action:label"
msgid "Width (mm)"
msgstr "Ширина (мм)"

#: /home/ruben/Projects/Cura/plugins/ImageReader/ConfigUI.qml:103
msgctxt "@info:tooltip"
msgid "The depth in millimeters on the build plate"
msgstr "Глубина в миллиметрах на столе"

#: /home/ruben/Projects/Cura/plugins/ImageReader/ConfigUI.qml:108
msgctxt "@action:label"
msgid "Depth (mm)"
msgstr "Глубина (мм)"

#: /home/ruben/Projects/Cura/plugins/ImageReader/ConfigUI.qml:126
msgctxt "@info:tooltip"
msgid "By default, white pixels represent high points on the mesh and black pixels represent low points on the mesh. Change this option to reverse the behavior such that black pixels represent high points on the mesh and white pixels represent low points on the mesh."
msgstr "По умолчанию, светлые пиксели представлены высокими точками на объекте, а тёмные пиксели представлены низкими точками на объекте. Измените эту опцию для изменения данного поведения, таким образом тёмные пиксели будут представлены высокими точками, а светлые - низкими."

#: /home/ruben/Projects/Cura/plugins/ImageReader/ConfigUI.qml:139
msgctxt "@item:inlistbox"
msgid "Lighter is higher"
msgstr "Светлые выше"

#: /home/ruben/Projects/Cura/plugins/ImageReader/ConfigUI.qml:139
msgctxt "@item:inlistbox"
msgid "Darker is higher"
msgstr "Тёмные выше"

#: /home/ruben/Projects/Cura/plugins/ImageReader/ConfigUI.qml:149
msgctxt "@info:tooltip"
msgid "The amount of smoothing to apply to the image."
msgstr "Величина сглаживания для применения к изображению."

#: /home/ruben/Projects/Cura/plugins/ImageReader/ConfigUI.qml:154
msgctxt "@action:label"
msgid "Smoothing"
msgstr "Сглаживание"

#: /home/ruben/Projects/Cura/plugins/ImageReader/ConfigUI.qml:181
#: /home/ruben/Projects/Cura/resources/qml/MultiplyObjectOptions.qml:55
msgctxt "@action:button"
msgid "OK"
msgstr "OK"

#: /home/ruben/Projects/Cura/plugins/PerObjectSettingsTool/PerObjectSettingsPanel.qml:34
msgctxt "@label Followed by extruder selection drop-down."
msgid "Print model with"
msgstr "Печатать модель экструдером"

#: /home/ruben/Projects/Cura/plugins/PerObjectSettingsTool/PerObjectSettingsPanel.qml:286
msgctxt "@action:button"
msgid "Select settings"
msgstr "Выберите параметры"

#: /home/ruben/Projects/Cura/plugins/PerObjectSettingsTool/PerObjectSettingsPanel.qml:326
msgctxt "@title:window"
msgid "Select Settings to Customize for this model"
msgstr "Выберите параметр для изменения этой модели"

#: /home/ruben/Projects/Cura/plugins/PerObjectSettingsTool/PerObjectSettingsPanel.qml:350
#: /home/ruben/Projects/Cura/resources/qml/Preferences/SettingVisibilityPage.qml:91
#: /home/ruben/Projects/Cura/resources/qml/Settings/SettingView.qml:73
msgctxt "@label:textbox"
msgid "Filter..."
msgstr "Фильтр..."

#: /home/ruben/Projects/Cura/plugins/PerObjectSettingsTool/PerObjectSettingsPanel.qml:374
msgctxt "@label:checkbox"
msgid "Show all"
msgstr "Показать всё"

#: /home/ruben/Projects/Cura/plugins/3MFReader/WorkspaceDialog.qml:13
msgctxt "@title:window"
msgid "Open Project"
msgstr "Открытие проекта"

#: /home/ruben/Projects/Cura/plugins/3MFReader/WorkspaceDialog.qml:60
msgctxt "@action:ComboBox option"
msgid "Update existing"
msgstr "Обновить существующий"

#: /home/ruben/Projects/Cura/plugins/3MFReader/WorkspaceDialog.qml:61
msgctxt "@action:ComboBox option"
msgid "Create new"
msgstr "Создать новый"

#: /home/ruben/Projects/Cura/plugins/3MFReader/WorkspaceDialog.qml:72
#: /home/ruben/Projects/Cura/resources/qml/WorkspaceSummaryDialog.qml:77
msgctxt "@action:title"
msgid "Summary - Cura Project"
msgstr "Сводка - Проект Cura"

#: /home/ruben/Projects/Cura/plugins/3MFReader/WorkspaceDialog.qml:94
#: /home/ruben/Projects/Cura/resources/qml/WorkspaceSummaryDialog.qml:95
msgctxt "@action:label"
msgid "Printer settings"
msgstr "Параметры принтера"

#: /home/ruben/Projects/Cura/plugins/3MFReader/WorkspaceDialog.qml:110
msgctxt "@info:tooltip"
msgid "How should the conflict in the machine be resolved?"
msgstr "Как следует решать конфликт в принтере?"

#: /home/ruben/Projects/Cura/plugins/3MFReader/WorkspaceDialog.qml:130
#: /home/ruben/Projects/Cura/resources/qml/WorkspaceSummaryDialog.qml:104
msgctxt "@action:label"
msgid "Type"
msgstr "Тип"

#: /home/ruben/Projects/Cura/plugins/3MFReader/WorkspaceDialog.qml:146
#: /home/ruben/Projects/Cura/plugins/3MFReader/WorkspaceDialog.qml:203
#: /home/ruben/Projects/Cura/plugins/3MFReader/WorkspaceDialog.qml:295
#: /home/ruben/Projects/Cura/resources/qml/WorkspaceSummaryDialog.qml:119
#: /home/ruben/Projects/Cura/resources/qml/WorkspaceSummaryDialog.qml:195
msgctxt "@action:label"
msgid "Name"
msgstr "Название"

#: /home/ruben/Projects/Cura/plugins/3MFReader/WorkspaceDialog.qml:167
#: /home/ruben/Projects/Cura/resources/qml/WorkspaceSummaryDialog.qml:171
msgctxt "@action:label"
msgid "Profile settings"
msgstr "Параметры профиля"

#: /home/ruben/Projects/Cura/plugins/3MFReader/WorkspaceDialog.qml:183
msgctxt "@info:tooltip"
msgid "How should the conflict in the profile be resolved?"
msgstr "Как следует решать конфликт в профиле?"

#: /home/ruben/Projects/Cura/plugins/3MFReader/WorkspaceDialog.qml:218
#: /home/ruben/Projects/Cura/resources/qml/WorkspaceSummaryDialog.qml:179
msgctxt "@action:label"
msgid "Not in profile"
msgstr "Вне профиля"

#: /home/ruben/Projects/Cura/plugins/3MFReader/WorkspaceDialog.qml:223
#: /home/ruben/Projects/Cura/resources/qml/WorkspaceSummaryDialog.qml:184
msgctxt "@action:label"
msgid "%1 override"
msgid_plural "%1 overrides"
msgstr[0] "%1 перекрыт"
msgstr[1] "%1 перекрыто"
msgstr[2] "%1 перекрыто"

#: /home/ruben/Projects/Cura/plugins/3MFReader/WorkspaceDialog.qml:234
msgctxt "@action:label"
msgid "Derivative from"
msgstr "Производное от"

#: /home/ruben/Projects/Cura/plugins/3MFReader/WorkspaceDialog.qml:239
msgctxt "@action:label"
msgid "%1, %2 override"
msgid_plural "%1, %2 overrides"
msgstr[0] "%1, %2 перекрыто"
msgstr[1] "%1, %2 перекрыто"
msgstr[2] "%1, %2 перекрыто"

#: /home/ruben/Projects/Cura/plugins/3MFReader/WorkspaceDialog.qml:255
msgctxt "@action:label"
msgid "Material settings"
msgstr "Параметры материала"

#: /home/ruben/Projects/Cura/plugins/3MFReader/WorkspaceDialog.qml:271
msgctxt "@info:tooltip"
msgid "How should the conflict in the material be resolved?"
msgstr "Как следует решать конфликт в материале?"

#: /home/ruben/Projects/Cura/plugins/3MFReader/WorkspaceDialog.qml:314
#: /home/ruben/Projects/Cura/resources/qml/WorkspaceSummaryDialog.qml:214
msgctxt "@action:label"
msgid "Setting visibility"
msgstr "Видимость параметров"

#: /home/ruben/Projects/Cura/plugins/3MFReader/WorkspaceDialog.qml:323
msgctxt "@action:label"
msgid "Mode"
msgstr "Режим"

#: /home/ruben/Projects/Cura/plugins/3MFReader/WorkspaceDialog.qml:338
#: /home/ruben/Projects/Cura/resources/qml/WorkspaceSummaryDialog.qml:223
msgctxt "@action:label"
msgid "Visible settings:"
msgstr "Видимые параметры:"

#: /home/ruben/Projects/Cura/plugins/3MFReader/WorkspaceDialog.qml:343
#: /home/ruben/Projects/Cura/resources/qml/WorkspaceSummaryDialog.qml:228
msgctxt "@action:label"
msgid "%1 out of %2"
msgstr "%1 из %2"

#: /home/ruben/Projects/Cura/plugins/3MFReader/WorkspaceDialog.qml:369
msgctxt "@action:warning"
msgid "Loading a project will clear all models on the buildplate"
msgstr "Загрузка проекта уберёт все модели со стола"

#: /home/ruben/Projects/Cura/plugins/3MFReader/WorkspaceDialog.qml:388
msgctxt "@action:button"
msgid "Open"
msgstr "Открыть"

#: /home/ruben/Projects/Cura/plugins/UltimakerMachineActions/BedLevelMachineAction.qml:27
msgctxt "@title"
msgid "Build Plate Leveling"
msgstr "Выравнивание стола"

#: /home/ruben/Projects/Cura/plugins/UltimakerMachineActions/BedLevelMachineAction.qml:38
msgctxt "@label"
msgid "To make sure your prints will come out great, you can now adjust your buildplate. When you click 'Move to Next Position' the nozzle will move to the different positions that can be adjusted."
msgstr "Сейчас вы можете отрегулировать ваш стол, чтобы быть уверенным в качестве последующей печати. При нажатии на кнопку «Перейти к следующей позиции» сопло перейдёт на другую позиции, которую можно будет отрегулировать."

#: /home/ruben/Projects/Cura/plugins/UltimakerMachineActions/BedLevelMachineAction.qml:47
msgctxt "@label"
msgid "For every position; insert a piece of paper under the nozzle and adjust the print build plate height. The print build plate height is right when the paper is slightly gripped by the tip of the nozzle."
msgstr "Для каждой позиции, вставьте кусок бумаги под сопло и отрегулируйте высоту стола. Когда кончик сопла немного прижимает бумагу к столу, значит вы выставили правильную высоту стола."

#: /home/ruben/Projects/Cura/plugins/UltimakerMachineActions/BedLevelMachineAction.qml:62
msgctxt "@action:button"
msgid "Start Build Plate Leveling"
msgstr "Начало выравнивания стола"

#: /home/ruben/Projects/Cura/plugins/UltimakerMachineActions/BedLevelMachineAction.qml:74
msgctxt "@action:button"
msgid "Move to Next Position"
msgstr "Перейти к следующей позиции"

#: /home/ruben/Projects/Cura/plugins/UltimakerMachineActions/UpgradeFirmwareMachineAction.qml:27
msgctxt "@title"
msgid "Upgrade Firmware"
msgstr "Обновление прошивки"

#: /home/ruben/Projects/Cura/plugins/UltimakerMachineActions/UpgradeFirmwareMachineAction.qml:38
msgctxt "@label"
msgid "Firmware is the piece of software running directly on your 3D printer. This firmware controls the step motors, regulates the temperature and ultimately makes your printer work."
msgstr "Прошивка является программным обеспечением, которое работает на плате вашего 3D принтера. Прошивка управляет шаговыми моторами, регулирует температуру и, в конечном счёте, обеспечивает работу вашего принтера."

#: /home/ruben/Projects/Cura/plugins/UltimakerMachineActions/UpgradeFirmwareMachineAction.qml:48
msgctxt "@label"
msgid "The firmware shipping with new printers works, but new versions tend to have more features and improvements."
msgstr "Поставляемая с новыми принтерами прошивка работоспособна, но обновления предоставляют больше возможностей и усовершенствований."

#: /home/ruben/Projects/Cura/plugins/UltimakerMachineActions/UpgradeFirmwareMachineAction.qml:62
msgctxt "@action:button"
msgid "Automatically upgrade Firmware"
msgstr "Автоматическое обновление прошивки"

#: /home/ruben/Projects/Cura/plugins/UltimakerMachineActions/UpgradeFirmwareMachineAction.qml:72
msgctxt "@action:button"
msgid "Upload custom Firmware"
msgstr "Залить собственную прошивку"

#: /home/ruben/Projects/Cura/plugins/UltimakerMachineActions/UpgradeFirmwareMachineAction.qml:83
msgctxt "@title:window"
msgid "Select custom firmware"
msgstr "Выбрать собственную прошивку"

#: /home/ruben/Projects/Cura/plugins/UltimakerMachineActions/UMOUpgradeSelectionMachineAction.qml:25
msgctxt "@title"
msgid "Select Printer Upgrades"
msgstr "Выбор обновлённых частей"

#: /home/ruben/Projects/Cura/plugins/UltimakerMachineActions/UMOUpgradeSelectionMachineAction.qml:37
msgctxt "@label"
msgid "Please select any upgrades made to this Ultimaker Original"
msgstr "Пожалуйста, укажите любые изменения, внесённые в Ultimaker Original"

#: /home/ruben/Projects/Cura/plugins/UltimakerMachineActions/UMOUpgradeSelectionMachineAction.qml:45
msgctxt "@label"
msgid "Heated Build Plate (official kit or self-built)"
msgstr "Нагреваемый стол (официальный набор или самодельный)"

#: /home/ruben/Projects/Cura/plugins/UltimakerMachineActions/UMOCheckupMachineAction.qml:27
msgctxt "@title"
msgid "Check Printer"
msgstr "Проверка принтера"

#: /home/ruben/Projects/Cura/plugins/UltimakerMachineActions/UMOCheckupMachineAction.qml:39
msgctxt "@label"
msgid "It's a good idea to do a few sanity checks on your Ultimaker. You can skip this step if you know your machine is functional"
msgstr "Хорошей идеей будет выполнить несколько проверок вашего Ultimaker. Вы можете пропустить этот шаг, если уверены в функциональности своего принтера"

#: /home/ruben/Projects/Cura/plugins/UltimakerMachineActions/UMOCheckupMachineAction.qml:53
msgctxt "@action:button"
msgid "Start Printer Check"
msgstr "Начать проверку принтера"

#: /home/ruben/Projects/Cura/plugins/UltimakerMachineActions/UMOCheckupMachineAction.qml:80
msgctxt "@label"
msgid "Connection: "
msgstr "Соединение: "

#: /home/ruben/Projects/Cura/plugins/UltimakerMachineActions/UMOCheckupMachineAction.qml:89
msgctxt "@info:status"
msgid "Connected"
msgstr "Подключен"

#: /home/ruben/Projects/Cura/plugins/UltimakerMachineActions/UMOCheckupMachineAction.qml:89
msgctxt "@info:status"
msgid "Not connected"
msgstr "Не подключен"

#: /home/ruben/Projects/Cura/plugins/UltimakerMachineActions/UMOCheckupMachineAction.qml:99
msgctxt "@label"
msgid "Min endstop X: "
msgstr "Минимальный концевик на оси X: "

#: /home/ruben/Projects/Cura/plugins/UltimakerMachineActions/UMOCheckupMachineAction.qml:109
#: /home/ruben/Projects/Cura/plugins/UltimakerMachineActions/UMOCheckupMachineAction.qml:130
#: /home/ruben/Projects/Cura/plugins/UltimakerMachineActions/UMOCheckupMachineAction.qml:151
msgctxt "@info:status"
msgid "Works"
msgstr "Работает"

#: /home/ruben/Projects/Cura/plugins/UltimakerMachineActions/UMOCheckupMachineAction.qml:109
#: /home/ruben/Projects/Cura/plugins/UltimakerMachineActions/UMOCheckupMachineAction.qml:130
#: /home/ruben/Projects/Cura/plugins/UltimakerMachineActions/UMOCheckupMachineAction.qml:151
#: /home/ruben/Projects/Cura/plugins/UltimakerMachineActions/UMOCheckupMachineAction.qml:173
#: /home/ruben/Projects/Cura/plugins/UltimakerMachineActions/UMOCheckupMachineAction.qml:234
msgctxt "@info:status"
msgid "Not checked"
msgstr "Не проверен"

#: /home/ruben/Projects/Cura/plugins/UltimakerMachineActions/UMOCheckupMachineAction.qml:120
msgctxt "@label"
msgid "Min endstop Y: "
msgstr "Минимальный концевик на оси Y: "

#: /home/ruben/Projects/Cura/plugins/UltimakerMachineActions/UMOCheckupMachineAction.qml:141
msgctxt "@label"
msgid "Min endstop Z: "
msgstr "Минимальный концевик на оси Z: "

#: /home/ruben/Projects/Cura/plugins/UltimakerMachineActions/UMOCheckupMachineAction.qml:163
msgctxt "@label"
msgid "Nozzle temperature check: "
msgstr "Проверка температуры сопла: "

#: /home/ruben/Projects/Cura/plugins/UltimakerMachineActions/UMOCheckupMachineAction.qml:187
#: /home/ruben/Projects/Cura/plugins/UltimakerMachineActions/UMOCheckupMachineAction.qml:248
msgctxt "@action:button"
msgid "Stop Heating"
msgstr "Завершение нагрева"

#: /home/ruben/Projects/Cura/plugins/UltimakerMachineActions/UMOCheckupMachineAction.qml:187
#: /home/ruben/Projects/Cura/plugins/UltimakerMachineActions/UMOCheckupMachineAction.qml:248
msgctxt "@action:button"
msgid "Start Heating"
msgstr "Начало нагрева"

#: /home/ruben/Projects/Cura/plugins/UltimakerMachineActions/UMOCheckupMachineAction.qml:223
msgctxt "@label"
msgid "Build plate temperature check:"
msgstr "Проверка температуры стола:"

#: /home/ruben/Projects/Cura/plugins/UltimakerMachineActions/UMOCheckupMachineAction.qml:234
msgctxt "@info:status"
msgid "Checked"
msgstr "Проверена"

#: /home/ruben/Projects/Cura/plugins/UltimakerMachineActions/UMOCheckupMachineAction.qml:284
msgctxt "@label"
msgid "Everything is in order! You're done with your CheckUp."
msgstr "Всё в порядке! Проверка завершена."

#: /home/ruben/Projects/Cura/resources/qml/MonitorButton.qml:89
msgctxt "@label:MonitorStatus"
msgid "Not connected to a printer"
msgstr "Не подключен к принтеру"

#: /home/ruben/Projects/Cura/resources/qml/MonitorButton.qml:91
msgctxt "@label:MonitorStatus"
msgid "Printer does not accept commands"
msgstr "Принтер не принимает команды"

#: /home/ruben/Projects/Cura/resources/qml/MonitorButton.qml:97
#: /home/ruben/Projects/Cura/resources/qml/Preferences/MachinesPage.qml:194
msgctxt "@label:MonitorStatus"
msgid "In maintenance. Please check the printer"
msgstr "В режиме обслуживания. Пожалуйста, проверьте принтер"

#: /home/ruben/Projects/Cura/resources/qml/MonitorButton.qml:102
msgctxt "@label:MonitorStatus"
msgid "Lost connection with the printer"
msgstr "Потеряно соединение с принтером"

#: /home/ruben/Projects/Cura/resources/qml/MonitorButton.qml:104
#: /home/ruben/Projects/Cura/resources/qml/Preferences/MachinesPage.qml:184
msgctxt "@label:MonitorStatus"
msgid "Printing..."
msgstr "Печать..."

#: /home/ruben/Projects/Cura/resources/qml/MonitorButton.qml:107
#: /home/ruben/Projects/Cura/resources/qml/Preferences/MachinesPage.qml:186
msgctxt "@label:MonitorStatus"
msgid "Paused"
msgstr "Приостановлен"

#: /home/ruben/Projects/Cura/resources/qml/MonitorButton.qml:110
#: /home/ruben/Projects/Cura/resources/qml/Preferences/MachinesPage.qml:188
msgctxt "@label:MonitorStatus"
msgid "Preparing..."
msgstr "Подготовка..."

#: /home/ruben/Projects/Cura/resources/qml/MonitorButton.qml:112
msgctxt "@label:MonitorStatus"
msgid "Please remove the print"
msgstr "Пожалуйста, удалите напечатанное"

#: /home/ruben/Projects/Cura/resources/qml/MonitorButton.qml:238
msgctxt "@label:"
msgid "Resume"
msgstr "Продолжить"

#: /home/ruben/Projects/Cura/resources/qml/MonitorButton.qml:242
msgctxt "@label:"
msgid "Pause"
msgstr "Пауза"

#: /home/ruben/Projects/Cura/resources/qml/MonitorButton.qml:271
msgctxt "@label:"
msgid "Abort Print"
msgstr "Прервать печать"

#: /home/ruben/Projects/Cura/resources/qml/MonitorButton.qml:281
msgctxt "@window:title"
msgid "Abort print"
msgstr "Прекращение печати"

#: /home/ruben/Projects/Cura/resources/qml/MonitorButton.qml:283
msgctxt "@label"
msgid "Are you sure you want to abort the print?"
msgstr "Вы уверены, что желаете прервать печать?"

#: /home/ruben/Projects/Cura/resources/qml/DiscardOrKeepProfileChangesDialog.qml:14
msgctxt "@title:window"
msgid "Discard or Keep changes"
<<<<<<< HEAD
msgstr "Сбросить или сохранить изменения"
=======
msgstr ""
>>>>>>> fa7a026e

#: /home/ruben/Projects/Cura/resources/qml/DiscardOrKeepProfileChangesDialog.qml:59
msgctxt "@text:window"
msgid ""
"You have customized some profile settings.\n"
"Would you like to keep or discard those settings?"
msgstr ""
<<<<<<< HEAD
"Вы изменили некоторые параметры профиля.\n"
"Желаете сохранить их или вернуть к прежним значениям?"
=======
>>>>>>> fa7a026e

#: /home/ruben/Projects/Cura/resources/qml/DiscardOrKeepProfileChangesDialog.qml:108
msgctxt "@title:column"
msgid "Profile settings"
<<<<<<< HEAD
msgstr "Параметры профиля"
=======
msgstr ""
>>>>>>> fa7a026e

#: /home/ruben/Projects/Cura/resources/qml/DiscardOrKeepProfileChangesDialog.qml:115
msgctxt "@title:column"
msgid "Default"
<<<<<<< HEAD
msgstr "По умолчанию"
=======
msgstr ""
>>>>>>> fa7a026e

#: /home/ruben/Projects/Cura/resources/qml/DiscardOrKeepProfileChangesDialog.qml:122
msgctxt "@title:column"
msgid "Customized"
<<<<<<< HEAD
msgstr "Свой"
=======
msgstr ""
>>>>>>> fa7a026e

#: /home/ruben/Projects/Cura/resources/qml/DiscardOrKeepProfileChangesDialog.qml:152
#: /home/ruben/Projects/Cura/resources/qml/Preferences/GeneralPage.qml:391
msgctxt "@option:discardOrKeep"
msgid "Always ask me this"
<<<<<<< HEAD
msgstr "Всегда спрашивать меня"
=======
msgstr ""
>>>>>>> fa7a026e

#: /home/ruben/Projects/Cura/resources/qml/DiscardOrKeepProfileChangesDialog.qml:153
#: /home/ruben/Projects/Cura/resources/qml/Preferences/GeneralPage.qml:392
msgctxt "@option:discardOrKeep"
msgid "Discard and never ask again"
<<<<<<< HEAD
msgstr "Сбросить и никогда больше не спрашивать"
=======
msgstr ""
>>>>>>> fa7a026e

#: /home/ruben/Projects/Cura/resources/qml/DiscardOrKeepProfileChangesDialog.qml:154
#: /home/ruben/Projects/Cura/resources/qml/Preferences/GeneralPage.qml:393
msgctxt "@option:discardOrKeep"
msgid "Keep and never ask again"
<<<<<<< HEAD
msgstr "Сохранить и никогда больше не спрашивать"
=======
msgstr ""
>>>>>>> fa7a026e

#: /home/ruben/Projects/Cura/resources/qml/DiscardOrKeepProfileChangesDialog.qml:189
msgctxt "@action:button"
msgid "Discard"
<<<<<<< HEAD
msgstr "Сбросить"
=======
msgstr ""
>>>>>>> fa7a026e

#: /home/ruben/Projects/Cura/resources/qml/DiscardOrKeepProfileChangesDialog.qml:202
msgctxt "@action:button"
msgid "Keep"
<<<<<<< HEAD
msgstr "Сохранить"
=======
msgstr ""
>>>>>>> fa7a026e

#: /home/ruben/Projects/Cura/resources/qml/DiscardOrKeepProfileChangesDialog.qml:215
msgctxt "@action:button"
msgid "Create New Profile"
<<<<<<< HEAD
msgstr "Создать новый профиль"
=======
msgstr ""
>>>>>>> fa7a026e

#: /home/ruben/Projects/Cura/resources/qml/Preferences/MaterialView.qml:29
msgctxt "@title"
msgid "Information"
msgstr "Информация"

#: /home/ruben/Projects/Cura/resources/qml/Preferences/MaterialView.qml:53
msgctxt "@label"
msgid "Display Name"
msgstr "Отображаемое имя"

#: /home/ruben/Projects/Cura/resources/qml/Preferences/MaterialView.qml:63
msgctxt "@label"
msgid "Brand"
msgstr "Брэнд"

#: /home/ruben/Projects/Cura/resources/qml/Preferences/MaterialView.qml:73
msgctxt "@label"
msgid "Material Type"
msgstr "Тип материала"

#: /home/ruben/Projects/Cura/resources/qml/Preferences/MaterialView.qml:82
msgctxt "@label"
msgid "Color"
msgstr "Цвет"

#: /home/ruben/Projects/Cura/resources/qml/Preferences/MaterialView.qml:116
msgctxt "@label"
msgid "Properties"
msgstr "Свойства"

#: /home/ruben/Projects/Cura/resources/qml/Preferences/MaterialView.qml:118
msgctxt "@label"
msgid "Density"
msgstr "Плотность"

#: /home/ruben/Projects/Cura/resources/qml/Preferences/MaterialView.qml:133
msgctxt "@label"
msgid "Diameter"
msgstr "Диаметр"

#: /home/ruben/Projects/Cura/resources/qml/Preferences/MaterialView.qml:148
msgctxt "@label"
msgid "Filament Cost"
msgstr "Стоимость материала"

#: /home/ruben/Projects/Cura/resources/qml/Preferences/MaterialView.qml:164
msgctxt "@label"
msgid "Filament weight"
msgstr "Вес материала"

#: /home/ruben/Projects/Cura/resources/qml/Preferences/MaterialView.qml:181
msgctxt "@label"
msgid "Filament length"
msgstr "Длина материала"

#: /home/ruben/Projects/Cura/resources/qml/Preferences/MaterialView.qml:190
msgctxt "@label"
msgid "Cost per Meter"
<<<<<<< HEAD
msgstr "Стоимость метра"
=======
msgstr ""
>>>>>>> fa7a026e

#: /home/ruben/Projects/Cura/resources/qml/Preferences/MaterialView.qml:201
msgctxt "@label"
msgid "Description"
msgstr "Описание"

#: /home/ruben/Projects/Cura/resources/qml/Preferences/MaterialView.qml:214
msgctxt "@label"
msgid "Adhesion Information"
msgstr "Информация об адгезии"

#: /home/ruben/Projects/Cura/resources/qml/Preferences/MaterialView.qml:238
msgctxt "@label"
msgid "Print settings"
msgstr "Параметры печати"

#: /home/ruben/Projects/Cura/resources/qml/Preferences/SettingVisibilityPage.qml:14
msgctxt "@title:tab"
msgid "Setting Visibility"
msgstr "Видимость настроек"

#: /home/ruben/Projects/Cura/resources/qml/Preferences/SettingVisibilityPage.qml:44
msgctxt "@label:textbox"
msgid "Check all"
msgstr "Выбрать все"

#: /home/ruben/Projects/Cura/resources/qml/Preferences/ProfileTab.qml:53
msgctxt "@title:column"
msgid "Setting"
msgstr "Параметр"

#: /home/ruben/Projects/Cura/resources/qml/Preferences/ProfileTab.qml:60
msgctxt "@title:column"
msgid "Profile"
msgstr "Профиль"

#: /home/ruben/Projects/Cura/resources/qml/Preferences/ProfileTab.qml:67
msgctxt "@title:column"
msgid "Current"
msgstr "Текущий"

#: /home/ruben/Projects/Cura/resources/qml/Preferences/ProfileTab.qml:75
msgctxt "@title:column"
msgid "Unit"
msgstr "Единица"

#: /home/ruben/Projects/Cura/resources/qml/Preferences/GeneralPage.qml:14
#: /home/ruben/Projects/Cura/resources/qml/Cura.qml:502
msgctxt "@title:tab"
msgid "General"
msgstr "Общее"

#: /home/ruben/Projects/Cura/resources/qml/Preferences/GeneralPage.qml:92
msgctxt "@label"
msgid "Interface"
msgstr "Интерфейс"

#: /home/ruben/Projects/Cura/resources/qml/Preferences/GeneralPage.qml:101
msgctxt "@label"
msgid "Language:"
msgstr "Язык:"

#: /home/ruben/Projects/Cura/resources/qml/Preferences/GeneralPage.qml:157
msgctxt "@label"
msgid "Currency:"
<<<<<<< HEAD
msgstr "Валюта:"

#: /home/ruben/Projects/Cura/resources/qml/Preferences/GeneralPage.qml:173
msgctxt "@label"
msgid "You will need to restart the application for language changes to have effect."
msgstr "Вам потребуется перезапустить приложение для переключения интерфейса на выбранный язык."

#: /home/ruben/Projects/Cura/resources/qml/Preferences/GeneralPage.qml:190
msgctxt "@info:tooltip"
msgid "Slice automatically when changing settings."
msgstr "Нарезать автоматически при изменении настроек."

#: /home/ruben/Projects/Cura/resources/qml/Preferences/GeneralPage.qml:199
msgctxt "@option:check"
msgid "Slice automatically"
msgstr "Нарезать автоматически"

=======
msgstr ""

#: /home/ruben/Projects/Cura/resources/qml/Preferences/GeneralPage.qml:173
msgctxt "@label"
msgid "You will need to restart the application for language changes to have effect."
msgstr "Вам потребуется перезапустить приложение для переключения интерфейса на выбранный язык."

#: /home/ruben/Projects/Cura/resources/qml/Preferences/GeneralPage.qml:190
msgctxt "@info:tooltip"
msgid "Slice automatically when changing settings."
msgstr ""

#: /home/ruben/Projects/Cura/resources/qml/Preferences/GeneralPage.qml:199
msgctxt "@option:check"
msgid "Slice automatically"
msgstr ""

>>>>>>> fa7a026e
#: /home/ruben/Projects/Cura/resources/qml/Preferences/GeneralPage.qml:213
msgctxt "@label"
msgid "Viewport behavior"
msgstr "Поведение окна"

#: /home/ruben/Projects/Cura/resources/qml/Preferences/GeneralPage.qml:221
msgctxt "@info:tooltip"
msgid "Highlight unsupported areas of the model in red. Without support these areas will not print properly."
msgstr "Подсвечивать красным области модели, требующие поддержек. Без поддержек эти области не будут напечатаны правильно."

#: /home/ruben/Projects/Cura/resources/qml/Preferences/GeneralPage.qml:230
msgctxt "@option:check"
msgid "Display overhang"
msgstr "Отобразить нависания"

#: /home/ruben/Projects/Cura/resources/qml/Preferences/GeneralPage.qml:237
msgctxt "@info:tooltip"
msgid "Moves the camera so the model is in the center of the view when an model is selected"
msgstr "Перемещать камеру так, чтобы модель при выборе помещалась в центр экрана"

#: /home/ruben/Projects/Cura/resources/qml/Preferences/GeneralPage.qml:242
msgctxt "@action:button"
msgid "Center camera when item is selected"
msgstr "Центрировать камеру на выбранном объекте"

#: /home/ruben/Projects/Cura/resources/qml/Preferences/GeneralPage.qml:251
msgctxt "@info:tooltip"
msgid "Should models on the platform be moved so that they no longer intersect?"
msgstr "Следует ли размещать модели на столе так, чтобы они больше не пересекались."

#: /home/ruben/Projects/Cura/resources/qml/Preferences/GeneralPage.qml:256
msgctxt "@option:check"
msgid "Ensure models are kept apart"
msgstr "Удостовериться, что модели размещены рядом"

#: /home/ruben/Projects/Cura/resources/qml/Preferences/GeneralPage.qml:264
msgctxt "@info:tooltip"
msgid "Should models on the platform be moved down to touch the build plate?"
msgstr "Следует ли опустить модели на стол?"

#: /home/ruben/Projects/Cura/resources/qml/Preferences/GeneralPage.qml:269
msgctxt "@option:check"
msgid "Automatically drop models to the build plate"
msgstr "Автоматически опускать модели на стол"

#: /home/ruben/Projects/Cura/resources/qml/Preferences/GeneralPage.qml:278
msgctxt "@info:tooltip"
msgid "Should layer be forced into compatibility mode?"
<<<<<<< HEAD
msgstr "Должен ли слой быть переведён в режим совместимости?"
=======
msgstr ""
>>>>>>> fa7a026e

#: /home/ruben/Projects/Cura/resources/qml/Preferences/GeneralPage.qml:283
msgctxt "@option:check"
msgid "Force layer view compatibility mode (restart required)"
<<<<<<< HEAD
msgstr "Просматривать слои в режиме совместимости (требуется перезапуск)"
=======
msgstr ""
>>>>>>> fa7a026e

#: /home/ruben/Projects/Cura/resources/qml/Preferences/GeneralPage.qml:299
msgctxt "@label"
msgid "Opening and saving files"
<<<<<<< HEAD
msgstr "Открытие и сохранение файлов"
=======
msgstr ""
>>>>>>> fa7a026e

#: /home/ruben/Projects/Cura/resources/qml/Preferences/GeneralPage.qml:305
msgctxt "@info:tooltip"
msgid "Should models be scaled to the build volume if they are too large?"
msgstr "Масштабировать ли модели для размещения внутри печатаемого объёма, если они не влезают в него?"

#: /home/ruben/Projects/Cura/resources/qml/Preferences/GeneralPage.qml:310
msgctxt "@option:check"
msgid "Scale large models"
msgstr "Масштабировать большие модели"

#: /home/ruben/Projects/Cura/resources/qml/Preferences/GeneralPage.qml:319
msgctxt "@info:tooltip"
msgid "An model may appear extremely small if its unit is for example in meters rather than millimeters. Should these models be scaled up?"
msgstr "Модель может показаться очень маленькой, если её размерность задана в метрах, а не миллиметрах. Следует ли масштабировать такие модели?"

#: /home/ruben/Projects/Cura/resources/qml/Preferences/GeneralPage.qml:324
msgctxt "@option:check"
msgid "Scale extremely small models"
msgstr "Масштабировать очень маленькие модели"

#: /home/ruben/Projects/Cura/resources/qml/Preferences/GeneralPage.qml:333
msgctxt "@info:tooltip"
msgid "Should a prefix based on the printer name be added to the print job name automatically?"
msgstr "Надо ли автоматически добавлять префикс, основанный на имени принтера, к названию задачи на печать?"

#: /home/ruben/Projects/Cura/resources/qml/Preferences/GeneralPage.qml:338
msgctxt "@option:check"
msgid "Add machine prefix to job name"
msgstr "Добавить префикс принтера к имени задачи"

#: /home/ruben/Projects/Cura/resources/qml/Preferences/GeneralPage.qml:347
msgctxt "@info:tooltip"
msgid "Should a summary be shown when saving a project file?"
msgstr "Показывать сводку при сохранении файла проекта?"

#: /home/ruben/Projects/Cura/resources/qml/Preferences/GeneralPage.qml:351
msgctxt "@option:check"
msgid "Show summary dialog when saving project"
msgstr "Показывать сводку при сохранении проекта"

#: /home/ruben/Projects/Cura/resources/qml/Preferences/GeneralPage.qml:369
msgctxt "@info:tooltip"
msgid "When you have made changes to a profile and switched to a different one, a dialog will be shown asking whether you want to keep your modifications or not, or you can choose a default behaviour and never show that dialog again."
<<<<<<< HEAD
msgstr "При внесении изменений в профиль и переключении на другой, будет показан диалог, запрашивающий ваше решение о сохранении ваших изменений, или вы можете указать стандартное поведение и не показывать такой диалог."
=======
msgstr ""
>>>>>>> fa7a026e

#: /home/ruben/Projects/Cura/resources/qml/Preferences/GeneralPage.qml:378
msgctxt "@label"
msgid "Override Profile"
<<<<<<< HEAD
msgstr "Переопределение профиля"
=======
msgstr ""
>>>>>>> fa7a026e

#: /home/ruben/Projects/Cura/resources/qml/Preferences/GeneralPage.qml:427
msgctxt "@label"
msgid "Privacy"
msgstr "Приватность"

#: /home/ruben/Projects/Cura/resources/qml/Preferences/GeneralPage.qml:434
msgctxt "@info:tooltip"
msgid "Should Cura check for updates when the program is started?"
msgstr "Должна ли Cura проверять обновления программы при старте?"

#: /home/ruben/Projects/Cura/resources/qml/Preferences/GeneralPage.qml:439
msgctxt "@option:check"
msgid "Check for updates on start"
msgstr "Проверять обновления при старте"

#: /home/ruben/Projects/Cura/resources/qml/Preferences/GeneralPage.qml:449
msgctxt "@info:tooltip"
msgid "Should anonymous data about your print be sent to Ultimaker? Note, no models, IP addresses or other personally identifiable information is sent or stored."
msgstr "Можно ли отправлять анонимную информацию о вашей печати в Ultimaker? Следует отметить, что ни модели, ни IP адреса и никакая другая персональная информация не будет отправлена или сохранена."

#: /home/ruben/Projects/Cura/resources/qml/Preferences/GeneralPage.qml:454
msgctxt "@option:check"
msgid "Send (anonymous) print information"
msgstr "Отправлять (анонимно) информацию о печати"

#: /home/ruben/Projects/Cura/resources/qml/Preferences/MachinesPage.qml:15
#: /home/ruben/Projects/Cura/resources/qml/Cura.qml:507
msgctxt "@title:tab"
msgid "Printers"
msgstr "Принтеры"

#: /home/ruben/Projects/Cura/resources/qml/Preferences/MachinesPage.qml:37
#: /home/ruben/Projects/Cura/resources/qml/Preferences/ProfilesPage.qml:51
#: /home/ruben/Projects/Cura/resources/qml/Preferences/MaterialsPage.qml:128
msgctxt "@action:button"
msgid "Activate"
msgstr "Активировать"

#: /home/ruben/Projects/Cura/resources/qml/Preferences/MachinesPage.qml:57
#: /home/ruben/Projects/Cura/resources/qml/Preferences/ProfilesPage.qml:102
msgctxt "@action:button"
msgid "Rename"
msgstr "Переименовать"

#: /home/ruben/Projects/Cura/resources/qml/Preferences/MachinesPage.qml:151
msgctxt "@label"
msgid "Printer type:"
msgstr "Тип принтера:"

#: /home/ruben/Projects/Cura/resources/qml/Preferences/MachinesPage.qml:159
msgctxt "@label"
msgid "Connection:"
msgstr "Соединение:"

#: /home/ruben/Projects/Cura/resources/qml/Preferences/MachinesPage.qml:164
#: /home/ruben/Projects/Cura/resources/qml/PrintMonitor.qml:52
msgctxt "@info:status"
msgid "The printer is not connected."
msgstr "Принтер не подключен."

#: /home/ruben/Projects/Cura/resources/qml/Preferences/MachinesPage.qml:170
msgctxt "@label"
msgid "State:"
msgstr "Состояние:"

#: /home/ruben/Projects/Cura/resources/qml/Preferences/MachinesPage.qml:190
msgctxt "@label:MonitorStatus"
msgid "Waiting for someone to clear the build plate"
msgstr "Ожидаем, чтобы кто-нибудь освободил стол"

#: /home/ruben/Projects/Cura/resources/qml/Preferences/MachinesPage.qml:199
msgctxt "@label:MonitorStatus"
msgid "Waiting for a printjob"
msgstr "Ожидаем задание на печать"

#: /home/ruben/Projects/Cura/resources/qml/Preferences/ProfilesPage.qml:15
#: /home/ruben/Projects/Cura/resources/qml/Cura.qml:511
msgctxt "@title:tab"
msgid "Profiles"
msgstr "Профили"

#: /home/ruben/Projects/Cura/resources/qml/Preferences/ProfilesPage.qml:29
msgctxt "@label"
msgid "Protected profiles"
msgstr "Защищённые профили"

#: /home/ruben/Projects/Cura/resources/qml/Preferences/ProfilesPage.qml:29
msgctxt "@label"
msgid "Custom profiles"
msgstr "Собственные профили"

#: /home/ruben/Projects/Cura/resources/qml/Preferences/ProfilesPage.qml:64
msgctxt "@label"
msgid "Create"
msgstr "Создать"

#: /home/ruben/Projects/Cura/resources/qml/Preferences/ProfilesPage.qml:80
msgctxt "@label"
msgid "Duplicate"
msgstr "Дублировать"

#: /home/ruben/Projects/Cura/resources/qml/Preferences/ProfilesPage.qml:113
#: /home/ruben/Projects/Cura/resources/qml/Preferences/MaterialsPage.qml:166
msgctxt "@action:button"
msgid "Import"
msgstr "Импорт"

#: /home/ruben/Projects/Cura/resources/qml/Preferences/ProfilesPage.qml:119
#: /home/ruben/Projects/Cura/resources/qml/Preferences/MaterialsPage.qml:173
msgctxt "@action:button"
msgid "Export"
msgstr "Экспорт"

#: /home/ruben/Projects/Cura/resources/qml/Preferences/ProfilesPage.qml:126
msgctxt "@label %1 is printer name"
msgid "Printer: %1"
msgstr "Принтер: %1"

#: /home/ruben/Projects/Cura/resources/qml/Preferences/ProfilesPage.qml:165
msgctxt "@action:button"
msgid "Update profile with current settings/overrides"
msgstr "Обновить профиль текущими параметрами"

#: /home/ruben/Projects/Cura/resources/qml/Preferences/ProfilesPage.qml:173
msgctxt "@action:button"
msgid "Discard current changes"
msgstr "Сбросить текущие параметры"

#: /home/ruben/Projects/Cura/resources/qml/Preferences/ProfilesPage.qml:190
msgctxt "@action:label"
msgid "This profile uses the defaults specified by the printer, so it has no settings/overrides in the list below."
msgstr "Данный профиль использует настройки принтера по умолчанию, поэтому список ниже пуст."

#: /home/ruben/Projects/Cura/resources/qml/Preferences/ProfilesPage.qml:197
msgctxt "@action:label"
msgid "Your current settings match the selected profile."
msgstr "Ваши текущие параметры совпадают с выбранным профилем."

#: /home/ruben/Projects/Cura/resources/qml/Preferences/ProfilesPage.qml:215
msgctxt "@title:tab"
msgid "Global Settings"
msgstr "Общие параметры"

#: /home/ruben/Projects/Cura/resources/qml/Preferences/ProfilesPage.qml:258
msgctxt "@title:window"
msgid "Rename Profile"
msgstr "Переименовать профиль"

#: /home/ruben/Projects/Cura/resources/qml/Preferences/ProfilesPage.qml:271
msgctxt "@title:window"
msgid "Create Profile"
msgstr "Создать профиль"

#: /home/ruben/Projects/Cura/resources/qml/Preferences/ProfilesPage.qml:285
msgctxt "@title:window"
msgid "Duplicate Profile"
msgstr "Скопировать профиль"

#: /home/ruben/Projects/Cura/resources/qml/Preferences/ProfilesPage.qml:299
msgctxt "@window:title"
msgid "Import Profile"
msgstr "Импортировать профиль"

#: /home/ruben/Projects/Cura/resources/qml/Preferences/ProfilesPage.qml:307
msgctxt "@title:window"
msgid "Import Profile"
msgstr "Импортировать профиль"

#: /home/ruben/Projects/Cura/resources/qml/Preferences/ProfilesPage.qml:335
msgctxt "@title:window"
msgid "Export Profile"
msgstr "Экспортировать профиль"

#: /home/ruben/Projects/Cura/resources/qml/Preferences/MaterialsPage.qml:15
#: /home/ruben/Projects/Cura/resources/qml/Cura.qml:509
msgctxt "@title:tab"
msgid "Materials"
msgstr "Материалы"

#: /home/ruben/Projects/Cura/resources/qml/Preferences/MaterialsPage.qml:107
msgctxt "@action:label %1 is printer name, %2 is how this printer names variants, %3 is variant name"
msgid "Printer: %1, %2: %3"
msgstr "Принтер: %1, %2: %3"

#: /home/ruben/Projects/Cura/resources/qml/Preferences/MaterialsPage.qml:111
msgctxt "@action:label %1 is printer name"
msgid "Printer: %1"
msgstr "Принтер: %1"

#: /home/ruben/Projects/Cura/resources/qml/Preferences/MaterialsPage.qml:139
msgctxt "@action:button"
msgid "Duplicate"
msgstr "Дублировать"

#: /home/ruben/Projects/Cura/resources/qml/Preferences/MaterialsPage.qml:261
#: /home/ruben/Projects/Cura/resources/qml/Preferences/MaterialsPage.qml:269
msgctxt "@title:window"
msgid "Import Material"
msgstr "Импортировать материал"

#: /home/ruben/Projects/Cura/resources/qml/Preferences/MaterialsPage.qml:270
msgctxt "@info:status"
msgid "Could not import material <filename>%1</filename>: <message>%2</message>"
msgstr "Не могу импортировать материал <filename>%1</filename>: <message>%2</message>"

#: /home/ruben/Projects/Cura/resources/qml/Preferences/MaterialsPage.qml:274
msgctxt "@info:status"
msgid "Successfully imported material <filename>%1</filename>"
msgstr "Успешно импортированный материал <filename>%1</filename>"

#: /home/ruben/Projects/Cura/resources/qml/Preferences/MaterialsPage.qml:293
#: /home/ruben/Projects/Cura/resources/qml/Preferences/MaterialsPage.qml:308
msgctxt "@title:window"
msgid "Export Material"
msgstr "Экспортировать материал"

#: /home/ruben/Projects/Cura/resources/qml/Preferences/MaterialsPage.qml:312
msgctxt "@info:status"
msgid "Failed to export material to <filename>%1</filename>: <message>%2</message>"
msgstr "Не могу экспортировать материал <filename>%1</filename>: <message>%2</message>"

#: /home/ruben/Projects/Cura/resources/qml/Preferences/MaterialsPage.qml:318
msgctxt "@info:status"
msgid "Successfully exported material to <filename>%1</filename>"
msgstr "Материал успешно экспортирован в <filename>%1</filename>"

#: /home/ruben/Projects/Cura/resources/qml/AddMachineDialog.qml:18
#: /home/ruben/Projects/Cura/resources/qml/Cura.qml:821
msgctxt "@title:window"
msgid "Add Printer"
msgstr "Добавление принтера"

#: /home/ruben/Projects/Cura/resources/qml/AddMachineDialog.qml:185
msgctxt "@label"
msgid "Printer Name:"
msgstr "Имя принтера:"

#: /home/ruben/Projects/Cura/resources/qml/AddMachineDialog.qml:208
msgctxt "@action:button"
msgid "Add Printer"
msgstr "Добавить принтер"

#: /home/ruben/Projects/Cura/resources/qml/JobSpecs.qml:180
msgctxt "@label"
msgid "00h 00min"
msgstr "00ч 00мин"

#: /home/ruben/Projects/Cura/resources/qml/JobSpecs.qml:231
msgctxt "@label"
msgid "%1 m / ~ %2 g / ~ %4 %3"
<<<<<<< HEAD
msgstr "%1 м / ~ %2 гр / ~ %4 %3"
=======
msgstr ""
>>>>>>> fa7a026e

#: /home/ruben/Projects/Cura/resources/qml/JobSpecs.qml:236
msgctxt "@label"
msgid "%1 m / ~ %2 g"
msgstr "%1 м / ~ %2 г"

#: /home/ruben/Projects/Cura/resources/qml/AboutDialog.qml:15
msgctxt "@title:window"
msgid "About Cura"
msgstr "О Cura"

#: /home/ruben/Projects/Cura/resources/qml/AboutDialog.qml:56
msgctxt "@label"
msgid "End-to-end solution for fused filament 3D printing."
msgstr "Полное решение для 3D печати методом наплавления материала."

#: /home/ruben/Projects/Cura/resources/qml/AboutDialog.qml:69
msgctxt "@info:credit"
msgid ""
"Cura is developed by Ultimaker B.V. in cooperation with the community.\n"
"Cura proudly uses the following open source projects:"
msgstr ""
"Cura разработана компанией Ultimaker B.V. совместно с сообществом.\n"
"Cura использует следующие проекты с открытым исходным кодом:"

#: /home/ruben/Projects/Cura/resources/qml/AboutDialog.qml:118
msgctxt "@label"
msgid "Graphical user interface"
msgstr "Графический интерфейс пользователя"

#: /home/ruben/Projects/Cura/resources/qml/AboutDialog.qml:119
msgctxt "@label"
msgid "Application framework"
msgstr "Фреймворк приложения"

#: /home/ruben/Projects/Cura/resources/qml/AboutDialog.qml:120
msgctxt "@label"
msgid "GCode generator"
msgstr "GCode генератор"

#: /home/ruben/Projects/Cura/resources/qml/AboutDialog.qml:121
msgctxt "@label"
msgid "Interprocess communication library"
msgstr "Библиотека межпроцессного взаимодействия"

#: /home/ruben/Projects/Cura/resources/qml/AboutDialog.qml:123
msgctxt "@label"
msgid "Programming language"
msgstr "Язык программирования"

#: /home/ruben/Projects/Cura/resources/qml/AboutDialog.qml:124
msgctxt "@label"
msgid "GUI framework"
msgstr "Фреймворк GUI"

#: /home/ruben/Projects/Cura/resources/qml/AboutDialog.qml:125
msgctxt "@label"
msgid "GUI framework bindings"
msgstr "Фреймворк GUI, интерфейс"

#: /home/ruben/Projects/Cura/resources/qml/AboutDialog.qml:126
msgctxt "@label"
msgid "C/C++ Binding library"
msgstr "C/C++ библиотека интерфейса"

#: /home/ruben/Projects/Cura/resources/qml/AboutDialog.qml:127
msgctxt "@label"
msgid "Data interchange format"
msgstr "Формат обмена данными"

#: /home/ruben/Projects/Cura/resources/qml/AboutDialog.qml:128
msgctxt "@label"
msgid "Support library for scientific computing "
msgstr "Вспомогательная библиотека для научных вычислений"

#: /home/ruben/Projects/Cura/resources/qml/AboutDialog.qml:129
msgctxt "@label"
msgid "Support library for faster math"
msgstr "Вспомогательная библиотека для быстрых расчётов"

#: /home/ruben/Projects/Cura/resources/qml/AboutDialog.qml:130
msgctxt "@label"
msgid "Support library for handling STL files"
msgstr "Вспомогательная библиотека для работы с STL файлами"

#: /home/ruben/Projects/Cura/resources/qml/AboutDialog.qml:131
msgctxt "@label"
msgid "Support library for handling 3MF files"
<<<<<<< HEAD
msgstr "Вспомогательная библиотека для работы с 3MF файлами"
=======
msgstr ""
>>>>>>> fa7a026e

#: /home/ruben/Projects/Cura/resources/qml/AboutDialog.qml:132
msgctxt "@label"
msgid "Serial communication library"
msgstr "Библиотека последовательного интерфейса"

#: /home/ruben/Projects/Cura/resources/qml/AboutDialog.qml:133
msgctxt "@label"
msgid "ZeroConf discovery library"
msgstr "Библиотека ZeroConf"

#: /home/ruben/Projects/Cura/resources/qml/AboutDialog.qml:134
msgctxt "@label"
msgid "Polygon clipping library"
msgstr "Библиотека обрезки полигонов"

#: /home/ruben/Projects/Cura/resources/qml/AboutDialog.qml:136
msgctxt "@label"
msgid "Font"
msgstr "Шрифт"

#: /home/ruben/Projects/Cura/resources/qml/AboutDialog.qml:137
msgctxt "@label"
msgid "SVG icons"
msgstr "Иконки SVG"

#: /home/ruben/Projects/Cura/resources/qml/Settings/SettingView.qml:350
msgctxt "@action:menu"
msgid "Copy value to all extruders"
msgstr "Скопировать значение для всех экструдеров"

#: /home/ruben/Projects/Cura/resources/qml/Settings/SettingView.qml:365
msgctxt "@action:menu"
msgid "Hide this setting"
msgstr "Спрятать этот параметр"

#: /home/ruben/Projects/Cura/resources/qml/Settings/SettingView.qml:375
msgctxt "@action:menu"
msgid "Don't show this setting"
msgstr "Не показывать этот параметр"

#: /home/ruben/Projects/Cura/resources/qml/Settings/SettingView.qml:379
msgctxt "@action:menu"
msgid "Keep this setting visible"
msgstr "Оставить этот параметр видимым"

#: /home/ruben/Projects/Cura/resources/qml/Settings/SettingView.qml:398
msgctxt "@action:menu"
msgid "Configure setting visiblity..."
msgstr "Настроить видимость параметров..."

#: /home/ruben/Projects/Cura/resources/qml/Settings/SettingCategory.qml:93
msgctxt "@label"
msgid ""
"Some hidden settings use values different from their normal calculated value.\n"
"\n"
"Click to make these settings visible."
msgstr ""
"Некоторые из скрытых параметров используют значения, отличающиеся от их вычисленных значений.\n"
"\n"
"Щёлкните. чтобы сделать эти параметры видимыми."

#: /home/ruben/Projects/Cura/resources/qml/Settings/SettingItem.qml:60
msgctxt "@label Header for list of settings."
msgid "Affects"
msgstr "Влияет на"

#: /home/ruben/Projects/Cura/resources/qml/Settings/SettingItem.qml:65
msgctxt "@label Header for list of settings."
msgid "Affected By"
msgstr "Зависит от"

#: /home/ruben/Projects/Cura/resources/qml/Settings/SettingItem.qml:155
msgctxt "@label"
msgid "This setting is always shared between all extruders. Changing it here will change the value for all extruders"
msgstr "Этот параметр всегда действует на все экструдеры. Его изменение повлияет на все экструдеры."

#: /home/ruben/Projects/Cura/resources/qml/Settings/SettingItem.qml:158
msgctxt "@label"
msgid "The value is resolved from per-extruder values "
msgstr "Значение получается из параметров каждого экструдера "

#: /home/ruben/Projects/Cura/resources/qml/Settings/SettingItem.qml:184
msgctxt "@label"
msgid ""
"This setting has a value that is different from the profile.\n"
"\n"
"Click to restore the value of the profile."
msgstr ""
"Значение этого параметра отличается от значения в профиле.\n"
"\n"
"Щёлкните для восстановления значения из профиля."

#: /home/ruben/Projects/Cura/resources/qml/Settings/SettingItem.qml:282
msgctxt "@label"
msgid ""
"This setting is normally calculated, but it currently has an absolute value set.\n"
"\n"
"Click to restore the calculated value."
msgstr ""
"Обычно это значение вычисляется, но в настоящий момент было установлено явно.\n"
"\n"
"Щёлкните для восстановления вычисленного значения."

#: /home/ruben/Projects/Cura/resources/qml/Sidebar.qml:185
msgctxt "@tooltip"
msgid "<b>Print Setup</b><br/><br/>Edit or review the settings for the active print job."
msgstr "<b>Настройка печати</b><br/><br/>Отредактируйте или просмотрите параметры для активной задачи на печать."

#: /home/ruben/Projects/Cura/resources/qml/Sidebar.qml:284
msgctxt "@tooltip"
msgid "<b>Print Monitor</b><br/><br/>Monitor the state of the connected printer and the print job in progress."
msgstr "<b>Монитор печати</b><br/><br/>Отслеживайте состояние подключенного принтера и прогресс задачи на печать."

#: /home/ruben/Projects/Cura/resources/qml/Sidebar.qml:337
msgctxt "@label:listbox"
msgid "Print Setup"
msgstr "Настройка печати"

#: /home/ruben/Projects/Cura/resources/qml/Sidebar.qml:337
msgctxt "@label:listbox"
msgid ""
"Print Setup disabled\n"
"G-code files cannot be modified"
msgstr ""
<<<<<<< HEAD
"Настройка принтера отключена\n"
"G-code файлы нельзя изменять"
=======
>>>>>>> fa7a026e

#: /home/ruben/Projects/Cura/resources/qml/Sidebar.qml:572
msgctxt "@tooltip"
msgid "<b>Recommended Print Setup</b><br/><br/>Print with the recommended settings for the selected printer, material and quality."
msgstr "<b>Рекомендованные параметры печати</b><br/><br/>Печатайте с рекомендованными параметрами для выбранных принтера, материала и качества."

#: /home/ruben/Projects/Cura/resources/qml/Sidebar.qml:578
msgctxt "@tooltip"
msgid "<b>Custom Print Setup</b><br/><br/>Print with finegrained control over every last bit of the slicing process."
msgstr "<b>Свои параметры печати</b><br/><br/>Печатайте с полным контролем над каждой особенностью процесса слайсинга."

#: /home/ruben/Projects/Cura/resources/qml/Menus/MaterialMenu.qml:26
msgctxt "@title:menuitem %1 is the automatically selected material"
msgid "Automatic: %1"
msgstr "Автоматически: %1"

#: /home/ruben/Projects/Cura/resources/qml/Menus/ViewMenu.qml:12
msgctxt "@title:menu menubar:toplevel"
msgid "&View"
msgstr "Вид"

#: /home/ruben/Projects/Cura/resources/qml/Menus/NozzleMenu.qml:26
msgctxt "@title:menuitem %1 is the value from the printer"
msgid "Automatic: %1"
msgstr "Автоматически: %1"

#: /home/ruben/Projects/Cura/resources/qml/Menus/RecentFilesMenu.qml:13
msgctxt "@title:menu menubar:file"
msgid "Open &Recent"
msgstr "Открыть недавние"

#: /home/ruben/Projects/Cura/resources/qml/PrintMonitor.qml:33
msgctxt "@info:status"
msgid "No printer connected"
<<<<<<< HEAD
msgstr "Принтер не подключен"
=======
msgstr ""
>>>>>>> fa7a026e

#: /home/ruben/Projects/Cura/resources/qml/PrintMonitor.qml:90
msgctxt "@label"
msgid "Hotend"
msgstr "Голова"

#: /home/ruben/Projects/Cura/resources/qml/PrintMonitor.qml:119
msgctxt "@tooltip"
msgid "The current temperature of this extruder."
<<<<<<< HEAD
msgstr "Текущая температура экструдера."
=======
msgstr ""
>>>>>>> fa7a026e

#: /home/ruben/Projects/Cura/resources/qml/PrintMonitor.qml:154
msgctxt "@tooltip"
msgid "The colour of the material in this extruder."
<<<<<<< HEAD
msgstr "Цвет материала в данном экструдере."
=======
msgstr ""
>>>>>>> fa7a026e

#: /home/ruben/Projects/Cura/resources/qml/PrintMonitor.qml:186
msgctxt "@tooltip"
msgid "The material in this extruder."
<<<<<<< HEAD
msgstr "Материал в данном экструдере."
=======
msgstr ""
>>>>>>> fa7a026e

#: /home/ruben/Projects/Cura/resources/qml/PrintMonitor.qml:218
msgctxt "@tooltip"
msgid "The nozzle inserted in this extruder."
<<<<<<< HEAD
msgstr "Сопло, вставленное в данный экструдер."
=======
msgstr ""
>>>>>>> fa7a026e

#: /home/ruben/Projects/Cura/resources/qml/PrintMonitor.qml:249
msgctxt "@label"
msgid "Build plate"
msgstr "Стол"

#: /home/ruben/Projects/Cura/resources/qml/PrintMonitor.qml:278
msgctxt "@tooltip"
msgid "The target temperature of the heated bed. The bed will heat up or cool down towards this temperature. If this is 0, the bed heating is turned off."
<<<<<<< HEAD
msgstr "Целевая температура горячего стола. Стол будет нагреваться и охлаждаться, оставаясь на этой температуре. Если установлена в 0, значит нагрев стола отключен."
=======
msgstr ""
>>>>>>> fa7a026e

#: /home/ruben/Projects/Cura/resources/qml/PrintMonitor.qml:310
msgctxt "@tooltip"
msgid "The current temperature of the heated bed."
<<<<<<< HEAD
msgstr "Текущая температура горячего стола."
=======
msgstr ""
>>>>>>> fa7a026e

#: /home/ruben/Projects/Cura/resources/qml/PrintMonitor.qml:379
msgctxt "@tooltip of temperature input"
msgid "The temperature to pre-heat the bed to."
<<<<<<< HEAD
msgstr "Температура преднагрева горячего стола."
=======
msgstr ""
>>>>>>> fa7a026e

#: /home/ruben/Projects/Cura/resources/qml/PrintMonitor.qml:573
msgctxt "@button Cancel pre-heating"
msgid "Cancel"
<<<<<<< HEAD
msgstr "Отмена"
=======
msgstr ""
>>>>>>> fa7a026e

#: /home/ruben/Projects/Cura/resources/qml/PrintMonitor.qml:573
msgctxt "@button"
msgid "Pre-heat"
<<<<<<< HEAD
msgstr "Преднагрев"
=======
msgstr ""
>>>>>>> fa7a026e

#: /home/ruben/Projects/Cura/resources/qml/PrintMonitor.qml:600
msgctxt "@tooltip of pre-heat"
msgid "Heat the bed in advance before printing. You can continue adjusting your print while it is heating, and you won't have to wait for the bed to heat up when you're ready to print."
<<<<<<< HEAD
msgstr "Нагрев горячего стола перед печатью. Вы можете продолжать настройки вашей печати, пока стол нагревается, и вам не понадобится ждать нагрева стола для старта печати."
=======
msgstr ""
>>>>>>> fa7a026e

#: /home/ruben/Projects/Cura/resources/qml/PrintMonitor.qml:633
msgctxt "@label"
msgid "Active print"
msgstr "Идёт печать"

#: /home/ruben/Projects/Cura/resources/qml/PrintMonitor.qml:638
msgctxt "@label"
msgid "Job Name"
msgstr "Имя задачи"

#: /home/ruben/Projects/Cura/resources/qml/PrintMonitor.qml:644
msgctxt "@label"
msgid "Printing Time"
msgstr "Время печати"

#: /home/ruben/Projects/Cura/resources/qml/PrintMonitor.qml:650
msgctxt "@label"
msgid "Estimated time left"
msgstr "Осталось примерно"

#: /home/ruben/Projects/Cura/resources/qml/Actions.qml:63
msgctxt "@action:inmenu"
msgid "Toggle Fu&ll Screen"
msgstr "Полный экран"

#: /home/ruben/Projects/Cura/resources/qml/Actions.qml:70
msgctxt "@action:inmenu menubar:edit"
msgid "&Undo"
msgstr "Отмена"

#: /home/ruben/Projects/Cura/resources/qml/Actions.qml:80
msgctxt "@action:inmenu menubar:edit"
msgid "&Redo"
msgstr "Возврат"

#: /home/ruben/Projects/Cura/resources/qml/Actions.qml:90
msgctxt "@action:inmenu menubar:file"
msgid "&Quit"
msgstr "Выход"

#: /home/ruben/Projects/Cura/resources/qml/Actions.qml:98
msgctxt "@action:inmenu"
msgid "Configure Cura..."
msgstr "Настроить Cura…"

#: /home/ruben/Projects/Cura/resources/qml/Actions.qml:105
msgctxt "@action:inmenu menubar:printer"
msgid "&Add Printer..."
msgstr "Добавить принтер..."

#: /home/ruben/Projects/Cura/resources/qml/Actions.qml:111
msgctxt "@action:inmenu menubar:printer"
msgid "Manage Pr&inters..."
msgstr "Управление принтерами..."

#: /home/ruben/Projects/Cura/resources/qml/Actions.qml:118
msgctxt "@action:inmenu"
msgid "Manage Materials..."
msgstr "Управление материалами…"

#: /home/ruben/Projects/Cura/resources/qml/Actions.qml:126
msgctxt "@action:inmenu menubar:profile"
msgid "&Update profile with current settings/overrides"
msgstr "Обновить профиль, используя текущие параметры"

#: /home/ruben/Projects/Cura/resources/qml/Actions.qml:134
msgctxt "@action:inmenu menubar:profile"
msgid "&Discard current changes"
msgstr "Сбросить текущие параметры"

#: /home/ruben/Projects/Cura/resources/qml/Actions.qml:146
msgctxt "@action:inmenu menubar:profile"
msgid "&Create profile from current settings/overrides..."
msgstr "Создать профиль из текущих параметров…"

#: /home/ruben/Projects/Cura/resources/qml/Actions.qml:152
msgctxt "@action:inmenu menubar:profile"
msgid "Manage Profiles..."
msgstr "Управление профилями..."

#: /home/ruben/Projects/Cura/resources/qml/Actions.qml:159
msgctxt "@action:inmenu menubar:help"
msgid "Show Online &Documentation"
msgstr "Показать онлайн документацию"

#: /home/ruben/Projects/Cura/resources/qml/Actions.qml:167
msgctxt "@action:inmenu menubar:help"
msgid "Report a &Bug"
msgstr "Отправить отчёт об ошибке"

#: /home/ruben/Projects/Cura/resources/qml/Actions.qml:175
msgctxt "@action:inmenu menubar:help"
msgid "&About..."
msgstr "О Cura"

#: /home/ruben/Projects/Cura/resources/qml/Actions.qml:182
msgctxt "@action:inmenu menubar:edit"
msgid "Delete &Selection"
msgstr "Удалить выделенное"

#: /home/ruben/Projects/Cura/resources/qml/Actions.qml:192
msgctxt "@action:inmenu"
msgid "Delete Model"
msgstr "Удалить модель"

#: /home/ruben/Projects/Cura/resources/qml/Actions.qml:200
msgctxt "@action:inmenu"
msgid "Ce&nter Model on Platform"
msgstr "Поместить модель по центру"

#: /home/ruben/Projects/Cura/resources/qml/Actions.qml:206
msgctxt "@action:inmenu menubar:edit"
msgid "&Group Models"
msgstr "Сгруппировать модели"

#: /home/ruben/Projects/Cura/resources/qml/Actions.qml:216
msgctxt "@action:inmenu menubar:edit"
msgid "Ungroup Models"
msgstr "Разгруппировать модели"

#: /home/ruben/Projects/Cura/resources/qml/Actions.qml:226
msgctxt "@action:inmenu menubar:edit"
msgid "&Merge Models"
msgstr "Объединить модели"

#: /home/ruben/Projects/Cura/resources/qml/Actions.qml:236
msgctxt "@action:inmenu"
msgid "&Multiply Model..."
msgstr "Дублировать модель..."

#: /home/ruben/Projects/Cura/resources/qml/Actions.qml:243
msgctxt "@action:inmenu menubar:edit"
msgid "&Select All Models"
msgstr "Выбрать все модели"

#: /home/ruben/Projects/Cura/resources/qml/Actions.qml:253
msgctxt "@action:inmenu menubar:edit"
msgid "&Clear Build Plate"
msgstr "Очистить стол"

#: /home/ruben/Projects/Cura/resources/qml/Actions.qml:263
msgctxt "@action:inmenu menubar:file"
msgid "Re&load All Models"
msgstr "Перезагрузить все модели"

#: /home/ruben/Projects/Cura/resources/qml/Actions.qml:272
msgctxt "@action:inmenu menubar:edit"
msgid "Reset All Model Positions"
msgstr "Сбросить позиции всех моделей"

#: /home/ruben/Projects/Cura/resources/qml/Actions.qml:279
msgctxt "@action:inmenu menubar:edit"
msgid "Reset All Model &Transformations"
msgstr "Сбросить преобразования всех моделей"

#: /home/ruben/Projects/Cura/resources/qml/Actions.qml:286
msgctxt "@action:inmenu menubar:file"
msgid "&Open File..."
msgstr "Открыть файл..."

#: /home/ruben/Projects/Cura/resources/qml/Actions.qml:294
msgctxt "@action:inmenu menubar:file"
msgid "&Open Project..."
msgstr "Открыть проект..."

#: /home/ruben/Projects/Cura/resources/qml/Actions.qml:300
msgctxt "@action:inmenu menubar:help"
msgid "Show Engine &Log..."
msgstr "Показать журнал движка..."

#: /home/ruben/Projects/Cura/resources/qml/Actions.qml:308
msgctxt "@action:inmenu menubar:help"
msgid "Show Configuration Folder"
msgstr "Показать конфигурационный каталог"

#: /home/ruben/Projects/Cura/resources/qml/Actions.qml:315
msgctxt "@action:menu"
msgid "Configure setting visibility..."
msgstr "Видимость параметров…"

#: /home/ruben/Projects/Cura/resources/qml/MultiplyObjectOptions.qml:15
msgctxt "@title:window"
msgid "Multiply Model"
msgstr "Дублировать модель"

#: /home/ruben/Projects/Cura/resources/qml/SaveButton.qml:27
msgctxt "@label:PrintjobStatus"
msgid "Please load a 3d model"
msgstr "Пожалуйста, загрузите 3D модель"

#: /home/ruben/Projects/Cura/resources/qml/SaveButton.qml:33
msgctxt "@label:PrintjobStatus"
msgid "Ready to slice"
<<<<<<< HEAD
msgstr "Готов к нарезке"
=======
msgstr ""
>>>>>>> fa7a026e

#: /home/ruben/Projects/Cura/resources/qml/SaveButton.qml:35
msgctxt "@label:PrintjobStatus"
msgid "Slicing..."
msgstr "Нарезка на слои..."

#: /home/ruben/Projects/Cura/resources/qml/SaveButton.qml:37
msgctxt "@label:PrintjobStatus %1 is target operation"
msgid "Ready to %1"
msgstr "Готов к %1"

#: /home/ruben/Projects/Cura/resources/qml/SaveButton.qml:39
msgctxt "@label:PrintjobStatus"
msgid "Unable to Slice"
msgstr "Невозможно нарезать"

#: /home/ruben/Projects/Cura/resources/qml/SaveButton.qml:41
msgctxt "@label:PrintjobStatus"
msgid "Slicing unavailable"
<<<<<<< HEAD
msgstr "Нарезка недоступна"
=======
msgstr ""
>>>>>>> fa7a026e

#: /home/ruben/Projects/Cura/resources/qml/SaveButton.qml:136
msgctxt "@label:Printjob"
msgid "Prepare"
<<<<<<< HEAD
msgstr "Подготовка"
=======
msgstr ""
>>>>>>> fa7a026e

#: /home/ruben/Projects/Cura/resources/qml/SaveButton.qml:136
msgctxt "@label:Printjob"
msgid "Cancel"
<<<<<<< HEAD
msgstr "Отмена"
=======
msgstr ""
>>>>>>> fa7a026e

#: /home/ruben/Projects/Cura/resources/qml/SaveButton.qml:276
msgctxt "@info:tooltip"
msgid "Select the active output device"
msgstr "Выберите активное целевое устройство"

#: /home/ruben/Projects/Cura/resources/qml/Cura.qml:19
msgctxt "@title:window"
msgid "Cura"
msgstr "Cura"

#: /home/ruben/Projects/Cura/resources/qml/Cura.qml:68
msgctxt "@title:menu menubar:toplevel"
msgid "&File"
msgstr "Файл"

#: /home/ruben/Projects/Cura/resources/qml/Cura.qml:86
msgctxt "@action:inmenu menubar:file"
msgid "&Save Selection to File"
msgstr "Сохранить выделенное в файл"

#: /home/ruben/Projects/Cura/resources/qml/Cura.qml:94
msgctxt "@title:menu menubar:file"
msgid "Save &All"
msgstr "Сохранить всё"

#: /home/ruben/Projects/Cura/resources/qml/Cura.qml:114
msgctxt "@title:menu menubar:file"
msgid "Save project"
msgstr "Сохранить проект"

#: /home/ruben/Projects/Cura/resources/qml/Cura.qml:137
msgctxt "@title:menu menubar:toplevel"
msgid "&Edit"
msgstr "Правка"

#: /home/ruben/Projects/Cura/resources/qml/Cura.qml:153
msgctxt "@title:menu"
msgid "&View"
msgstr "Вид"

#: /home/ruben/Projects/Cura/resources/qml/Cura.qml:158
msgctxt "@title:menu"
msgid "&Settings"
msgstr "Параметры"

#: /home/ruben/Projects/Cura/resources/qml/Cura.qml:160
msgctxt "@title:menu menubar:toplevel"
msgid "&Printer"
msgstr "Принтер"

#: /home/ruben/Projects/Cura/resources/qml/Cura.qml:170
#: /home/ruben/Projects/Cura/resources/qml/Cura.qml:182
msgctxt "@title:menu"
msgid "&Material"
msgstr "Материал"

#: /home/ruben/Projects/Cura/resources/qml/Cura.qml:171
#: /home/ruben/Projects/Cura/resources/qml/Cura.qml:183
msgctxt "@title:menu"
msgid "&Profile"
msgstr "Профиль"

#: /home/ruben/Projects/Cura/resources/qml/Cura.qml:175
msgctxt "@action:inmenu"
msgid "Set as Active Extruder"
msgstr "Установить как активный экструдер"

#: /home/ruben/Projects/Cura/resources/qml/Cura.qml:193
msgctxt "@title:menu menubar:toplevel"
msgid "E&xtensions"
msgstr "Расширения"

#: /home/ruben/Projects/Cura/resources/qml/Cura.qml:226
msgctxt "@title:menu menubar:toplevel"
msgid "P&references"
msgstr "Настройки"

#: /home/ruben/Projects/Cura/resources/qml/Cura.qml:234
msgctxt "@title:menu menubar:toplevel"
msgid "&Help"
msgstr "Справка"

#: /home/ruben/Projects/Cura/resources/qml/Cura.qml:337
msgctxt "@action:button"
msgid "Open File"
msgstr "Открыть файл"

#: /home/ruben/Projects/Cura/resources/qml/Cura.qml:410
msgctxt "@action:button"
msgid "View Mode"
msgstr "Режим просмотра"

#: /home/ruben/Projects/Cura/resources/qml/Cura.qml:505
msgctxt "@title:tab"
msgid "Settings"
msgstr "Параметры"

#: /home/ruben/Projects/Cura/resources/qml/Cura.qml:724
msgctxt "@title:window"
msgid "Open file"
msgstr "Открыть файл"

#: /home/ruben/Projects/Cura/resources/qml/Cura.qml:759
msgctxt "@title:window"
msgid "Open workspace"
msgstr "Открыть рабочее пространство"

#: /home/ruben/Projects/Cura/resources/qml/WorkspaceSummaryDialog.qml:14
msgctxt "@title:window"
msgid "Save Project"
msgstr "Сохранить проект"

#: /home/ruben/Projects/Cura/resources/qml/WorkspaceSummaryDialog.qml:141
msgctxt "@action:label"
msgid "Extruder %1"
msgstr "Экструдер %1"

#: /home/ruben/Projects/Cura/resources/qml/WorkspaceSummaryDialog.qml:151
msgctxt "@action:label"
msgid "%1 & material"
msgstr "%1 и материал"

#: /home/ruben/Projects/Cura/resources/qml/WorkspaceSummaryDialog.qml:235
msgctxt "@action:label"
msgid "Don't show project summary on save again"
msgstr "Больше не показывать сводку по проекту"

#: /home/ruben/Projects/Cura/resources/qml/SidebarSimple.qml:40
msgctxt "@label"
msgid "Infill"
msgstr "Заполнение"

#: /home/ruben/Projects/Cura/resources/qml/SidebarSimple.qml:184
msgctxt "@label"
msgid "Hollow"
msgstr "Пустота"

#: /home/ruben/Projects/Cura/resources/qml/SidebarSimple.qml:188
msgctxt "@label"
msgid "No (0%) infill will leave your model hollow at the cost of low strength"
msgstr "Отсутствие (0%) заполнения сделает вашу модель полой и минимально прочной"

#: /home/ruben/Projects/Cura/resources/qml/SidebarSimple.qml:192
msgctxt "@label"
msgid "Light"
msgstr "Лёгкое"

#: /home/ruben/Projects/Cura/resources/qml/SidebarSimple.qml:196
msgctxt "@label"
msgid "Light (20%) infill will give your model an average strength"
msgstr "Лёгкое (20%) заполнение придаст вашей модели среднюю прочность"

#: /home/ruben/Projects/Cura/resources/qml/SidebarSimple.qml:200
msgctxt "@label"
msgid "Dense"
msgstr "Плотное"

#: /home/ruben/Projects/Cura/resources/qml/SidebarSimple.qml:204
msgctxt "@label"
msgid "Dense (50%) infill will give your model an above average strength"
msgstr "Плотное (50%) заполнение придаст вашей модели прочность выше среднего"

#: /home/ruben/Projects/Cura/resources/qml/SidebarSimple.qml:208
msgctxt "@label"
msgid "Solid"
msgstr "Твёрдое"

#: /home/ruben/Projects/Cura/resources/qml/SidebarSimple.qml:212
msgctxt "@label"
msgid "Solid (100%) infill will make your model completely solid"
msgstr "Твёрдое (100%) заполнение сделает вашу модель полностью твёрдой."

#: /home/ruben/Projects/Cura/resources/qml/SidebarSimple.qml:235
msgctxt "@label"
msgid "Enable Support"
msgstr "Разрешить поддержки"

#: /home/ruben/Projects/Cura/resources/qml/SidebarSimple.qml:266
msgctxt "@label"
msgid "Enable support structures. These structures support parts of the model with severe overhangs."
msgstr "Разрешить печать поддержек. Такие структуры поддерживают части моделей со значительными нависаниями."

#: /home/ruben/Projects/Cura/resources/qml/SidebarSimple.qml:283
msgctxt "@label"
msgid "Support Extruder"
msgstr "Экструдер поддержек"

#: /home/ruben/Projects/Cura/resources/qml/SidebarSimple.qml:357
msgctxt "@label"
msgid "Select which extruder to use for support. This will build up supporting structures below the model to prevent the model from sagging or printing in mid air."
msgstr "Выбирает какой экструдер следует использовать для поддержек. Будут созданы поддерживающие структуры под моделью для предотвращения проседания краёв или печати в воздухе."

#: /home/ruben/Projects/Cura/resources/qml/SidebarSimple.qml:382
msgctxt "@label"
msgid "Build Plate Adhesion"
msgstr "Тип прилипания к столу"

#: /home/ruben/Projects/Cura/resources/qml/SidebarSimple.qml:428
msgctxt "@label"
msgid "Enable printing a brim or raft. This will add a flat area around or under your object which is easy to cut off afterwards."
msgstr "Разрешает печать каймы или подложки. Это добавляет плоскую область вокруг или под вашим объектом, которую легко удалить после печати."

#: /home/ruben/Projects/Cura/resources/qml/SidebarSimple.qml:481
msgctxt "@label"
msgid "Need help improving your prints? Read the <a href='%1'>Ultimaker Troubleshooting Guides</a>"
msgstr "Нужна помощь с улучшением качества печати? Прочитайте <a href='%1'>Руководства Ultimaker по решению проблем</a>"

#: /home/ruben/Projects/Cura/resources/qml/EngineLog.qml:15
msgctxt "@title:window"
msgid "Engine Log"
msgstr "Журнал движка"

#: /home/ruben/Projects/Cura/resources/qml/SidebarHeader.qml:185
#: /home/ruben/Projects/Cura/resources/qml/SidebarHeader.qml:193
msgctxt "@label"
msgid "Material"
msgstr "Материал"

#: /home/ruben/Projects/Cura/resources/qml/SidebarHeader.qml:278
msgctxt "@label"
msgid "Profile:"
msgstr "Профиль:"

#: /home/ruben/Projects/Cura/resources/qml/SidebarHeader.qml:329
msgctxt "@tooltip"
msgid ""
"Some setting/override values are different from the values stored in the profile.\n"
"\n"
"Click to open the profile manager."
msgstr ""
"Значения некоторых параметров отличаются от значений профиля.\n"
"\n"
"Нажмите для открытия менеджера профилей."

#~ msgctxt "@info:status"
#~ msgid "Connected over the network to {0}. Please approve the access request on the printer."
#~ msgstr "Подключен через сеть к {0}. Пожалуйста, подтвердите запрос доступа к принтеру."

#~ msgctxt "@info:status"
#~ msgid "Connected over the network to {0}."
#~ msgstr "Подключен через сеть к {0}."

#~ msgctxt "@info:status"
#~ msgid "Connected over the network to {0}. No access to control the printer."
#~ msgstr "Подключен через сеть к {0}. Нет доступа к управлению принтером."

#~ msgctxt "@info:status"
#~ msgid "Unable to start a new print job because the printer is busy. Please check the printer."
#~ msgstr "Невозможно запустить новую задачу на печать, так как принтер занят. Пожалуйста, проверьте принтер."

#~ msgctxt "@label"
#~ msgid "You made changes to the following setting(s)/override(s):"
#~ msgstr "Вы изменили следующие настройки:"

#~ msgctxt "@window:title"
#~ msgid "Switched profiles"
#~ msgstr "Переключены профили"

#~ msgctxt "@label"
#~ msgid "Do you want to transfer your %d changed setting(s)/override(s) to this profile?"
#~ msgstr "Желаете перенести ваши %d изменений настроек в этот профиль?"

#~ msgctxt "@label"
#~ msgid "If you transfer your settings they will override settings in the profile. If you don't transfer these settings, they will be lost."
#~ msgstr "При переносе ваших настроек они переопределять настройки в данном профиле. При отказе от переноса, ваши изменения будут потеряны."

#~ msgctxt "@label"
#~ msgid "Cost per Meter (Approx.)"
#~ msgstr "Стоимость метра (приблизительно)"

#~ msgctxt "@label"
#~ msgid "%1/m"
#~ msgstr "%1/м"

#~ msgctxt "@info:tooltip"
#~ msgid "Display 5 top layers in layer view or only the top-most layer. Rendering 5 layers takes longer, but may show more information."
#~ msgstr "Показывать пять верхних слов в режиме послойного просмотра или только самый верхний слой. Отображение 5 слоёв занимает больше времени, но предоставляет больше информации."

#~ msgctxt "@action:button"
#~ msgid "Display five top layers in layer view"
#~ msgstr "Показать пять верхних слоёв в режиме послойного просмотра"

#~ msgctxt "@info:tooltip"
#~ msgid "Should only the top layers be displayed in layerview?"
#~ msgstr "Следует ли отображать только верхние слои в режиме послойного просмотра?"

#~ msgctxt "@option:check"
#~ msgid "Only display top layer(s) in layer view"
#~ msgstr "Показывать только верхние слои в режиме послойного просмотра"

#~ msgctxt "@label"
#~ msgid "Opening files"
#~ msgstr "Открытие файлов"

#~ msgctxt "@label"
#~ msgid "Printer Monitor"
#~ msgstr "Монитор принтера"

#~ msgctxt "@label"
#~ msgid "Temperatures"
#~ msgstr "Температуры"

#~ msgctxt "@label:PrintjobStatus"
#~ msgid "Preparing to slice..."
#~ msgstr "Подготовка к нарезке на слои..."

#~ msgctxt "@label"
#~ msgid "<p>A fatal exception has occurred that we could not recover from!</p><p>Please use the information below to post a bug report at <a href=\"http://github.com/Ultimaker/Cura/issues\">http://github.com/Ultimaker/Cura/issues</a></p>"
#~ msgstr "<p>Произошла неожиданная ошибка и мы не смогли его обработать!</p><p>Пожалуйста, используйте информацию ниже для создания отчёта об ошибке на <a href=\"http://github.com/Ultimaker/Cura/issues\">http://github.com/Ultimaker/Cura/issues</a></p>"

#~ msgctxt "@info:status"
#~ msgid "Profile {0} has an unknown file type."
#~ msgstr "Профиль {0} имеет неизвестный тип файла."

#~ msgctxt "@info:status"
#~ msgid "The selected material is imcompatible with the selected machine or configuration."
#~ msgstr "Выбранный материал несовместим с указанным принтером или конфигурацией."

#~ msgctxt "@label"
#~ msgid "You made changes to the following setting(s):"
#~ msgstr "Вы сделали изменения следующих настроек:"

#~ msgctxt "@label"
#~ msgid "Do you want to transfer your changed settings to this profile?"
#~ msgstr "Вы желаете перенести свои изменения параметров в этот профиль?"

#~ msgctxt "@label"
#~ msgid "If you transfer your settings they will override settings in the profile."
#~ msgstr "Если вы перенесёте свои параметры, они перезапишут настройки профиля."

#~ msgctxt "@info:status"
#~ msgid "Unable to slice with the current settings. Please check your settings for errors."
#~ msgstr "Невозможно нарезать модель при текущих параметрах. Пожалуйста, проверьте значения своих параметров на присутствие ошибок."

#~ msgctxt "@action:button"
#~ msgid "Save to Removable Drive"
#~ msgstr "Сохранить на внешний носитель"

#~ msgctxt "@action:button"
#~ msgid "Print via USB"
#~ msgstr "Печатать через USB"

#~ msgctxt "@info:credit"
#~ msgid "Cura has been developed by Ultimaker B.V. in cooperation with the community."
#~ msgstr "Cura была разработана компанией Ultimaker B.V. в кооперации с сообществом."

#~ msgctxt "@action:inmenu menubar:profile"
#~ msgid "&Update profile with current settings"
#~ msgstr "Записать текущие параметры в профиль"

#~ msgctxt "@action:inmenu menubar:profile"
#~ msgid "&Discard current settings"
#~ msgstr "Сбросить текущие параметры"

#~ msgctxt "@action:inmenu menubar:profile"
#~ msgid "&Create profile from current settings..."
#~ msgstr "Создать профиль из текущих параметров…"

#~ msgctxt "@action:inmenu"
#~ msgid "&Duplicate Model"
#~ msgstr "Дублировать модель"

#~ msgctxt "@action:button"
#~ msgid "Update profile with current settings"
#~ msgstr "Внести текущие параметры в профиль"

#~ msgctxt "@action:button"
#~ msgid "Discard current settings"
#~ msgstr "Сбросить текущие параметры"

#~ msgctxt "@action:label"
#~ msgid "This profile uses the defaults specified by the printer, so it has no settings in the list below."
#~ msgstr "Данный профиль использует параметры принтера по умолчанию, то есть у него нет параметров из списка ниже."

#~ msgctxt "@title:tab"
#~ msgid "Simple"
#~ msgstr "Простая"

#~ msgctxt "@title:tab"
#~ msgid "Advanced"
#~ msgstr "Продвинутая"

#~ msgctxt "@label:listbox"
#~ msgid "Printer:"
#~ msgstr "Принтер:"

#~ msgctxt "@tooltip"
#~ msgid ""
#~ "Some setting values are different from the values stored in the profile.\n"
#~ "\n"
#~ "Click to open the profile manager."
#~ msgstr ""
#~ "Значения некоторых параметров отличаются от значений в профиле.\n"
#~ "\n"
#~ "Щёлкните, открыть менеджер профилей."

#~ msgctxt "@label"
#~ msgid "Infill:"
#~ msgstr "Заполнение:"

#~ msgctxt "@label"
#~ msgid "Helper Parts:"
#~ msgstr "Помощники:"

#~ msgctxt "@option:check"
#~ msgid "Print Build Plate Adhesion"
#~ msgstr "Прилипание к столу"

#~ msgctxt "@option:check"
#~ msgid "Print Support Structure"
#~ msgstr "Печать структуры поддержек"

#~ msgctxt "@label"
#~ msgid "Enable printing support structures. This will build up supporting structures below the model to prevent the model from sagging or printing in mid air."
#~ msgstr "Разрешает печать поддержек. Это позволяет строить поддерживающие структуры под моделью, предотвращая её от провисания или печати в воздухе."

#~ msgctxt "@label"
#~ msgid "Don't print support"
#~ msgstr "Не печатать поддержки"

#~ msgctxt "@label"
#~ msgid "Print support using %1"
#~ msgstr "Печать поддержек с %1"

#~ msgctxt "@info:status"
#~ msgid "Successfully imported profiles {0}"
#~ msgstr "Успешно импортированы профили {0}"

#~ msgctxt "@label"
#~ msgid "Scripts"
#~ msgstr "Скрипты"

#~ msgctxt "@label"
#~ msgid "Active Scripts"
#~ msgstr "Активные скрипты"

#~ msgctxt "@label"
#~ msgid "Done"
#~ msgstr "Выполнено"

#~ msgctxt "@item:inlistbox"
#~ msgid "English"
#~ msgstr "Английский"

#~ msgctxt "@item:inlistbox"
#~ msgid "Finnish"
#~ msgstr "Финский"

#~ msgctxt "@item:inlistbox"
#~ msgid "French"
#~ msgstr "Французский"

#~ msgctxt "@item:inlistbox"
#~ msgid "German"
#~ msgstr "Немецкий"

#~ msgctxt "@item:inlistbox"
#~ msgid "Italian"
#~ msgstr "Итальянский"

#~ msgctxt "@item:inlistbox"
#~ msgid "Dutch"
#~ msgstr "Датский"

#~ msgctxt "@item:inlistbox"
#~ msgid "Spanish"
#~ msgstr "Испанский"

#~ msgctxt "@title:menu"
#~ msgid "Firmware"
#~ msgstr "Прошивка"

#~ msgctxt "@title:window"
#~ msgid "Print with USB"
#~ msgstr "Печать через USB"

#~ msgctxt "@label"
#~ msgid "Extruder Temperature %1"
#~ msgstr "Температура экструдера %1"

#~ msgctxt "@action:button"
#~ msgid "Add Setting"
#~ msgstr "Добавить настройку"

#~ msgctxt "@title"
#~ msgid "Add Printer"
#~ msgstr "Добавление принтера"

#~ msgctxt "@label"
#~ msgid "0.0 m"
#~ msgstr "0.0 м"

#~ msgctxt "@label"
#~ msgid "%1 m"
#~ msgstr "%1 м"

#~ msgctxt "@label:listbox"
#~ msgid "Setup"
#~ msgstr "Настройка"

#~ msgctxt "@action:inmenu menubar:profile"
#~ msgid "&Add Profile..."
#~ msgstr "Добавить профиль..."

#~ msgctxt "@title:menu menubar:toplevel"
#~ msgid "P&rofile"
#~ msgstr "Профиль"

#~ msgctxt "@title:tab"
#~ msgid "View"
#~ msgstr "Вид"

#~ msgctxt "@option:check"
#~ msgid "Generate Brim"
#~ msgstr "Генерировать кайму"

#~ msgctxt "@title:window"
#~ msgid "View"
#~ msgstr "Просмотр"

#~ msgctxt "@label:listbox"
#~ msgid "Print Job"
#~ msgstr "Задание на печать"

#~ msgctxt "@action:button"
#~ msgid "Skip Printer Check"
#~ msgstr "Пропустить проверку принтера"

#~ msgctxt "@info:status"
#~ msgid "Incomplete"
#~ msgstr "Не выполнено"

#~ msgctxt "@label"
#~ msgid "To assist you in having better default settings for your Ultimaker. Cura would like to know which upgrades you have in your machine:"
#~ msgstr "Для того, чтобы установить лучшие настройки по умолчанию для вашего Ultimaker, Cura должна знать какие изменения вы внесли в свой принтер:"

#~ msgctxt "@option:check"
#~ msgid "Olsson Block"
#~ msgstr "Блок Олссона"

#~ msgctxt "@action:button"
#~ msgid "Skip Bedleveling"
#~ msgstr "Пропустить выравнивание стола"

#~ msgctxt "@label"
#~ msgid "Everything is in order! You're done with bedleveling."
#~ msgstr "Всё в порядке! Вы завершили выравнивание стола."

#~ msgctxt "@option:check"
#~ msgid "Extruder driver upgrades"
#~ msgstr "Обновления экструдера"

#~ msgctxt "@option:check"
#~ msgid "Heated printer bed (self built)"
#~ msgstr "Нагреваемый стол (самодельный)"

#~ msgctxt "@label"
#~ msgid "If you bought your Ultimaker after october 2012 you will have the Extruder drive upgrade. If you do not have this upgrade, it is highly recommended to improve reliability. This upgrade can be bought from the Ultimaker webshop or found on thingiverse as thing:26094"
#~ msgstr "Если вы купили ваш Ultimaker после октября 2012 года, то у вас есть обновление экструдера. Если у вас нет этого обновления, оно крайне рекомендуется. Это обновление можно купить на сайте Ultimaker или найти на Thingiverse (thing:26094)"

#~ msgctxt "@label"
#~ msgid "Cura requires these new features and thus your firmware will most likely need to be upgraded. You can do so now."
#~ msgstr "Cura требует эти новые возможности и соответственно, ваша прошивка также может нуждаться в обновлении. Вы можете сделать это прямо сейчас."

#~ msgctxt "@action:button"
#~ msgid "Upgrade to Marlin Firmware"
#~ msgstr "Обновиться на прошивку Marlin"

#~ msgctxt "@action:button"
#~ msgid "Skip Upgrade"
#~ msgstr "Пропусть апгрейд"

#~ msgctxt "@label"
#~ msgid "This printer name has already been used. Please choose a different printer name."
#~ msgstr "Данное имя принтера уже используется. Пожалуйста, выберите другое имя для принтера."

#~ msgctxt "@title"
#~ msgid "Bed Levelling"
#~ msgstr "Выравнивание стола"<|MERGE_RESOLUTION|>--- conflicted
+++ resolved
@@ -8,22 +8,14 @@
 "Project-Id-Version: \n"
 "Report-Msgid-Bugs-To: \n"
 "POT-Creation-Date: 2017-03-27 17:27+0200\n"
-<<<<<<< HEAD
 "PO-Revision-Date: 2017-03-30 12:10+0300\n"
-=======
-"PO-Revision-Date: 2017-01-08 04:39+0300\n"
->>>>>>> fa7a026e
 "Last-Translator: Ruslan Popov <ruslan.popov@gmail.com>\n"
 "Language-Team: \n"
 "Language: ru\n"
 "MIME-Version: 1.0\n"
 "Content-Type: text/plain; charset=UTF-8\n"
 "Content-Transfer-Encoding: 8bit\n"
-<<<<<<< HEAD
 "X-Generator: Poedit 2.0\n"
-=======
-"X-Generator: Poedit 1.8.11\n"
->>>>>>> fa7a026e
 "Plural-Forms: nplurals=3; plural=(n%10==1 && n%100!=11 ? 0 : n%10>=2 && n%10<=4 && (n%100<10 || n%100>=20) ? 1 : 2);\n"
 
 #: /home/ruben/Projects/Cura/plugins/MachineSettingsAction/__init__.py:12
@@ -175,7 +167,6 @@
 #: /home/ruben/Projects/Cura/plugins/USBPrinting/USBPrinterOutputDevice.py:450
 msgctxt "@info:status"
 msgid "This printer does not support USB printing because it uses UltiGCode flavor."
-<<<<<<< HEAD
 msgstr "Данный принтер не поддерживает печать через USB, потому что он использует UltiGCode диалект."
 
 #: /home/ruben/Projects/Cura/plugins/USBPrinting/USBPrinterOutputDevice.py:454
@@ -183,15 +174,6 @@
 msgid "Unable to start a new job because the printer does not support usb printing."
 msgstr "Невозможно запустить новую задачу, так как принтер не поддерживает печать через USB."
 
-=======
-msgstr ""
-
-#: /home/ruben/Projects/Cura/plugins/USBPrinting/USBPrinterOutputDevice.py:454
-msgctxt "@info:status"
-msgid "Unable to start a new job because the printer does not support usb printing."
-msgstr "Невозможно запустить новую задачу, так как принтер не поддерживает печать через USB."
-
->>>>>>> fa7a026e
 #: /home/ruben/Projects/Cura/plugins/USBPrinting/USBPrinterOutputDeviceManager.py:107
 msgctxt "@info"
 msgid "Unable to update firmware because there are no printers connected."
@@ -270,11 +252,7 @@
 #, python-brace-format
 msgctxt "@info:status"
 msgid "Failed to eject {0}. Another program may be using the drive."
-<<<<<<< HEAD
 msgstr "Невозможно извлечь {0}. Другая программа может использовать это устройство."
-=======
-msgstr "Невозможно извлечь {0}. Другая программа может использовать это устройство?"
->>>>>>> fa7a026e
 
 #: /home/ruben/Projects/Cura/plugins/RemovableDriveOutputDevice/__init__.py:12
 msgctxt "@label"
@@ -309,11 +287,7 @@
 #: /home/ruben/Projects/Cura/plugins/UM3NetworkPrinting/NetworkPrinterOutputDevice.py:156
 msgctxt "@info:status"
 msgid "Access to the printer requested. Please approve the request on the printer"
-<<<<<<< HEAD
 msgstr "Запрошен доступ к принтеру. Пожалуйста, подтвердите запрос на принтере"
-=======
-msgstr "Запрошен доступ к принтеру. Пожалуйста, подтвердите запрос к принтеру"
->>>>>>> fa7a026e
 
 #: /home/ruben/Projects/Cura/plugins/UM3NetworkPrinting/NetworkPrinterOutputDevice.py:157
 msgctxt "@info:status"
@@ -357,29 +331,17 @@
 #: /home/ruben/Projects/Cura/plugins/UM3NetworkPrinting/NetworkPrinterOutputDevice.py:336
 msgctxt "@info:status"
 msgid "Connected over the network. Please approve the access request on the printer."
-<<<<<<< HEAD
 msgstr "Подключен по сети. Пожалуйста, подтвердите запрос на принтере."
-=======
-msgstr ""
->>>>>>> fa7a026e
 
 #: /home/ruben/Projects/Cura/plugins/UM3NetworkPrinting/NetworkPrinterOutputDevice.py:343
 msgctxt "@info:status"
 msgid "Connected over the network."
-<<<<<<< HEAD
 msgstr "Подключен по сети."
-=======
-msgstr ""
->>>>>>> fa7a026e
 
 #: /home/ruben/Projects/Cura/plugins/UM3NetworkPrinting/NetworkPrinterOutputDevice.py:356
 msgctxt "@info:status"
 msgid "Connected over the network. No access to control the printer."
-<<<<<<< HEAD
 msgstr "Подключен по сети. Нет доступа к управлению принтером."
-=======
-msgstr ""
->>>>>>> fa7a026e
 
 #: /home/ruben/Projects/Cura/plugins/UM3NetworkPrinting/NetworkPrinterOutputDevice.py:361
 msgctxt "@info:status"
@@ -624,29 +586,17 @@
 #: /home/ruben/Projects/Cura/plugins/LayerView/LayerView.py:91
 msgctxt "@info:status"
 msgid "Cura does not accurately display layers when Wire Printing is enabled"
-<<<<<<< HEAD
 msgstr "Cura не аккуратно отображает слои при использовании печати через кабель"
-=======
-msgstr "Cura не аккуратно отображает слоя при использовании печати через провод"
->>>>>>> fa7a026e
 
 #: /home/ruben/Projects/Cura/plugins/VersionUpgrade/VersionUpgrade24to25/__init__.py:14
 msgctxt "@label"
 msgid "Version Upgrade 2.4 to 2.5"
-<<<<<<< HEAD
 msgstr "Обновление версии 2.4 до 2.5"
-=======
-msgstr ""
->>>>>>> fa7a026e
 
 #: /home/ruben/Projects/Cura/plugins/VersionUpgrade/VersionUpgrade24to25/__init__.py:17
 msgctxt "@info:whatsthis"
 msgid "Upgrades configurations from Cura 2.4 to Cura 2.5."
-<<<<<<< HEAD
 msgstr "Обновление конфигурации Cura 2.4 до Cura 2.5."
-=======
-msgstr ""
->>>>>>> fa7a026e
 
 #: /home/ruben/Projects/Cura/plugins/VersionUpgrade/VersionUpgrade21to22/__init__.py:14
 msgctxt "@label"
@@ -813,38 +763,22 @@
 #: /home/ruben/Projects/Cura/plugins/GCodeReader/__init__.py:12
 msgctxt "@label"
 msgid "G-code Reader"
-<<<<<<< HEAD
 msgstr "Чтение G-code"
-=======
-msgstr ""
->>>>>>> fa7a026e
 
 #: /home/ruben/Projects/Cura/plugins/GCodeReader/__init__.py:15
 msgctxt "@info:whatsthis"
 msgid "Allows loading and displaying G-code files."
-<<<<<<< HEAD
 msgstr "Позволяет загружать и отображать файлы G-code."
-=======
-msgstr ""
->>>>>>> fa7a026e
 
 #: /home/ruben/Projects/Cura/plugins/GCodeReader/__init__.py:25
 msgctxt "@item:inlistbox"
 msgid "G File"
-<<<<<<< HEAD
 msgstr "Файл G"
-=======
-msgstr ""
->>>>>>> fa7a026e
 
 #: /home/ruben/Projects/Cura/plugins/GCodeReader/GCodeReader.py:227
 msgctxt "@info:status"
 msgid "Parsing G-code"
-<<<<<<< HEAD
 msgstr "Обработка G-code"
-=======
-msgstr ""
->>>>>>> fa7a026e
 
 #: /home/ruben/Projects/Cura/plugins/CuraProfileWriter/__init__.py:12
 msgctxt "@label"
@@ -926,11 +860,7 @@
 #, python-brace-format
 msgctxt "@label"
 msgid "Pre-sliced file {0}"
-<<<<<<< HEAD
 msgstr "Предообратка файла {0}"
-=======
-msgstr ""
->>>>>>> fa7a026e
 
 #: /home/ruben/Projects/Cura/cura/PrinterOutputDevice.py:376
 msgctxt "@item:material"
@@ -1056,21 +986,13 @@
 #, python-brace-format
 msgctxt "@info:status"
 msgid "Only one G-code file can be loaded at a time. Skipped importing {0}"
-<<<<<<< HEAD
 msgstr "Только один G-code файла может быть загружен в момент времени. Пропускаю импортирование {0}"
-=======
-msgstr ""
->>>>>>> fa7a026e
 
 #: /home/ruben/Projects/Cura/cura/CuraApplication.py:1201
 #, python-brace-format
 msgctxt "@info:status"
 msgid "Can't open any other file if G-code is loading. Skipped importing {0}"
-<<<<<<< HEAD
 msgstr "Невозможно открыть любой другой файл, если G-code файл уже загружен. Пропускаю импортирование {0}"
-=======
-msgstr ""
->>>>>>> fa7a026e
 
 #: /home/ruben/Projects/Cura/plugins/MachineSettingsAction/MachineSettingsAction.qml:27
 msgctxt "@title"
@@ -1422,128 +1344,72 @@
 #: /home/ruben/Projects/Cura/plugins/LayerView/LayerView.qml:59
 msgctxt "@label"
 msgid "View Mode: Layers"
-<<<<<<< HEAD
 msgstr "Режим просмотра: Слои"
-=======
-msgstr ""
->>>>>>> fa7a026e
 
 #: /home/ruben/Projects/Cura/plugins/LayerView/LayerView.qml:75
 msgctxt "@label"
 msgid "Color scheme"
-<<<<<<< HEAD
 msgstr "Цветовая схема"
-=======
-msgstr ""
->>>>>>> fa7a026e
 
 #: /home/ruben/Projects/Cura/plugins/LayerView/LayerView.qml:88
 msgctxt "@label:listbox"
 msgid "Material Color"
-<<<<<<< HEAD
 msgstr "Цвет материала"
-=======
-msgstr ""
->>>>>>> fa7a026e
 
 #: /home/ruben/Projects/Cura/plugins/LayerView/LayerView.qml:92
 msgctxt "@label:listbox"
 msgid "Line Type"
-<<<<<<< HEAD
 msgstr "Тип линии"
-=======
-msgstr ""
->>>>>>> fa7a026e
 
 #: /home/ruben/Projects/Cura/plugins/LayerView/LayerView.qml:133
 msgctxt "@label"
 msgid "Compatibility Mode"
-<<<<<<< HEAD
 msgstr "Режим совместимости"
-=======
-msgstr ""
->>>>>>> fa7a026e
 
 #: /home/ruben/Projects/Cura/plugins/LayerView/LayerView.qml:171
 msgctxt "@label"
 msgid "Extruder %1"
-<<<<<<< HEAD
 msgstr "Экструдер %1"
-=======
-msgstr ""
->>>>>>> fa7a026e
 
 #: /home/ruben/Projects/Cura/plugins/LayerView/LayerView.qml:185
 msgctxt "@label"
 msgid "Show Travels"
-<<<<<<< HEAD
 msgstr "Показать движения"
-=======
-msgstr ""
->>>>>>> fa7a026e
 
 #: /home/ruben/Projects/Cura/plugins/LayerView/LayerView.qml:206
 msgctxt "@label"
 msgid "Show Helpers"
-<<<<<<< HEAD
 msgstr "Показать поддержку"
-=======
-msgstr ""
->>>>>>> fa7a026e
 
 #: /home/ruben/Projects/Cura/plugins/LayerView/LayerView.qml:227
 msgctxt "@label"
 msgid "Show Shell"
-<<<<<<< HEAD
 msgstr "Показать стенки"
-=======
-msgstr ""
->>>>>>> fa7a026e
 
 #: /home/ruben/Projects/Cura/plugins/LayerView/LayerView.qml:248
 msgctxt "@label"
 msgid "Show Infill"
-<<<<<<< HEAD
 msgstr "Показать заполнение"
-=======
-msgstr ""
->>>>>>> fa7a026e
 
 #: /home/ruben/Projects/Cura/plugins/LayerView/LayerView.qml:269
 msgctxt "@label"
 msgid "Only Show Top Layers"
-<<<<<<< HEAD
 msgstr "Показать только верхние слои"
-=======
-msgstr ""
->>>>>>> fa7a026e
 
 #: /home/ruben/Projects/Cura/plugins/LayerView/LayerView.qml:277
 msgctxt "@label"
 msgid "Show 5 Detailed Layers On Top"
-<<<<<<< HEAD
 msgstr "Показать 5 детализированных слоёв сверху"
-=======
-msgstr ""
->>>>>>> fa7a026e
 
 #: /home/ruben/Projects/Cura/plugins/LayerView/LayerView.qml:285
 msgctxt "@label"
 msgid "Top / Bottom"
-<<<<<<< HEAD
 msgstr "Дно / крышка"
-=======
-msgstr ""
->>>>>>> fa7a026e
 
 #: /home/ruben/Projects/Cura/plugins/LayerView/LayerView.qml:306
 msgctxt "@label"
 msgid "Inner Wall"
-<<<<<<< HEAD
 msgstr "Внутренняя стенка"
-=======
-msgstr ""
->>>>>>> fa7a026e
 
 #: /home/ruben/Projects/Cura/plugins/ImageReader/ConfigUI.qml:19
 msgctxt "@title:window"
@@ -2012,11 +1878,7 @@
 #: /home/ruben/Projects/Cura/resources/qml/DiscardOrKeepProfileChangesDialog.qml:14
 msgctxt "@title:window"
 msgid "Discard or Keep changes"
-<<<<<<< HEAD
 msgstr "Сбросить или сохранить изменения"
-=======
-msgstr ""
->>>>>>> fa7a026e
 
 #: /home/ruben/Projects/Cura/resources/qml/DiscardOrKeepProfileChangesDialog.qml:59
 msgctxt "@text:window"
@@ -2024,95 +1886,56 @@
 "You have customized some profile settings.\n"
 "Would you like to keep or discard those settings?"
 msgstr ""
-<<<<<<< HEAD
 "Вы изменили некоторые параметры профиля.\n"
 "Желаете сохранить их или вернуть к прежним значениям?"
-=======
->>>>>>> fa7a026e
 
 #: /home/ruben/Projects/Cura/resources/qml/DiscardOrKeepProfileChangesDialog.qml:108
 msgctxt "@title:column"
 msgid "Profile settings"
-<<<<<<< HEAD
 msgstr "Параметры профиля"
-=======
-msgstr ""
->>>>>>> fa7a026e
 
 #: /home/ruben/Projects/Cura/resources/qml/DiscardOrKeepProfileChangesDialog.qml:115
 msgctxt "@title:column"
 msgid "Default"
-<<<<<<< HEAD
 msgstr "По умолчанию"
-=======
-msgstr ""
->>>>>>> fa7a026e
 
 #: /home/ruben/Projects/Cura/resources/qml/DiscardOrKeepProfileChangesDialog.qml:122
 msgctxt "@title:column"
 msgid "Customized"
-<<<<<<< HEAD
 msgstr "Свой"
-=======
-msgstr ""
->>>>>>> fa7a026e
 
 #: /home/ruben/Projects/Cura/resources/qml/DiscardOrKeepProfileChangesDialog.qml:152
 #: /home/ruben/Projects/Cura/resources/qml/Preferences/GeneralPage.qml:391
 msgctxt "@option:discardOrKeep"
 msgid "Always ask me this"
-<<<<<<< HEAD
 msgstr "Всегда спрашивать меня"
-=======
-msgstr ""
->>>>>>> fa7a026e
 
 #: /home/ruben/Projects/Cura/resources/qml/DiscardOrKeepProfileChangesDialog.qml:153
 #: /home/ruben/Projects/Cura/resources/qml/Preferences/GeneralPage.qml:392
 msgctxt "@option:discardOrKeep"
 msgid "Discard and never ask again"
-<<<<<<< HEAD
 msgstr "Сбросить и никогда больше не спрашивать"
-=======
-msgstr ""
->>>>>>> fa7a026e
 
 #: /home/ruben/Projects/Cura/resources/qml/DiscardOrKeepProfileChangesDialog.qml:154
 #: /home/ruben/Projects/Cura/resources/qml/Preferences/GeneralPage.qml:393
 msgctxt "@option:discardOrKeep"
 msgid "Keep and never ask again"
-<<<<<<< HEAD
 msgstr "Сохранить и никогда больше не спрашивать"
-=======
-msgstr ""
->>>>>>> fa7a026e
 
 #: /home/ruben/Projects/Cura/resources/qml/DiscardOrKeepProfileChangesDialog.qml:189
 msgctxt "@action:button"
 msgid "Discard"
-<<<<<<< HEAD
 msgstr "Сбросить"
-=======
-msgstr ""
->>>>>>> fa7a026e
 
 #: /home/ruben/Projects/Cura/resources/qml/DiscardOrKeepProfileChangesDialog.qml:202
 msgctxt "@action:button"
 msgid "Keep"
-<<<<<<< HEAD
 msgstr "Сохранить"
-=======
-msgstr ""
->>>>>>> fa7a026e
 
 #: /home/ruben/Projects/Cura/resources/qml/DiscardOrKeepProfileChangesDialog.qml:215
 msgctxt "@action:button"
 msgid "Create New Profile"
-<<<<<<< HEAD
 msgstr "Создать новый профиль"
-=======
-msgstr ""
->>>>>>> fa7a026e
 
 #: /home/ruben/Projects/Cura/resources/qml/Preferences/MaterialView.qml:29
 msgctxt "@title"
@@ -2172,11 +1995,7 @@
 #: /home/ruben/Projects/Cura/resources/qml/Preferences/MaterialView.qml:190
 msgctxt "@label"
 msgid "Cost per Meter"
-<<<<<<< HEAD
 msgstr "Стоимость метра"
-=======
-msgstr ""
->>>>>>> fa7a026e
 
 #: /home/ruben/Projects/Cura/resources/qml/Preferences/MaterialView.qml:201
 msgctxt "@label"
@@ -2242,7 +2061,6 @@
 #: /home/ruben/Projects/Cura/resources/qml/Preferences/GeneralPage.qml:157
 msgctxt "@label"
 msgid "Currency:"
-<<<<<<< HEAD
 msgstr "Валюта:"
 
 #: /home/ruben/Projects/Cura/resources/qml/Preferences/GeneralPage.qml:173
@@ -2260,25 +2078,6 @@
 msgid "Slice automatically"
 msgstr "Нарезать автоматически"
 
-=======
-msgstr ""
-
-#: /home/ruben/Projects/Cura/resources/qml/Preferences/GeneralPage.qml:173
-msgctxt "@label"
-msgid "You will need to restart the application for language changes to have effect."
-msgstr "Вам потребуется перезапустить приложение для переключения интерфейса на выбранный язык."
-
-#: /home/ruben/Projects/Cura/resources/qml/Preferences/GeneralPage.qml:190
-msgctxt "@info:tooltip"
-msgid "Slice automatically when changing settings."
-msgstr ""
-
-#: /home/ruben/Projects/Cura/resources/qml/Preferences/GeneralPage.qml:199
-msgctxt "@option:check"
-msgid "Slice automatically"
-msgstr ""
-
->>>>>>> fa7a026e
 #: /home/ruben/Projects/Cura/resources/qml/Preferences/GeneralPage.qml:213
 msgctxt "@label"
 msgid "Viewport behavior"
@@ -2327,29 +2126,17 @@
 #: /home/ruben/Projects/Cura/resources/qml/Preferences/GeneralPage.qml:278
 msgctxt "@info:tooltip"
 msgid "Should layer be forced into compatibility mode?"
-<<<<<<< HEAD
 msgstr "Должен ли слой быть переведён в режим совместимости?"
-=======
-msgstr ""
->>>>>>> fa7a026e
 
 #: /home/ruben/Projects/Cura/resources/qml/Preferences/GeneralPage.qml:283
 msgctxt "@option:check"
 msgid "Force layer view compatibility mode (restart required)"
-<<<<<<< HEAD
 msgstr "Просматривать слои в режиме совместимости (требуется перезапуск)"
-=======
-msgstr ""
->>>>>>> fa7a026e
 
 #: /home/ruben/Projects/Cura/resources/qml/Preferences/GeneralPage.qml:299
 msgctxt "@label"
 msgid "Opening and saving files"
-<<<<<<< HEAD
 msgstr "Открытие и сохранение файлов"
-=======
-msgstr ""
->>>>>>> fa7a026e
 
 #: /home/ruben/Projects/Cura/resources/qml/Preferences/GeneralPage.qml:305
 msgctxt "@info:tooltip"
@@ -2394,20 +2181,12 @@
 #: /home/ruben/Projects/Cura/resources/qml/Preferences/GeneralPage.qml:369
 msgctxt "@info:tooltip"
 msgid "When you have made changes to a profile and switched to a different one, a dialog will be shown asking whether you want to keep your modifications or not, or you can choose a default behaviour and never show that dialog again."
-<<<<<<< HEAD
 msgstr "При внесении изменений в профиль и переключении на другой, будет показан диалог, запрашивающий ваше решение о сохранении ваших изменений, или вы можете указать стандартное поведение и не показывать такой диалог."
-=======
-msgstr ""
->>>>>>> fa7a026e
 
 #: /home/ruben/Projects/Cura/resources/qml/Preferences/GeneralPage.qml:378
 msgctxt "@label"
 msgid "Override Profile"
-<<<<<<< HEAD
 msgstr "Переопределение профиля"
-=======
-msgstr ""
->>>>>>> fa7a026e
 
 #: /home/ruben/Projects/Cura/resources/qml/Preferences/GeneralPage.qml:427
 msgctxt "@label"
@@ -2659,11 +2438,7 @@
 #: /home/ruben/Projects/Cura/resources/qml/JobSpecs.qml:231
 msgctxt "@label"
 msgid "%1 m / ~ %2 g / ~ %4 %3"
-<<<<<<< HEAD
 msgstr "%1 м / ~ %2 гр / ~ %4 %3"
-=======
-msgstr ""
->>>>>>> fa7a026e
 
 #: /home/ruben/Projects/Cura/resources/qml/JobSpecs.qml:236
 msgctxt "@label"
@@ -2752,11 +2527,7 @@
 #: /home/ruben/Projects/Cura/resources/qml/AboutDialog.qml:131
 msgctxt "@label"
 msgid "Support library for handling 3MF files"
-<<<<<<< HEAD
 msgstr "Вспомогательная библиотека для работы с 3MF файлами"
-=======
-msgstr ""
->>>>>>> fa7a026e
 
 #: /home/ruben/Projects/Cura/resources/qml/AboutDialog.qml:132
 msgctxt "@label"
@@ -2882,11 +2653,8 @@
 "Print Setup disabled\n"
 "G-code files cannot be modified"
 msgstr ""
-<<<<<<< HEAD
 "Настройка принтера отключена\n"
 "G-code файлы нельзя изменять"
-=======
->>>>>>> fa7a026e
 
 #: /home/ruben/Projects/Cura/resources/qml/Sidebar.qml:572
 msgctxt "@tooltip"
@@ -2921,11 +2689,7 @@
 #: /home/ruben/Projects/Cura/resources/qml/PrintMonitor.qml:33
 msgctxt "@info:status"
 msgid "No printer connected"
-<<<<<<< HEAD
 msgstr "Принтер не подключен"
-=======
-msgstr ""
->>>>>>> fa7a026e
 
 #: /home/ruben/Projects/Cura/resources/qml/PrintMonitor.qml:90
 msgctxt "@label"
@@ -2935,38 +2699,22 @@
 #: /home/ruben/Projects/Cura/resources/qml/PrintMonitor.qml:119
 msgctxt "@tooltip"
 msgid "The current temperature of this extruder."
-<<<<<<< HEAD
 msgstr "Текущая температура экструдера."
-=======
-msgstr ""
->>>>>>> fa7a026e
 
 #: /home/ruben/Projects/Cura/resources/qml/PrintMonitor.qml:154
 msgctxt "@tooltip"
 msgid "The colour of the material in this extruder."
-<<<<<<< HEAD
 msgstr "Цвет материала в данном экструдере."
-=======
-msgstr ""
->>>>>>> fa7a026e
 
 #: /home/ruben/Projects/Cura/resources/qml/PrintMonitor.qml:186
 msgctxt "@tooltip"
 msgid "The material in this extruder."
-<<<<<<< HEAD
 msgstr "Материал в данном экструдере."
-=======
-msgstr ""
->>>>>>> fa7a026e
 
 #: /home/ruben/Projects/Cura/resources/qml/PrintMonitor.qml:218
 msgctxt "@tooltip"
 msgid "The nozzle inserted in this extruder."
-<<<<<<< HEAD
 msgstr "Сопло, вставленное в данный экструдер."
-=======
-msgstr ""
->>>>>>> fa7a026e
 
 #: /home/ruben/Projects/Cura/resources/qml/PrintMonitor.qml:249
 msgctxt "@label"
@@ -2976,56 +2724,32 @@
 #: /home/ruben/Projects/Cura/resources/qml/PrintMonitor.qml:278
 msgctxt "@tooltip"
 msgid "The target temperature of the heated bed. The bed will heat up or cool down towards this temperature. If this is 0, the bed heating is turned off."
-<<<<<<< HEAD
 msgstr "Целевая температура горячего стола. Стол будет нагреваться и охлаждаться, оставаясь на этой температуре. Если установлена в 0, значит нагрев стола отключен."
-=======
-msgstr ""
->>>>>>> fa7a026e
 
 #: /home/ruben/Projects/Cura/resources/qml/PrintMonitor.qml:310
 msgctxt "@tooltip"
 msgid "The current temperature of the heated bed."
-<<<<<<< HEAD
 msgstr "Текущая температура горячего стола."
-=======
-msgstr ""
->>>>>>> fa7a026e
 
 #: /home/ruben/Projects/Cura/resources/qml/PrintMonitor.qml:379
 msgctxt "@tooltip of temperature input"
 msgid "The temperature to pre-heat the bed to."
-<<<<<<< HEAD
 msgstr "Температура преднагрева горячего стола."
-=======
-msgstr ""
->>>>>>> fa7a026e
 
 #: /home/ruben/Projects/Cura/resources/qml/PrintMonitor.qml:573
 msgctxt "@button Cancel pre-heating"
 msgid "Cancel"
-<<<<<<< HEAD
 msgstr "Отмена"
-=======
-msgstr ""
->>>>>>> fa7a026e
 
 #: /home/ruben/Projects/Cura/resources/qml/PrintMonitor.qml:573
 msgctxt "@button"
 msgid "Pre-heat"
-<<<<<<< HEAD
 msgstr "Преднагрев"
-=======
-msgstr ""
->>>>>>> fa7a026e
 
 #: /home/ruben/Projects/Cura/resources/qml/PrintMonitor.qml:600
 msgctxt "@tooltip of pre-heat"
 msgid "Heat the bed in advance before printing. You can continue adjusting your print while it is heating, and you won't have to wait for the bed to heat up when you're ready to print."
-<<<<<<< HEAD
 msgstr "Нагрев горячего стола перед печатью. Вы можете продолжать настройки вашей печати, пока стол нагревается, и вам не понадобится ждать нагрева стола для старта печати."
-=======
-msgstr ""
->>>>>>> fa7a026e
 
 #: /home/ruben/Projects/Cura/resources/qml/PrintMonitor.qml:633
 msgctxt "@label"
@@ -3220,11 +2944,7 @@
 #: /home/ruben/Projects/Cura/resources/qml/SaveButton.qml:33
 msgctxt "@label:PrintjobStatus"
 msgid "Ready to slice"
-<<<<<<< HEAD
 msgstr "Готов к нарезке"
-=======
-msgstr ""
->>>>>>> fa7a026e
 
 #: /home/ruben/Projects/Cura/resources/qml/SaveButton.qml:35
 msgctxt "@label:PrintjobStatus"
@@ -3244,29 +2964,17 @@
 #: /home/ruben/Projects/Cura/resources/qml/SaveButton.qml:41
 msgctxt "@label:PrintjobStatus"
 msgid "Slicing unavailable"
-<<<<<<< HEAD
 msgstr "Нарезка недоступна"
-=======
-msgstr ""
->>>>>>> fa7a026e
 
 #: /home/ruben/Projects/Cura/resources/qml/SaveButton.qml:136
 msgctxt "@label:Printjob"
 msgid "Prepare"
-<<<<<<< HEAD
 msgstr "Подготовка"
-=======
-msgstr ""
->>>>>>> fa7a026e
 
 #: /home/ruben/Projects/Cura/resources/qml/SaveButton.qml:136
 msgctxt "@label:Printjob"
 msgid "Cancel"
-<<<<<<< HEAD
 msgstr "Отмена"
-=======
-msgstr ""
->>>>>>> fa7a026e
 
 #: /home/ruben/Projects/Cura/resources/qml/SaveButton.qml:276
 msgctxt "@info:tooltip"
