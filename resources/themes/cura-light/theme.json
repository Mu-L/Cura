{
    "metadata": {
        "name": "Ultimaker"
    },

    "fonts": {
        "large": {
            "size": 1.35,
            "weight": 40,
            "family": "Noto Sans"
        },
        "large_ja_JP": {
            "size": 1.35,
            "weight": 50,
            "family": "Noto Sans"
        },
        "large_zh_CN": {
            "size": 1.35,
            "weight": 50,
            "family": "Noto Sans"
        },
        "large_zh_TW": {
            "size": 1.35,
            "weight": 50,
            "family": "Noto Sans"
        },
        "large_bold": {
            "size": 1.35,
            "weight": 63,
            "family": "Noto Sans"
        },
        "huge": {
            "size": 1.8,
            "weight": 50,
            "family": "Noto Sans"
        },
        "medium": {
            "size": 1.16,
            "weight": 40,
            "family": "Noto Sans"
        },
        "medium_ja_JP": {
            "size": 1.16,
            "weight": 50,
            "family": "Noto Sans"
        },
        "medium_zh_CN": {
            "size": 1.16,
            "weight": 50,
            "family": "Noto Sans"
        },
        "medium_zh_TW": {
            "size": 1.16,
            "weight": 50,
            "family": "Noto Sans"
        },
        "medium_bold": {
            "size": 1.16,
            "weight": 63,
            "family": "Noto Sans"
        },
        "default": {
            "size": 0.95,
            "weight": 40,
            "family": "Noto Sans"
        },
        "default_ja_JP": {
            "size": 1.0,
            "weight": 50,
            "family": "Noto Sans"
        },
        "default_zh_CN": {
            "size": 1.0,
            "weight": 50,
            "family": "Noto Sans"
        },
        "default_zh_TW": {
            "size": 1.0,
            "weight": 50,
            "family": "Noto Sans"
        },
        "default_bold": {
            "size": 0.95,
            "weight": 63,
            "family": "Noto Sans"
        },
        "default_bold_ja_JP": {
            "size": 1.0,
            "weight": 63,
            "family": "Noto Sans"
        },
        "default_bold_zh_CN": {
            "size": 1.0,
            "weight": 63,
            "family": "Noto Sans"
        },
        "default_bold_zh_TW": {
            "size": 1.0,
            "weight": 63,
            "family": "Noto Sans"
        },
        "default_italic": {
            "size": 0.95,
            "weight": 40,
            "italic": true,
            "family": "Noto Sans"
        },
        "default_italic_ja_JP": {
            "size": 1.0,
            "weight": 50,
            "italic": true,
            "family": "Noto Sans"
        },
        "default_italic_zh_CN": {
            "size": 1.0,
            "weight": 50,
            "italic": true,
            "family": "Noto Sans"
        },
        "default_italic_zh_TW": {
            "size": 1.0,
            "weight": 50,
            "italic": true,
            "family": "Noto Sans"
        },
        "small": {
            "size": 0.7,
            "weight": 40,
            "family": "Noto Sans"
        },
        "small_ja_JP": {
            "size": 0.7,
            "weight": 50,
            "family": "Noto Sans"
        },
        "small_zh_CN": {
            "size": 0.7,
            "weight": 50,
            "family": "Noto Sans"
        },
        "small_zh_TW": {
            "size": 0.7,
            "weight": 50,
            "family": "Noto Sans"
        }
    },

    "colors": {

        "main_background": [255, 255, 255, 255],
        "wide_lining": [245, 245, 245, 255],
        "thick_lining": [180, 180, 180, 255],
        "lining": [192, 193, 194, 255],
        "viewport_overlay": [246, 246, 246, 255],

        "primary": [50, 130, 255, 255],
        "primary_shadow": [64, 47, 205, 255],
        "primary_hover": [48, 182, 231, 255],
        "primary_text": [255, 255, 255, 255],
        "border": [127, 127, 127, 255],
        "secondary": [240, 240, 240, 255],
        "secondary_shadow": [216, 216, 216, 255],

        "icon": [8, 7, 63, 255],

        "primary_button": [38, 113, 231, 255],
        "primary_button_shadow": [27, 95, 202, 255],
        "primary_button_hover": [81, 145, 247, 255],
        "primary_button_text": [255, 255, 255, 255],

        "secondary_button": [240, 240, 240, 255],
        "secondary_button_shadow": [216, 216, 216, 255],
        "secondary_button_hover": [228, 228, 228, 255],
        "secondary_button_text": [30, 102, 215, 255],

        "main_window_header_background": [8, 7, 63, 255],
        "main_window_header_background_gradient": [25, 23, 91, 255],
        "main_window_header_button_text_active": [8, 7, 63, 255],
        "main_window_header_button_text_inactive": [255, 255, 255, 255],
        "main_window_header_button_text_hovered": [255, 255, 255, 255],
        "main_window_header_button_background_active": [255, 255, 255, 255],
        "main_window_header_button_background_inactive": [255, 255, 255, 0],
        "main_window_header_button_background_hovered": [117, 114, 159, 255],

        "account_widget_outline_active": [70, 66, 126, 255],
        "account_sync_state_icon": [25, 25, 25, 255],

        "machine_selector_bar": [31, 36, 39, 255],
        "machine_selector_active": [68, 72, 75, 255],
        "machine_selector_hover": [68, 72, 75, 255],
        "machine_selector_text_active": [255, 255, 255, 255],
        "machine_selector_printer_icon": [8, 7, 63, 255],

        "action_panel_secondary": [27, 95, 202, 255],

        "first_run_shadow": [50, 50, 50, 255],

        "toolbar_background": [255, 255, 255, 255],

        "notification_icon": [255, 0, 0, 255],

        "printer_type_label_background": [228, 228, 242, 255],

        "window_disabled_background": [0, 0, 0, 255],

        "text": [25, 25, 25, 255],
        "text_detail": [174, 174, 174, 128],
        "text_link": [50, 130, 255, 255],
        "text_inactive": [174, 174, 174, 255],
        "text_pressed": [50, 130, 255, 255],
        "text_subtext": [0, 0, 0, 255],
        "text_medium": [128, 128, 128, 255],
        "text_emphasis": [255, 255, 255, 255],
        "text_scene": [102, 102, 102, 255],
        "text_scene_hover": [123, 123, 113, 255],

        "error": [255, 140, 0, 255],
        "warning": [245, 166, 35, 255],
        "disabled": [229, 229, 229, 255],

        "toolbar_button_hover": [232, 242, 252, 255],
        "toolbar_button_active": [232, 242, 252, 255],
        "toolbar_button_active_hover": [232, 242, 252, 255],

        "button": [31, 36, 39, 255],
        "button_hover": [68, 72, 75, 255],
        "button_active": [68, 72, 75, 255],
        "button_active_hover": [68, 72, 75, 255],
        "button_text": [255, 255, 255, 255],
        "button_text_hover": [255, 255, 255, 255],
        "button_text_active": [255, 255, 255, 255],
        "button_text_active_hover": [255, 255, 255, 255],

        "small_button": [0, 0, 0, 0],
        "small_button_hover": [102, 102, 102, 255],
        "small_button_active": [10, 8, 80, 255],
        "small_button_active_hover": [10, 8, 80, 255],
        "small_button_text": [102, 102, 102, 255],
        "small_button_text_hover": [8, 7, 63, 255],
        "small_button_text_active": [255, 255, 255, 255],
        "small_button_text_active_hover": [255, 255, 255, 255],

        "button_tooltip": [31, 36, 39, 255],
        "button_tooltip_border": [68, 192, 255, 255],
        "button_tooltip_text": [192, 193, 194, 255],

        "extruder_button_material_border": [255, 255, 255, 255],

        "rating_star": [90, 90, 90, 255],

        "sync_button_text": [120, 120, 120, 255],
        "sync_button_text_hovered": [0, 0, 0, 255],

        "action_button": [255, 255, 255, 255],
        "action_button_text": [0, 0, 0, 255],
        "action_button_border": [127, 127, 127, 255],
        "action_button_hovered": [232, 242, 252, 255],
        "action_button_hovered_text": [31, 36, 39, 255],
        "action_button_hovered_border": [50, 130, 255, 255],
        "action_button_active": [255, 255, 255, 255],
        "action_button_active_text": [0, 0, 0, 255],
        "action_button_active_border": [50, 130, 255, 255],
        "action_button_disabled": [245, 245, 245, 255],
        "action_button_disabled_text": [127, 127, 127, 255],
        "action_button_disabled_border": [245, 245, 245, 255],
        "action_button_shadow": [223, 223, 223, 255],
        "action_button_disabled_shadow": [228, 228, 228, 255],

        "scrollbar_background": [255, 255, 255, 255],
        "scrollbar_handle": [10, 8, 80, 255],
        "scrollbar_handle_hover": [50, 130, 255, 255],
        "scrollbar_handle_down": [50, 130, 255, 255],

        "setting_category": [240, 240, 240, 255],
        "setting_category_disabled": [255, 255, 255, 255],
        "setting_category_hover": [232, 242, 252, 255],
        "setting_category_active": [240, 240, 240, 255],
        "setting_category_active_hover": [232, 242, 252, 255],
        "setting_category_text": [35, 35, 35, 255],
        "setting_category_disabled_text": [24, 41, 77, 101],
        "setting_category_active_text": [35, 35, 35, 255],
        "setting_category_active_hover_text": [35, 35, 35, 255],
        "setting_category_hover_text": [35, 35, 35, 255],
        "setting_category_border": [240, 240, 240, 255],
        "setting_category_disabled_border": [240, 240, 240, 255],
        "setting_category_hover_border": [50, 130, 255, 255],
        "setting_category_active_border": [50, 130, 255, 255],
        "setting_category_active_hover_border": [50, 130, 255, 255],

        "setting_control": [255, 255, 255, 255],
        "setting_control_selected": [31, 36, 39, 255],
        "setting_control_highlight": [255, 255, 255, 255],
        "setting_control_border": [199, 199, 199, 255],
        "setting_control_border_highlight": [50, 130, 255, 255],
        "setting_control_text": [35, 35, 35, 255],
        "setting_control_button": [102, 102, 102, 255],
        "setting_control_button_hover": [8, 7, 63, 255],
        "setting_control_disabled": [245, 245, 245, 255],
        "setting_control_disabled_text": [127, 127, 127, 255],
        "setting_control_disabled_border": [127, 127, 127, 255],
        "setting_unit": [127, 127, 127, 255],
        "setting_validation_error_background": [255, 66, 60, 255],
        "setting_validation_error": [127, 127, 127, 255],
        "setting_validation_warning_background": [255, 145, 62, 255],
        "setting_validation_warning": [127, 127, 127, 255],
        "setting_validation_ok": [255, 255, 255, 255],
        "setting_filter_field" : [153, 153, 153, 255],

        "material_compatibility_warning": [243, 166, 59, 255],

        "progressbar_background": [245, 245, 245, 255],
        "progressbar_control": [50, 130, 255, 255],

        "slider_groove": [223, 223, 223, 255],
        "slider_groove_fill": [8, 7, 63, 255],
        "slider_handle": [8, 7, 63, 255],
        "slider_handle_active": [50, 130, 255, 255],
        "slider_text_background": [255, 255, 255, 255],

        "quality_slider_unavailable": [179, 179, 179, 255],
        "quality_slider_available": [0, 0, 0, 255],

        "checkbox": [255, 255, 255, 255],
        "checkbox_hover": [255, 255, 255, 255],
        "checkbox_border": [199, 199, 199, 255],
        "checkbox_border_hover": [50, 130, 255, 255],
        "checkbox_mark": [50, 130, 255, 255],
        "checkbox_disabled": [223, 223, 223, 255],
        "checkbox_text": [35, 35, 35, 255],

        "tooltip": [25, 25, 25, 255],
        "tooltip_text": [255, 255, 255, 255],

        "message_background": [255, 255, 255, 255],
        "message_border": [192, 193, 194, 255],
        "message_close": [102, 102, 102, 255],
        "message_close_hover": [8, 7, 63, 255],
        "message_progressbar_background": [245, 245, 245, 255],
        "message_progressbar_control": [50, 130, 255, 255],

        "tool_panel_background": [255, 255, 255, 255],

        "status_offline": [0, 0, 0, 255],
        "status_ready": [0, 205, 0, 255],
        "status_busy": [50, 130, 255, 255],
        "status_paused": [255, 140, 0, 255],
        "status_stopped": [236, 82, 80, 255],
        "status_unknown": [127, 127, 127, 255],

        "disabled_axis": [127, 127, 127, 255],
        "x_axis": [255, 0, 0, 255],
        "y_axis": [0, 0, 255, 255],
        "z_axis": [0, 255, 0, 255],
        "all_axis": [255, 255, 255, 255],

        "viewport_background": [250, 250, 250, 255],
        "volume_outline": [50, 130, 255, 255],
        "buildplate": [244, 244, 244, 255],
        "buildplate_grid": [129, 131, 134, 255],
        "buildplate_grid_minor": [230, 230, 231, 255],

        "convex_hull": [35, 35, 35, 127],
        "disallowed_area": [0, 0, 0, 40],
        "error_area": [255, 0, 0, 127],

        "model_default": [255, 201, 36, 255],
        "model_overhang": [255, 0, 0, 255],
        "model_unslicable": [122, 122, 122, 255],
        "model_unslicable_alt": [172, 172, 127, 255],
        "model_selection_outline": [50, 130, 255, 255],
        "model_non_printing": [122, 122, 122, 255],

        "xray_error_dark": [255,  0,  0, 255],
        "xray_error_light": [255,  255,  0, 255],
        "xray": [26,  26,  62, 255],
        "xray_error": [255,  0,  0, 255],

        "layerview_ghost": [31, 31, 31, 95],
        "layerview_none": [255, 255, 255, 255],
        "layerview_inset_0": [230, 0, 0, 255],
        "layerview_inset_x": [0, 230, 0, 255],
        "layerview_skin": [230, 230, 0, 255],
        "layerview_support": [0, 230, 230, 127],
        "layerview_skirt": [0, 230, 230, 255],
        "layerview_infill": [230, 115, 0, 255],
        "layerview_support_infill": [0, 230, 230, 127],
        "layerview_move_combing": [0, 0, 255, 255],
        "layerview_move_retraction": [128, 127, 255, 255],
        "layerview_support_interface": [63, 127, 255, 127],
        "layerview_prime_tower": [0, 255, 255, 255],
<<<<<<< HEAD
        "layerview_nozzle": [181, 166, 66, 50],
        "layerview_starts": [255, 255, 255, 255],
=======
        "layerview_nozzle": [224, 192, 16, 64],
>>>>>>> 9afbc649

        "tab_status_connected": [50, 130, 255, 255],
        "tab_status_disconnected": [200, 200, 200, 255],

        "printer_config_matched": [50, 130, 255, 255],
        "printer_config_mismatch": [127, 127, 127, 255],

        "toolbox_header_button_text_inactive": [0, 0, 0, 255],

        "favorites_header_bar": [245, 245, 245, 255],
        "favorites_header_hover": [245, 245, 245, 255],
        "favorites_header_text": [31, 36, 39, 255],
        "favorites_header_text_hover": [31, 36, 39, 255],
        "favorites_row_selected": [196, 239, 255, 255],

        "monitor_printer_family_tag": [228, 228, 242, 255],
        "monitor_text_disabled": [238, 238, 238, 255],
        "monitor_icon_primary": [10, 8, 80, 255],
        "monitor_icon_accent": [255, 255, 255, 255],
        "monitor_icon_disabled": [238, 238, 238, 255],

        "monitor_secondary_button_hover": [228, 228, 228, 255],
        "monitor_secondary_button": [240, 240, 240, 255],
        "monitor_secondary_button_text": [30, 102, 215, 255],
        "monitor_secondary_button_shadow": [216, 216, 216, 255],

        "monitor_card_border": [192, 193, 194, 255],
        "monitor_card_background": [255, 255, 255, 255],
        "monitor_card_hover": [232, 242, 252, 255],

        "monitor_stage_background": [246, 246, 246, 255],
        "monitor_stage_background_fade": [246, 246, 246, 102],

        "monitor_progress_bar_fill": [50, 130, 255, 255],
        "monitor_progress_bar_deactive": [192, 193, 194, 255],
        "monitor_progress_bar_empty": [245, 245, 245, 255],

        "monitor_tooltip": [25, 25, 25, 255],
        "monitor_tooltip_text": [255, 255, 255, 255],
        "monitor_context_menu": [255, 255, 255, 255],
        "monitor_context_menu_hover": [245, 245, 245, 255],

        "monitor_skeleton_loading": [238, 238, 238, 255],
        "monitor_placeholder_image": [230, 230, 230, 255],
        "monitor_image_overlay": [0, 0, 0, 255],
        "monitor_shadow": [200, 200, 200, 255],

        "monitor_carousel_dot": [216, 216, 216, 255],
        "monitor_carousel_dot_current": [119, 119, 119, 255],

        "cloud_unavailable": [153, 153, 153, 255]
    },

    "sizes": {
        "window_minimum_size": [80, 48],
        "large_popup_dialog": [48, 40],
        "popup_dialog": [40, 36],
        "small_popup_dialog": [36, 12],

        "main_window_header": [0.0, 4.0],
        "main_window_header_button": [8, 2.35],
        "main_window_header_button_icon": [1.2, 1.2],

        "stage_menu": [0.0, 4.0],

        "account_button": [12, 2.5],

        "print_setup_widget": [38.0, 30.0],
        "print_setup_mode_toggle": [0.0, 2.0],
        "print_setup_extruder_box": [0.0, 6.0],
        "print_setup_slider_groove": [0.16, 0.16],
        "print_setup_slider_handle": [1.0, 1.0],
        "print_setup_slider_tickmarks": [0.32, 0.32],
        "print_setup_big_item": [28, 2.5],
        "print_setup_icon": [1.2, 1.2],
        "drag_icon": [1.416, 0.25],

        "expandable_component_content_header": [0.0, 3.0],

        "configuration_selector": [35.0, 4.0],
        "configuration_selector_mode_tabs": [1.0, 3.0],

        "action_panel_widget": [26.0, 0.0],
        "action_panel_information_widget": [20.0, 0.0],

        "machine_selector_widget": [20.0, 4.0],
        "machine_selector_widget_content": [25.0, 32.0],
        "machine_selector_icon": [2.66, 2.66],

        "views_selector": [23.0, 4.0],

        "printer_type_label": [3.5, 1.5],

        "default_radius": [0.25, 0.25],

        "wide_lining": [0.5, 0.5],
        "thick_lining": [0.2, 0.2],
        "default_lining": [0.08, 0.08],

        "default_arrow": [0.8, 0.8],
        "logo": [16, 3.5],

        "wide_margin": [2.0, 2.0],
        "thick_margin": [1.71, 1.43],
        "default_margin": [1.0, 1.0],
        "thin_margin": [0.71, 0.71],
        "narrow_margin": [0.5, 0.5],

        "extruder_icon": [2.33, 2.33],

        "section": [0.0, 2],
        "section_control": [0, 1],
        "section_icon": [1.6, 1.6],
        "section_icon_column": [2.8, 0.0],
        "rating_star": [1.0, 1.0],

        "setting": [25.0, 1.8],
        "setting_control": [11.0, 2.0],
        "setting_control_radius": [0.15, 0.15],
        "setting_control_depth_margin": [1.4, 0.0],
        "setting_preferences_button_margin": [4, 0.0],
        "setting_control_margin": [0.0, 0.0],
        "setting_unit_margin": [0.5, 0.5],
        "setting_text_maxwidth": [40.0, 0.0],

        "standard_list_lineheight": [1.5, 1.5],
        "standard_arrow": [1.0, 1.0],

        "button": [4, 4],
        "button_icon": [2.5, 2.5],
        "button_lining": [0, 0],

        "action_button": [15.0, 2.5],
        "action_button_icon": [1.0, 1.0],
        "action_button_radius": [0.15, 0.15],
        "dialog_primary_button_padding": [3.0, 0],

        "radio_button": [1.3, 1.3],

        "small_button": [2, 2],
        "small_button_icon": [1.5, 1.5],

        "favorites_row": [2, 2],
        "favorites_button": [2, 2],
        "favorites_button_icon": [1.2, 1.2],

        "printer_status_icon": [1.0, 1.0],
        "printer_sync_icon": [1.2, 1.2],

        "button_tooltip": [1.0, 1.3],
        "button_tooltip_arrow": [0.25, 0.25],

        "tool_button_border": [1.0, 0],

        "progressbar": [26.0, 0.75],
        "progressbar_radius": [0.15, 0.15],
        "progressbar_control": [8.0, 0.75],

        "scrollbar": [0.75, 0.5],

        "slider_groove": [0.5, 0.5],
        "slider_groove_radius": [0.15, 0.15],
        "slider_handle": [1.5, 1.5],
        "slider_layerview_size": [1.0, 34.0],

        "layerview_menu_size": [16.0, 4.0],
        "layerview_legend_size": [1.0, 1.0],
        "layerview_row": [11.0, 1.5],
        "layerview_row_spacing": [0.0, 0.5],

        "checkbox": [1.5, 1.5],
        "checkbox_radius": [0.08, 0.08],

        "tooltip": [20.0, 10.0],
        "tooltip_margins": [1.0, 1.0],
        "tooltip_arrow_margins": [2.0, 2.0],

        "save_button_text_margin": [0.3, 0.6],
        "save_button_save_to_button": [0.3, 2.7],
        "save_button_specs_icons": [1.4, 1.4],

        "job_specs_button": [2.7, 2.7],
        "first_run_shadow_radius": [1.2, 1.2],

        "monitor_preheat_temperature_control": [4.5, 2.0],

        "welcome_wizard_window": [46.0, 45],
        "modal_window_minimum": [60.0, 45],
        "license_window_minimum": [45, 45],
        "wizard_progress": [10.0, 0.0],

        "message": [30.0, 5.0],
        "message_close": [1, 1],
        "message_radius": [0.25, 0.25],
        "message_action_button": [0, 2.0],
        "message_image": [15.0, 5.0],

        "infill_button_margin": [0.5, 0.5],

        "jobspecs_line": [2.0, 2.0],

        "objects_menu_size": [15, 15],
        "objects_menu_size_collapsed": [20, 17],
        "build_plate_selection_size": [15, 5],
        "objects_menu_button": [0.3, 2.7],

        "toolbox_thumbnail_small": [6.0, 6.0],
        "toolbox_thumbnail_medium": [8.0, 8.0],
        "toolbox_thumbnail_large": [12.0, 10.0],
        "toolbox_footer": [1.0, 4.5],
        "toolbox_footer_button": [8.0, 2.5],
        "toolbox_header_tab": [12.0, 4.0],
        "toolbox_detail_header": [1.0, 14.0],
        "toolbox_back_column": [6.0, 1.0],
        "toolbox_back_button": [6.0, 2.0],
        "toolbox_installed_tile": [1.0, 8.0],
        "toolbox_property_label": [1.0, 2.0],
        "toolbox_heading_label": [1.0, 3.8],
        "toolbox_header": [1.0, 4.0],
        "toolbox_header_highlight": [0.25, 0.25],
        "toolbox_chart_row": [1.0, 2.0],
        "toolbox_action_button": [8.0, 2.5],
        "toolbox_loader": [2.0, 2.0],

        "notification_icon": [1.5, 1.5],

        "avatar_image": [6.8, 6.8],

        "monitor_config_override_box": [1.0, 14.0],
        "monitor_extruder_circle": [2.75, 2.75],
        "monitor_text_line": [1.5, 1.5],
        "monitor_text_line_large": [2.33, 2.33],
        "monitor_thick_lining": [0.16, 0.16],
        "monitor_corner_radius": [0.3, 0.3],
        "monitor_shadow_radius": [0.4, 0.4],
        "monitor_shadow_offset": [0.15, 0.15],
        "monitor_empty_state_offset": [5.6, 5.6],
        "monitor_empty_state_size": [35.0, 25.0],
        "monitor_external_link_icon": [1.16, 1.16],
        "monitor_column": [18.0, 1.0],
        "monitor_progress_bar": [16.5, 1.0],
        "monitor_margin": [1.5, 1.5]
    }
}<|MERGE_RESOLUTION|>--- conflicted
+++ resolved
@@ -388,12 +388,8 @@
         "layerview_move_retraction": [128, 127, 255, 255],
         "layerview_support_interface": [63, 127, 255, 127],
         "layerview_prime_tower": [0, 255, 255, 255],
-<<<<<<< HEAD
         "layerview_nozzle": [181, 166, 66, 50],
         "layerview_starts": [255, 255, 255, 255],
-=======
-        "layerview_nozzle": [224, 192, 16, 64],
->>>>>>> 9afbc649
 
         "tab_status_connected": [50, 130, 255, 255],
         "tab_status_disconnected": [200, 200, 200, 255],
