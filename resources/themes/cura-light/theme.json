--- conflicted
+++ resolved
@@ -507,11 +507,8 @@
         "button_icon": [2.5, 2.5],
         "button_lining": [0, 0],
 
-<<<<<<< HEAD
         "welcome_pages_button": [12.0, 2.5],
-=======
         "welcome_pages_default_margin": [2.5, 2.5],
->>>>>>> 2f33beff
 
         "action_button": [15.0, 2.5],
         "action_button_icon": [1.0, 1.0],
