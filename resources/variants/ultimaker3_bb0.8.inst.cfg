[general]
definition = ultimaker3
name = BB 0.8
version = 4

[metadata]
hardware_type = nozzle
setting_version = 21
type = variant

[values]
acceleration_enabled = True
acceleration_prime_tower = =math.ceil(acceleration_print * 200 / 3500)
acceleration_support = =math.ceil(acceleration_print * 2000 / 3500)
acceleration_support_bottom = =math.ceil(acceleration_support_interface * 100 / 1500)
acceleration_support_interface = =math.ceil(acceleration_support * 1500 / 2000)
brim_width = 3
cool_fan_speed = 50
infill_overlap = 0
infill_pattern = ='zigzag' if infill_sparse_density > 80 else 'triangles'
infill_wipe_dist = 0
jerk_print = 25
layer_height = 0.2
machine_min_cool_heat_time_window = 15
machine_nozzle_heat_up_speed = 1.5
machine_nozzle_id = BB 0.8
machine_nozzle_size = 0.8
machine_nozzle_tip_outer_diameter = 2.0
material_print_temperature = =default_material_print_temperature + 10
multiple_mesh_overlap = 0
prime_tower_enable = True
prime_tower_wipe_enabled = True
prime_tower_min_volume = 20
raft_surface_layers = 1
retraction_hop = 2
retraction_hop_only_when_collides = True
retraction_min_travel = =line_width * 3
retraction_prime_speed = 15
skin_overlap = 5
<<<<<<< HEAD
speed_layer_0 = 20
speed_prime_tower = =speed_support
=======
speed_prime_tower = =math.ceil(speed_print * 7 / 35)
>>>>>>> 1e0fc600
speed_print = 35
speed_support = =math.ceil(speed_print * 25 / 35)
speed_support_bottom = =math.ceil(speed_support_interface * 10 / 20)
speed_support_interface = =math.ceil(speed_support * 20 / 25)
speed_wall_0 = =math.ceil(speed_wall * 25 / 30)
support_angle = 60
support_bottom_height = =layer_height * 2
support_interface_enable = True
support_z_distance = 0
switch_extruder_prime_speed = 15
switch_extruder_retraction_amount = 12
top_bottom_thickness = 1
wall_0_inset = 0
<|MERGE_RESOLUTION|>--- conflicted
+++ resolved
@@ -37,12 +37,7 @@
 retraction_min_travel = =line_width * 3
 retraction_prime_speed = 15
 skin_overlap = 5
-<<<<<<< HEAD
-speed_layer_0 = 20
-speed_prime_tower = =speed_support
-=======
 speed_prime_tower = =math.ceil(speed_print * 7 / 35)
->>>>>>> 1e0fc600
 speed_print = 35
 speed_support = =math.ceil(speed_print * 25 / 35)
 speed_support_bottom = =math.ceil(speed_support_interface * 10 / 20)
