[general]
definition = ultimaker_s5
name = BB 0.8
version = 4

[metadata]
hardware_type = nozzle
setting_version = 21
type = variant

[values]
acceleration_prime_tower = =math.ceil(acceleration_print * 200 / 3500)
acceleration_support = =math.ceil(acceleration_print * 2000 / 3500)
acceleration_support_bottom = =math.ceil(acceleration_support_interface * 100 / 1500)
acceleration_support_interface = =math.ceil(acceleration_support * 1500 / 2000)
brim_width = 3
cool_fan_speed = 50
infill_overlap = 0
infill_pattern = ='zigzag' if infill_sparse_density > 80 else 'triangles'
infill_wipe_dist = 0
jerk_print = 25
layer_height = 0.2
machine_min_cool_heat_time_window = 15
machine_nozzle_heat_up_speed = 1.5
machine_nozzle_id = BB 0.8
machine_nozzle_size = 0.8
machine_nozzle_tip_outer_diameter = 2.0
material_print_temperature = =default_material_print_temperature + 10
multiple_mesh_overlap = 0
prime_tower_enable = True
prime_tower_wipe_enabled = True
prime_tower_min_volume = 20
raft_surface_layers = 1
retraction_hop = 2
retraction_hop_only_when_collides = True
retraction_min_travel = =line_width * 3
skin_overlap = 5
speed_prime_tower = =math.ceil(speed_print * 7 / 35)
speed_print = 35
speed_support = =math.ceil(speed_print * 25 / 35)
speed_support_bottom = =math.ceil(speed_support_interface * 10 / 20)
speed_support_interface = =math.ceil(speed_support * 20 / 25)
speed_wall_0 = =math.ceil(speed_wall * 25 / 30)
<<<<<<< HEAD
speed_prime_tower = =speed_support
=======
>>>>>>> 1e0fc600
support_angle = 60
support_z_distance = 0
switch_extruder_prime_speed = 15
switch_extruder_retraction_amount = 12
top_bottom_thickness = 1
wall_0_inset = 0
<|MERGE_RESOLUTION|>--- conflicted
+++ resolved
@@ -41,10 +41,6 @@
 speed_support_bottom = =math.ceil(speed_support_interface * 10 / 20)
 speed_support_interface = =math.ceil(speed_support * 20 / 25)
 speed_wall_0 = =math.ceil(speed_wall * 25 / 30)
-<<<<<<< HEAD
-speed_prime_tower = =speed_support
-=======
->>>>>>> 1e0fc600
 support_angle = 60
 support_z_distance = 0
 switch_extruder_prime_speed = 15
