--- conflicted
+++ resolved
@@ -136,12 +136,7 @@
 
         onVisibleChanged:
         {
-<<<<<<< HEAD
             is_connected = Cura.MachineManager.activeMachineHasRemoteConnection && Cura.MachineManager.printerConnected //Re-evaluate.
-        }
-=======
-            is_connected = Cura.MachineManager.activeMachineNetworkKey !== "" && Cura.MachineManager.printerConnected  // Re-evaluate.
->>>>>>> 06d9fd9d
 
             // If the printer is not connected, we switch always to the custom mode. If is connected instead, the auto mode
             // or the previous state is selected
