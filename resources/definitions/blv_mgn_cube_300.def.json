{
  "name": "BLV MGN Cube 300",
  "version": 2,
  "inherits": "blv_mgn_cube_base",
  "metadata": {
    "visible": true,
<<<<<<< HEAD
    "setting_version": 18,
=======
    "setting_version": 17,
>>>>>>> 92ff9ac3
    "author": "wolfgangmauer",
    "manufacturer": "BLV",
    "file_formats": "text/x-gcode",
    "first_start_actions": [
      "MachineSettingsAction"
    ],
    "machine_extruder_trains": {
      "0": "blv_mgn_cube_extruder_0"
    },
    "quality_definition": "blv_mgn_cube_base",
    "platform": "blv_mgn_cube_300_platform.3mf"
  },
  "overrides": {
    "machine_name": {
      "default_value": "BLV mgn Cube 300"
    },
    "machine_height": {
      "default_value": 465
    },
    "machine_width": {
      "default_value": 300
    },
    "machine_depth": {
      "default_value": 300
    }
  }
}
<|MERGE_RESOLUTION|>--- conflicted
+++ resolved
@@ -1,38 +1,33 @@
-{
-  "name": "BLV MGN Cube 300",
-  "version": 2,
-  "inherits": "blv_mgn_cube_base",
-  "metadata": {
-    "visible": true,
-<<<<<<< HEAD
-    "setting_version": 18,
-=======
-    "setting_version": 17,
->>>>>>> 92ff9ac3
-    "author": "wolfgangmauer",
-    "manufacturer": "BLV",
-    "file_formats": "text/x-gcode",
-    "first_start_actions": [
-      "MachineSettingsAction"
-    ],
-    "machine_extruder_trains": {
-      "0": "blv_mgn_cube_extruder_0"
-    },
-    "quality_definition": "blv_mgn_cube_base",
-    "platform": "blv_mgn_cube_300_platform.3mf"
-  },
-  "overrides": {
-    "machine_name": {
-      "default_value": "BLV mgn Cube 300"
-    },
-    "machine_height": {
-      "default_value": 465
-    },
-    "machine_width": {
-      "default_value": 300
-    },
-    "machine_depth": {
-      "default_value": 300
-    }
-  }
-}
+{
+  "name": "BLV MGN Cube 300",
+  "version": 2,
+  "inherits": "blv_mgn_cube_base",
+  "metadata": {
+    "visible": true,
+    "author": "wolfgangmauer",
+    "manufacturer": "BLV",
+    "file_formats": "text/x-gcode",
+    "first_start_actions": [
+      "MachineSettingsAction"
+    ],
+    "machine_extruder_trains": {
+      "0": "blv_mgn_cube_extruder_0"
+    },
+    "quality_definition": "blv_mgn_cube_base",
+    "platform": "blv_mgn_cube_300_platform.3mf"
+  },
+  "overrides": {
+    "machine_name": {
+      "default_value": "BLV mgn Cube 300"
+    },
+    "machine_height": {
+      "default_value": 465
+    },
+    "machine_width": {
+      "default_value": 300
+    },
+    "machine_depth": {
+      "default_value": 300
+    }
+  }
+}