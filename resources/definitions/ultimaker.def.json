--- conflicted
+++ resolved
@@ -44,8 +44,6 @@
         "skin_angles": {
             "value": "[] if infill_pattern not in ['cross', 'cross_3d'] else [20, 110]"
         },
-<<<<<<< HEAD
-=======
         "line_width": {
             "value": "machine_nozzle_size"
         },
@@ -64,21 +62,11 @@
         "meshfix_maximum_extrusion_area_deviation": {
             "value": "50000"
         },
->>>>>>> 2000f814
         "top_layers": {
             "value": "math.ceil(round(top_thickness / resolveOrValue('layer_height'), 4))"
         },
         "bottom_layers": {
             "value": "math.ceil(round(bottom_thickness / resolveOrValue('layer_height'), 4))"
-<<<<<<< HEAD
-        },
-        "skin_material_flow": {
-            "value": "0.97 * material_flow"
-        },
-        "infill_material_flow": {
-            "value": "(1.95-infill_sparse_density / 100 if infill_sparse_density > 95 else 1) * material_flow"
-=======
->>>>>>> 2000f814
         }
     }
 }