--- conflicted
+++ resolved
@@ -41,10 +41,6 @@
             "value": false,
             "enabled": false
         },
-<<<<<<< HEAD
-        "skin_angles": {
-            "value": "[] if infill_pattern not in ['cross', 'cross_3d'] else [20, 110]"
-=======
         "line_width": {
             "value": "machine_nozzle_size"
         },
@@ -62,7 +58,6 @@
         },
         "meshfix_maximum_extrusion_area_deviation": {
             "value": "50000"
->>>>>>> 9e802594
         }
     }
 }