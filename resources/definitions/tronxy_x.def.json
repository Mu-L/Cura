--- conflicted
+++ resolved
@@ -112,14 +112,6 @@
         "support_interface_height": { "value": "layer_height * 4" },
         "support_interface_pattern": { "value": "'grid'" },
         "support_interface_skip_height": { "value": 0.2 },
-<<<<<<< HEAD
-        "minimum_support_area": { "value": "2.0 if support_structure != 'tree' else 0.0" },
-        "minimum_interface_area": { "value": 10 },
-		"top_bottom_pattern": {"value": "'zigzag'" },
-		"top_bottom_pattern_0": {"value": "'zigzag'" },
-        "top_bottom_thickness": {"value":  "layer_height_0 + layer_height * 3" },
-        "wall_line_count": {"value": "3" }
-=======
         "support_pattern": { "value": "'zigzag'" },
         "support_wall_count": { "value": "1 if (support_structure == 'tree') else 0" },
         "support_xy_distance": { "value": "wall_line_width_0 * 3" },
@@ -136,6 +128,5 @@
         "wall_line_count": { "value": "3" },
         "z_seam_corner": { "value": "'z_seam_corner_inner'" },
         "z_seam_type": { "value": "'sharpest_corner'" }
->>>>>>> 1e0fc600
     }
 }