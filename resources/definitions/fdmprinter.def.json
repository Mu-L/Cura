--- conflicted
+++ resolved
@@ -1140,13 +1140,8 @@
                     "label": "Wall Distribution Count",
                     "description": "The number of walls, counted from the center, over which the variation needs to be spread. Lower values mean that the outer walls don't change in width.",
                     "type": "int",
-<<<<<<< HEAD
-                    "default_value": 3,
-                    "minimum_value": "2",
-=======
                     "default_value": 1,
                     "minimum_value": "1",
->>>>>>> 9e802594
                     "enabled": "beading_strategy_type == 'inward_distributed'"
                 },
                 "wall_transition_angle":
@@ -3229,17 +3224,10 @@
                     "label": "Flow Equalization Ratio",
                     "description": "Extrusion width based correction factor on the speed. At 0% the movement speed is kept constant at the Print Speed. At 100% the movement speed is adjusted so that the flow (in mm³/s) is kept constant, i.e. lines half the normal Line Width are printed twice as fast and lines twice as wide are printed half as fast. A value larger than 100% can help to compensate for the higher pressure required to extrude wide lines.",
                     "type": "float",
-<<<<<<< HEAD
                     "unit": "%",
-                    "default_value": 0.0,
-                    "minimum_value": "0",
+                    "default_value": 100.0,
+                    "minimum_value": "0.0",
                     "maximum_value_warning": "200.0",
-=======
-                    "unit": "mm³/s",
-                    "default_value": 1.0,
-                    "minimum_value_warning": "0.0",
-                    "maximum_value_warning": "3.0",
->>>>>>> 9e802594
                     "settable_per_mesh": false,
                     "settable_per_extruder": true
                 },
@@ -7491,7 +7479,8 @@
                     "unit": "%",
                     "default_value": 100,
                     "type": "float",
-                    "minimum_value": "0.001",
+                    "minimum_value": "5",
+                    "maximum_value": "100",
                     "minimum_value_warning": "20",
                     "maximum_value_warning": "100",
                     "enabled": "bridge_settings_enabled",
