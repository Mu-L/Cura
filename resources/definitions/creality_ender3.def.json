--- conflicted
+++ resolved
@@ -9,12 +9,8 @@
         "file_formats": "text/x-gcode",
         "platform": "creality_ender3_platform.stl",
         "preferred_quality_type": "draft",
-<<<<<<< HEAD
-        "machine_extruder_trains": {
-=======
         "machine_extruder_trains":
         {
->>>>>>> 0b70b9a2
             "0": "creality_ender3_extruder_0"
         }
     },
