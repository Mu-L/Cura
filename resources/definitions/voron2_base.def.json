{
    "version": 2,
    "name": "Voron2 Base",
    "inherits": "fdmprinter",
    "metadata":
    {
        "visible": false,
        "author": "Fulg, Maglin, pizzle_Dizzle",
        "manufacturer": "VoronDesign",
        "file_formats": "text/x-gcode",
        "exclude_materials": [],
        "first_start_actions": [ "MachineSettingsAction" ],
        "has_machine_quality": true,
        "has_materials": true,
        "has_variants": true,
        "machine_extruder_trains": { "0": "voron2_extruder_0" },
        "preferred_material": "generic_abs",
        "preferred_quality_type": "fast",
        "preferred_variant_name": "V6 0.40mm",
        "variants_name": "Toolhead"
    },
    "overrides":
    {
        "acceleration_enabled": { "default_value": true },
        "acceleration_layer_0": { "value": "math.ceil(acceleration_print / 10)" },
        "acceleration_print": { "default_value": 5000 },
        "acceleration_roofing": { "value": "math.ceil(acceleration_topbottom * 3000 / 5000) " },
        "acceleration_support": { "value": "math.ceil(acceleration_print / 2)" },
        "acceleration_travel": { "value": "acceleration_print if magic_spiralize else min(math.ceil(acceleration_print * 7000 / 5000), round((machine_max_acceleration_x + machine_max_acceleration_y) / 2, -2))" },
        "acceleration_wall_0": { "value": "math.ceil(acceleration_wall * 3000 / 5000)" },
        "adhesion_type":
        {
            "default_value": "skirt",
            "value": "'brim' if draft_shield_enabled else 'skirt'"
        },
        "bridge_fan_speed_2": { "resolve": "max(cool_fan_speed, 50)" },
        "bridge_fan_speed_3": { "resolve": "max(cool_fan_speed, 20)" },
        "bridge_settings_enabled": { "default_value": true },
        "bridge_wall_coast": { "default_value": 10 },
        "cool_fan_full_at_height": { "value": "resolveOrValue('layer_height_0') + resolveOrValue('layer_height') * max(1, cool_fan_full_layer - 1)" },
        "cool_fan_full_layer": { "value": 4 },
        "cool_min_layer_time": { "default_value": 15 },
        "cool_min_layer_time_fan_speed_max": { "value": "cool_min_layer_time + 5" },
        "cool_min_speed": { "value": "max(round(speed_layer_0 / 2), round(speed_wall_0 * 3 / 4) if cool_lift_head else round(speed_wall_0 / 2))" },
        "gantry_height": { "value": 30 },
        "infill_before_walls": { "default_value": false },
        "infill_enable_travel_optimization": { "default_value": true },
        "infill_line_width": { "value": "machine_nozzle_size * 1.5" },
        "infill_pattern": { "value": "'zigzag' if infill_sparse_density > 80 else 'gyroid'" },
        "initial_layer_line_width_factor": { "default_value": 125.0 },
        "layer_height_0": { "resolve": "max(machine_nozzle_size / 2, min(extruderValues('layer_height')))" },
        "machine_acceleration": { "default_value": 5000 },
        "machine_depth": { "default_value": 250 },
        "machine_end_gcode": { "default_value": "PRINT_END" },
        "machine_endstop_positive_direction_x": { "default_value": true },
        "machine_endstop_positive_direction_y": { "default_value": true },
        "machine_endstop_positive_direction_z": { "default_value": false },
        "machine_feeder_wheel_diameter": { "default_value": 7.5 },
        "machine_gcode_flavor": { "default_value": "RepRap (Marlin/Sprinter)" },
        "machine_head_with_fans_polygon":
        {
            "default_value": [
                [-35, 65],
                [-35, -50],
                [35, -50],
                [35, 65]
            ]
        },
        "machine_heated_bed": { "default_value": true },
        "machine_height": { "default_value": 250 },
        "machine_max_acceleration_x": { "default_value": 20000 },
        "machine_max_acceleration_y": { "default_value": 20000 },
        "machine_max_acceleration_z": { "default_value": 500 },
        "machine_max_feedrate_e": { "default_value": 120 },
        "machine_max_feedrate_x": { "value": 500 },
        "machine_max_feedrate_y": { "value": 500 },
        "machine_max_feedrate_z": { "default_value": 40 },
        "machine_name": { "default_value": "VORON2" },
        "machine_start_gcode": { "default_value": ";Nozzle diameter = {machine_nozzle_size}\n;Filament type = {material_type}\n;Filament name = {material_name}\n;Filament weight = {filament_weight}\n; M190 S{material_bed_temperature_layer_0}\n; M109 S{material_print_temperature_layer_0}\nPRINT_START EXTRUDER={material_print_temperature_layer_0} BED={material_bed_temperature_layer_0} CHAMBER={build_volume_temperature}" },
        "machine_steps_per_mm_x": { "default_value": 80 },
        "machine_steps_per_mm_y": { "default_value": 80 },
        "machine_steps_per_mm_z": { "default_value": 400 },
        "machine_width": { "default_value": 250 },
        "meshfix_maximum_resolution": { "default_value": 0.01 },
        "min_infill_area": { "default_value": 5.0 },
        "minimum_polygon_circumference": { "default_value": 0.2 },
        "retraction_amount": { "default_value": 0.75 },
        "retraction_combing": { "value": "'noskin'" },
        "retraction_combing_max_distance": { "default_value": 10 },
        "retraction_hop":
        {
            "default_value": 0.2,
            "value": "machine_nozzle_size / 2"
        },
        "retraction_hop_enabled": { "default_value": true },
        "retraction_hop_only_when_collides": { "default_value": true },
        "retraction_prime_speed": { "maximum_value_warning": "machine_max_feedrate_e - 10" },
        "retraction_retract_speed": { "maximum_value_warning": "machine_max_feedrate_e - 10" },
        "retraction_speed":
        {
            "default_value": 30,
            "maximum_value_warning": "machine_max_feedrate_e - 10"
        },
        "roofing_layer_count": { "value": 1 },
        "skirt_brim_minimal_length": { "default_value": 550 },
        "speed_infill": { "value": "speed_print * 1.5" },
        "speed_layer_0": { "value": "speed_print * 3 / 8" },
        "speed_print": { "value": "round(6.4 / layer_height / machine_nozzle_size, -1)" },
        "speed_slowdown_layers": { "default_value": 4 },
        "speed_travel":
        {
            "maximum_value_warning": "max(500, round((machine_max_feedrate_x + machine_max_feedrate_y) / 2, -2)) + 1",
            "value": "speed_print if magic_spiralize else max(speed_print, round((machine_max_feedrate_x + machine_max_feedrate_y) / 2, -2))"
        },
        "speed_z_hop": { "value": "max(10, machine_max_feedrate_z / 2)" },
        "top_bottom_thickness": { "value": "wall_thickness" },
        "wall_overhang_angle": { "default_value": 75 },
<<<<<<< HEAD
        "wall_overhang_speed_factor": { "default_value": 50 },
        "wall_thickness": { "value": "wall_line_width_0 + wall_line_width_x" },
        "xy_offset_layer_0": { "value": "xy_offset - 0.1" },
        "z_seam_corner": { "value": "'z_seam_corner_weighted'" },
        "z_seam_relative": { "value": "True" },
        "zig_zaggify_infill": { "value": true },
        "zig_zaggify_support": { "value": true }
=======
        "wall_overhang_speed_factors":
        {
            "default_value": [
                50
            ]
        },
        "zig_zaggify_infill": { "value": true }
>>>>>>> ac0fd927
    }
}<|MERGE_RESOLUTION|>--- conflicted
+++ resolved
@@ -115,22 +115,17 @@
         "speed_z_hop": { "value": "max(10, machine_max_feedrate_z / 2)" },
         "top_bottom_thickness": { "value": "wall_thickness" },
         "wall_overhang_angle": { "default_value": 75 },
-<<<<<<< HEAD
-        "wall_overhang_speed_factor": { "default_value": 50 },
+        "wall_overhang_speed_factors":
+        {
+            "default_value": [
+                50
+            ]
+        },
         "wall_thickness": { "value": "wall_line_width_0 + wall_line_width_x" },
         "xy_offset_layer_0": { "value": "xy_offset - 0.1" },
         "z_seam_corner": { "value": "'z_seam_corner_weighted'" },
         "z_seam_relative": { "value": "True" },
         "zig_zaggify_infill": { "value": true },
         "zig_zaggify_support": { "value": true }
-=======
-        "wall_overhang_speed_factors":
-        {
-            "default_value": [
-                50
-            ]
-        },
-        "zig_zaggify_infill": { "value": true }
->>>>>>> ac0fd927
     }
 }