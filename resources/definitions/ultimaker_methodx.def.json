{
    "version": 2,
    "name": "UltiMaker Method X",
    "inherits": "ultimaker_method_base",
    "metadata":
    {
        "visible": true,
        "author": "UltiMaker",
        "manufacturer": "Ultimaker B.V.",
        "file_formats": "application/x-makerbot",
        "platform": "ultimaker_method_platform.stl",
        "exclude_materials": [
            "dsm_",
            "Essentium_",
            "imade3d_",
            "chromatik_",
            "3D-Fuel_",
            "bestfilament_",
            "emotiontech_",
            "eryone_",
            "eSUN_",
            "Extrudr_",
            "fabtotum_",
            "fdplast_",
            "filo3d_",
            "generic_asa_175",
            "generic_abs_175",
            "generic_bvoh_175",
            "generic_petg_175",
            "generic_pla_175",
            "generic_tough_pla_175",
            "generic_pva_175",
            "generic_cffpa_175",
            "generic_cpe_175",
            "generic_nylon_175",
            "generic_hips_175",
            "generic_pc_175",
            "ultimaker_sr30_175",
            "generic_tpu_175",
            "goofoo_",
            "ideagen3D_",
            "imade3d_",
            "innofill_",
            "layer_one_",
            "leapfrog_",
            "polyflex_pla",
            "polymax_pla",
            "polyplus_pla",
            "polywood_pla",
            "redd_",
            "tizyx_",
            "verbatim_",
            "Vertex_",
            "volumic_",
            "xyzprinting_",
            "zyyx_pro_",
            "octofiber_",
            "fiberlogy_"
        ],
        "has_machine_materials": true,
        "has_machine_quality": true,
        "has_materials": true,
        "has_variants": true,
        "machine_extruder_trains":
        {
            "0": "ultimaker_methodx_extruder_left",
            "1": "ultimaker_methodx_extruder_right"
        },
        "platform_offset": [
            0,
            0,
            16
        ],
        "platform_texture": "MakerbotMethod.png",
        "preferred_material": "ultimaker_absr_175",
        "preferred_quality_type": "draft",
        "preferred_variant_name": "1XA",
        "supports_network_connection": true,
        "supports_usb_connection": false,
        "variant_definition": "ultimaker_methodx",
        "variants_name": "Extruder",
        "weight": -1
    },
    "overrides":
    {
<<<<<<< HEAD
        "machine_depth": { "default_value": 236.48 },
        "machine_disallowed_areas":
        {
            "default_value": [
                [
                    [-141.65, -118.11],
                    [141.65, -118.11],
                    [141.65, -95],
                    [-141.65, -95]
                ],
                [
                    [-141.65, 118.37],
                    [141.65, 118.37],
                    [141.65, 95],
                    [-141.65, 95]
                ],
                [
                    [-141.65, -118.11],
                    [-75, -118.11],
                    [-75, 118.37],
                    [-141.65, 118.37]
                ],
                [
                    [75, -118.11],
                    [141.65, -118.11],
                    [141.65, 118.37],
                    [75, 118.37]
                ]
            ]
        },
        "machine_height": { "default_value": 196 },
        "machine_name": { "default_value": "Makerbot Method X" },
        "machine_width": { "default_value": 283.3 },
        "prime_tower_position_x": { "value": "(150 / 2 + resolveOrValue('prime_tower_size') / 2) if resolveOrValue('machine_shape') == 'elliptic' else (150 - (resolveOrValue('prime_tower_base_size') if (resolveOrValue('adhesion_type') == 'raft' or resolveOrValue('prime_tower_brim_enable')) else 0) - max(max(extruderValues('travel_avoid_distance')) + max(extruderValues('support_offset')) + (extruderValue(skirt_brim_extruder_nr, 'skirt_brim_line_width') * extruderValue(skirt_brim_extruder_nr, 'skirt_line_count') * extruderValue(skirt_brim_extruder_nr, 'initial_layer_line_width_factor') / 100 + extruderValue(skirt_brim_extruder_nr, 'skirt_gap') if resolveOrValue('adhesion_type') == 'skirt' else 0) + (resolveOrValue('draft_shield_dist') if resolveOrValue('draft_shield_enabled') else 0), max(map(abs, extruderValues('machine_nozzle_offset_x'))), 1)) - (150 / 2 if resolveOrValue('machine_center_is_zero') else 0)" },
        "prime_tower_position_y": { "value": "190 - prime_tower_size - (resolveOrValue('prime_tower_base_size') if (resolveOrValue('adhesion_type') == 'raft' or resolveOrValue('prime_tower_brim_enable')) else 0) - max(max(extruderValues('travel_avoid_distance')) + max(extruderValues('support_offset')) + (extruderValue(skirt_brim_extruder_nr, 'skirt_brim_line_width') * extruderValue(skirt_brim_extruder_nr, 'skirt_line_count') * extruderValue(skirt_brim_extruder_nr, 'initial_layer_line_width_factor') / 100 + extruderValue(skirt_brim_extruder_nr, 'skirt_gap') if resolveOrValue('adhesion_type') == 'skirt' else 0) + (resolveOrValue('draft_shield_dist') if resolveOrValue('draft_shield_enabled') else 0), max(map(abs, extruderValues('machine_nozzle_offset_y'))), 1) - (190 / 2 if resolveOrValue('machine_center_is_zero') else 0)" }
=======
        "machine_name": { "default_value": "UltiMaker Method X" }
>>>>>>> 35d1ae32
    }
}<|MERGE_RESOLUTION|>--- conflicted
+++ resolved
@@ -83,7 +83,6 @@
     },
     "overrides":
     {
-<<<<<<< HEAD
         "machine_depth": { "default_value": 236.48 },
         "machine_disallowed_areas":
         {
@@ -115,12 +114,9 @@
             ]
         },
         "machine_height": { "default_value": 196 },
-        "machine_name": { "default_value": "Makerbot Method X" },
+        "machine_name": { "default_value": "UltiMaker Method X" },
         "machine_width": { "default_value": 283.3 },
         "prime_tower_position_x": { "value": "(150 / 2 + resolveOrValue('prime_tower_size') / 2) if resolveOrValue('machine_shape') == 'elliptic' else (150 - (resolveOrValue('prime_tower_base_size') if (resolveOrValue('adhesion_type') == 'raft' or resolveOrValue('prime_tower_brim_enable')) else 0) - max(max(extruderValues('travel_avoid_distance')) + max(extruderValues('support_offset')) + (extruderValue(skirt_brim_extruder_nr, 'skirt_brim_line_width') * extruderValue(skirt_brim_extruder_nr, 'skirt_line_count') * extruderValue(skirt_brim_extruder_nr, 'initial_layer_line_width_factor') / 100 + extruderValue(skirt_brim_extruder_nr, 'skirt_gap') if resolveOrValue('adhesion_type') == 'skirt' else 0) + (resolveOrValue('draft_shield_dist') if resolveOrValue('draft_shield_enabled') else 0), max(map(abs, extruderValues('machine_nozzle_offset_x'))), 1)) - (150 / 2 if resolveOrValue('machine_center_is_zero') else 0)" },
         "prime_tower_position_y": { "value": "190 - prime_tower_size - (resolveOrValue('prime_tower_base_size') if (resolveOrValue('adhesion_type') == 'raft' or resolveOrValue('prime_tower_brim_enable')) else 0) - max(max(extruderValues('travel_avoid_distance')) + max(extruderValues('support_offset')) + (extruderValue(skirt_brim_extruder_nr, 'skirt_brim_line_width') * extruderValue(skirt_brim_extruder_nr, 'skirt_line_count') * extruderValue(skirt_brim_extruder_nr, 'initial_layer_line_width_factor') / 100 + extruderValue(skirt_brim_extruder_nr, 'skirt_gap') if resolveOrValue('adhesion_type') == 'skirt' else 0) + (resolveOrValue('draft_shield_dist') if resolveOrValue('draft_shield_enabled') else 0), max(map(abs, extruderValues('machine_nozzle_offset_y'))), 1) - (190 / 2 if resolveOrValue('machine_center_is_zero') else 0)" }
-=======
-        "machine_name": { "default_value": "UltiMaker Method X" }
->>>>>>> 35d1ae32
     }
 }