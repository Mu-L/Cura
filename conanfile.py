import os
from pathlib import Path

from jinja2 import Template

from conan import ConanFile
from conan.tools.files import copy, rmdir, save, mkdir
from conan.tools.microsoft import unix_path
from conan.tools.env import VirtualRunEnv, Environment, VirtualBuildEnv
from conan.tools.scm import Version
from conan.errors import ConanInvalidConfiguration, ConanException

required_conan_version = "<=1.56.0"


class CuraConan(ConanFile):
    name = "cura"
    license = "LGPL-3.0"
    author = "UltiMaker"
    url = "https://github.com/Ultimaker/cura"
    description = "3D printer / slicing GUI built on top of the Uranium framework"
    topics = ("conan", "python", "pyqt6", "qt", "qml", "3d-printing", "slicer")
    build_policy = "missing"
    exports = "LICENSE*", "UltiMaker-Cura.spec.jinja", "CuraVersion.py.jinja"
    settings = "os", "compiler", "build_type", "arch"
    no_copy_source = True  # We won't build so no need to copy sources to the build folder

    # FIXME: Remove specific branch once merged to main
    # Extending the conanfile with the UMBaseConanfile https://github.com/Ultimaker/conan-ultimaker-index/tree/CURA-9177_Fix_CI_CD/recipes/umbase
    python_requires = "umbase/[>=0.1.7]@ultimaker/stable", "translationextractor/[>=1.0.0]@ultimaker/stable"
    python_requires_extend = "umbase.UMBaseConanfile"

    options = {
        "enterprise": ["True", "False", "true", "false"],  # Workaround for GH Action passing boolean as lowercase string
        "staging": ["True", "False", "true", "false"],  # Workaround for GH Action passing boolean as lowercase string
        "devtools": [True, False],  # FIXME: Split this up in testing and (development / build (pyinstaller) / system installer) tools
        "cloud_api_version": "ANY",
        "display_name": "ANY",  # TODO: should this be an option??
        "cura_debug_mode": [True, False],  # FIXME: Use profiles
        "internal": [True, False]
    }
    default_options = {
        "enterprise": "False",
        "staging": "False",
        "devtools": False,
        "cloud_api_version": "1",
        "display_name": "UltiMaker Cura",
        "cura_debug_mode": False,  # Not yet implemented
        "internal": False,
    }

    @property
    def _pycharm_targets(self):
        return self.conan_data["pycharm_targets"]

    # FIXME: These env vars should be defined in the runenv.
    _cura_env = None

    @property
    def _cura_run_env(self):
        if self._cura_env:
            return self._cura_env

        self._cura_env = Environment()
        self._cura_env.define("QML2_IMPORT_PATH", str(self._site_packages.joinpath("PyQt6", "Qt6", "qml")))
        self._cura_env.define("QT_PLUGIN_PATH", str(self._site_packages.joinpath("PyQt6", "Qt6", "plugins")))

        if self.settings.os == "Linux":
            self._cura_env.define("QT_QPA_FONTDIR", "/usr/share/fonts")
            self._cura_env.define("QT_QPA_PLATFORMTHEME", "xdgdesktopportal")
            self._cura_env.define("QT_XKB_CONFIG_ROOT", "/usr/share/X11/xkb")
        return self._cura_env

    @property
    def _staging(self):
        return self.options.staging in ["True", 'true']

    @property
    def _enterprise(self):
        return self.options.enterprise in ["True", 'true']

    @property
    def _app_name(self):
        if self._enterprise:
            return str(self.options.display_name) + " Enterprise"
        return str(self.options.display_name)

    @property
    def _cloud_api_root(self):
        return "https://api-staging.ultimaker.com" if self._staging else "https://api.ultimaker.com"

    @property
    def _cloud_account_api_root(self):
        return "https://account-staging.ultimaker.com" if self._staging else "https://account.ultimaker.com"

    @property
    def _marketplace_root(self):
        return "https://marketplace-staging.ultimaker.com" if self._staging else "https://marketplace.ultimaker.com"

    @property
    def _digital_factory_url(self):
        return "https://digitalfactory-staging.ultimaker.com" if self._staging else "https://digitalfactory.ultimaker.com"

    @property
    def _cura_latest_url(self):
        return "https://software.ultimaker.com/latest.json"

    @property
    def requirements_txts(self):
        if self.options.devtools:
            return ["requirements.txt", "requirements-ultimaker.txt", "requirements-dev.txt"]
        return ["requirements.txt", "requirements-ultimaker.txt"]

    @property
    def _base_dir(self):
        if self.install_folder is None:
            if self.build_folder is not None:
                return Path(self.build_folder)
            return Path(os.getcwd(), "venv")
        if self.in_local_cache:
            return Path(self.install_folder)
        else:
            return Path(self.source_folder, "venv")

    @property
    def _share_dir(self):
        return self._base_dir.joinpath("share")

    @property
    def _script_dir(self):
        if self.settings.os == "Windows":
            return self._base_dir.joinpath("Scripts")
        return self._base_dir.joinpath("bin")

    @property
    def _site_packages(self):
        if self.settings.os == "Windows":
            return self._base_dir.joinpath("Lib", "site-packages")
        py_version = Version(self.deps_cpp_info["cpython"].version)
        return self._base_dir.joinpath("lib", f"python{py_version.major}.{py_version.minor}", "site-packages")

    @property
    def _py_interp(self):
        py_interp = self._script_dir.joinpath(Path(self.deps_user_info["cpython"].python).name)
        if self.settings.os == "Windows":
            py_interp = Path(*[f'"{p}"' if " " in p else p for p in py_interp.parts])
        return py_interp

    @property
    def _pyinstaller_spec_arch(self):
        if self.settings.os == "Macos":
            if self.settings.arch == "armv8":
                return "'arm64'"
            return "'x86_64'"
        return "None"

    def _generate_cura_version(self, location):
        with open(os.path.join(self.recipe_folder, "CuraVersion.py.jinja"), "r") as f:
            cura_version_py = Template(f.read())

        # If you want a specific Cura version to show up on the splash screen add the user configuration `user.cura:version=VERSION`
        # the global.conf, profile, package_info (of dependency) or via the cmd line `-c user.cura:version=VERSION`
        cura_version = Version(self.conf.get("user.cura:version", default = self.version, check_type = str))
        pre_tag = f"-{cura_version.pre}" if cura_version.pre else ""
        build_tag = f"+{cura_version.build}" if cura_version.build else ""
        internal_tag = f"+internal" if self.options.internal else ""
        cura_version = f"{cura_version.major}.{cura_version.minor}.{cura_version.patch}{pre_tag}{build_tag}{internal_tag}"

        with open(os.path.join(location, "CuraVersion.py"), "w") as f:
            f.write(cura_version_py.render(
                cura_app_name = self.name,
                cura_app_display_name = self._app_name,
                cura_version = cura_version,
                cura_build_type = "Enterprise" if self._enterprise else "",
                cura_debug_mode = self.options.cura_debug_mode,
                cura_cloud_api_root = self._cloud_api_root,
                cura_cloud_api_version = self.options.cloud_api_version,
                cura_cloud_account_api_root = self._cloud_account_api_root,
                cura_marketplace_root = self._marketplace_root,
                cura_digital_factory_url = self._digital_factory_url,
                cura_latest_url = self._cura_latest_url))

    def _generate_pyinstaller_spec(self, location, entrypoint_location, icon_path, entitlements_file):
        pyinstaller_metadata = self.conan_data["pyinstaller"]
        datas = [(str(self._base_dir.joinpath("conan_install_info.json")), ".")]
        for data in pyinstaller_metadata["datas"].values():
            if not self.options.internal and data.get("internal", False):
                continue

            if "package" in data:  # get the paths from conan package
                if data["package"] == self.name:
                    if self.in_local_cache:
                        src_path = os.path.join(self.package_folder, data["src"])
                    else:
                        src_path = os.path.join(self.source_folder, data["src"])
                else:
                    src_path = os.path.join(self.deps_cpp_info[data["package"]].rootpath, data["src"])
            elif "root" in data:  # get the paths relative from the sourcefolder
                src_path = os.path.join(self.source_folder, data["root"], data["src"])
            else:
                continue
            if Path(src_path).exists():
                datas.append((str(src_path), data["dst"]))

        binaries = []
        for binary in pyinstaller_metadata["binaries"].values():
            if "package" in binary:  # get the paths from conan package
                src_path = os.path.join(self.deps_cpp_info[binary["package"]].rootpath, binary["src"])
            elif "root" in binary:  # get the paths relative from the sourcefolder
                src_path = os.path.join(self.source_folder, binary["root"], binary["src"])
            else:
                continue
            if not Path(src_path).exists():
                self.output.warning(f"Source path for binary {binary['binary']} does not exist")
                continue

            for bin in Path(src_path).glob(binary["binary"] + "*[.exe|.dll|.so|.dylib|.so.]*"):
                binaries.append((str(bin), binary["dst"]))
            for bin in Path(src_path).glob(binary["binary"]):
                binaries.append((str(bin), binary["dst"]))

        # Make sure all Conan dependencies which are shared are added to the binary list for pyinstaller
        for _, dependency in self.dependencies.host.items():
            for bin_paths in dependency.cpp_info.bindirs:
                binaries.extend([(f"{p}", ".") for p in Path(bin_paths).glob("**/*.dll")])
            for lib_paths in dependency.cpp_info.libdirs:
                binaries.extend([(f"{p}", ".") for p in Path(lib_paths).glob("**/*.so*")])
                binaries.extend([(f"{p}", ".") for p in Path(lib_paths).glob("**/*.dylib*")])

        # Copy dynamic libs from lib path
        binaries.extend([(f"{p}", ".") for p in Path(self._base_dir.joinpath("lib")).glob("**/*.dylib*")])
        binaries.extend([(f"{p}", ".") for p in Path(self._base_dir.joinpath("lib")).glob("**/*.so*")])

        # Collect all dll's from PyQt6 and place them in the root
        binaries.extend([(f"{p}", ".") for p in Path(self._site_packages, "PyQt6", "Qt6").glob("**/*.dll")])

        with open(os.path.join(self.recipe_folder, "UltiMaker-Cura.spec.jinja"), "r") as f:
            pyinstaller = Template(f.read())

        version = self.conf_info.get("user.cura:version", default = self.version, check_type = str)
        cura_version = Version(version)

        with open(os.path.join(location, "UltiMaker-Cura.spec"), "w") as f:
            f.write(pyinstaller.render(
                name = str(self.options.display_name).replace(" ", "-"),
                display_name = self._app_name,
                entrypoint = entrypoint_location,
                datas = datas,
                binaries = binaries,
                venv_script_path = str(self._script_dir),
                hiddenimports = pyinstaller_metadata["hiddenimports"],
                collect_all = pyinstaller_metadata["collect_all"],
                icon = icon_path,
                entitlements_file = entitlements_file,
                osx_bundle_identifier = "'nl.ultimaker.cura'" if self.settings.os == "Macos" else "None",
                upx = str(self.settings.os == "Windows"),
                strip = False,  # This should be possible on Linux and MacOS but, it can also cause issues on some distributions. Safest is to disable it for now
                target_arch = self._pyinstaller_spec_arch,
                macos = self.settings.os == "Macos",
                version = f"'{version}'",
                short_version = f"'{cura_version.major}.{cura_version.minor}.{cura_version.patch}'",
            ))

    def export_sources(self):
        copy(self, "*", os.path.join(self.recipe_folder, "plugins"), os.path.join(self.export_sources_folder, "plugins"))
        copy(self, "*", os.path.join(self.recipe_folder, "resources"), os.path.join(self.export_sources_folder, "resources"), excludes = "*.mo")
        copy(self, "*", os.path.join(self.recipe_folder, "tests"), os.path.join(self.export_sources_folder, "tests"))
        copy(self, "*", os.path.join(self.recipe_folder, "cura"), os.path.join(self.export_sources_folder, "cura"), excludes="CuraVersion.py")
        copy(self, "*", os.path.join(self.recipe_folder, "packaging"), os.path.join(self.export_sources_folder, "packaging"))
        copy(self, "*", os.path.join(self.recipe_folder, ".run_templates"), os.path.join(self.export_sources_folder, ".run_templates"))
        copy(self, "requirements.txt", self.recipe_folder, self.export_sources_folder)
        copy(self, "requirements-dev.txt", self.recipe_folder, self.export_sources_folder)
        copy(self, "requirements-ultimaker.txt", self.recipe_folder, self.export_sources_folder)
        copy(self, "UltiMaker-Cura.spec.jinja", self.recipe_folder, self.export_sources_folder)
        copy(self, "CuraVersion.py.jinja", self.recipe_folder, self.export_sources_folder)
        copy(self, "cura_app.py", self.recipe_folder, self.export_sources_folder)

    def set_version(self):
        if self.version is None:
            self.version = self._umdefault_version()

    def configure(self):
        self.options["pyarcus"].shared = True
        self.options["pysavitar"].shared = True
        self.options["pynest2d"].shared = True
        self.options["cpython"].shared = True

    def validate(self):
        version = self.conf_info.get("user.cura:version", default = self.version, check_type = str)
        if version and Version(version) <= Version("4"):
            raise ConanInvalidConfiguration("Only versions 5+ are support")

    def requirements(self):
        self.requires("pyarcus/5.2.2")
<<<<<<< HEAD
        self.requires("curaengine/(latest)@ultimaker/testing")
        self.requires("pysavitar/5.2.2")
        self.requires("pynest2d/5.2.2")
        self.requires("uranium/(latest)@ultimaker/testing")
        self.requires("fdm_materials/(latest)@{}/testing".format("internal" if self.options.internal else "ultimaker"))
        self.requires("cura_binary_data/(latest)@ultimaker/testing")
=======
        self.requires("curaengine/(latest)@ultimaker/stable")
        self.requires("pysavitar/5.2.2")
        self.requires("pynest2d/5.2.2")
        self.requires("uranium/(latest)@ultimaker/stable")
        self.requires("fdm_materials/(latest)@ultimaker/stable")
        self.requires("cura_binary_data/5.3.0-beta")
>>>>>>> de51e02f
        self.requires("cpython/3.10.4")
        if self.options.internal:
            self.requires("cura_private_data/(latest)@ultimaker/testing")

    def build_requirements(self):
        if self.options.devtools:
            if self.settings.os != "Windows" or self.conf.get("tools.microsoft.bash:path", check_type = str):
                # FIXME: once m4, autoconf, automake are Conan V2 ready use self.win_bash and add gettext as base tool_requirement
                self.tool_requires("gettext/0.21", force_host_context=True)

    def layout(self):
        self.folders.source = "."
        self.folders.build = "venv"
        self.folders.generators = os.path.join(self.folders.build, "conan")

        self.cpp.package.libdirs = [os.path.join("site-packages", "cura")]
        self.cpp.package.bindirs = ["bin"]
        self.cpp.package.resdirs = ["resources", "plugins", "packaging", "pip_requirements"]  # pip_requirements should be the last item in the list

    def generate(self):
        copy(self, "cura_app.py", self.source_folder, str(self._script_dir))
        cura_run_envvars = self._cura_run_env.vars(self, scope = "run")
        ext = ".ps1" if self.settings.os == "Windows" else ".sh"
        cura_run_envvars.save_script(os.path.join(self.folders.generators, f"cura_run_environment{ext}"))

        vr = VirtualRunEnv(self)
        vr.generate()

        self._generate_cura_version(os.path.join(self.source_folder, "cura"))

        if self.options.devtools:
            entitlements_file = "'{}'".format(os.path.join(self.source_folder, "packaging", "MacOS", "cura.entitlements"))
            self._generate_pyinstaller_spec(location = self.generators_folder,
                                            entrypoint_location = "'{}'".format(os.path.join(self.source_folder, self.conan_data["pyinstaller"]["runinfo"]["entrypoint"])).replace("\\", "\\\\"),
                                            icon_path = "'{}'".format(os.path.join(self.source_folder, "packaging", self.conan_data["pyinstaller"]["icon"][str(self.settings.os)])).replace("\\", "\\\\"),
                                            entitlements_file = entitlements_file if self.settings.os == "Macos" else "None")

            # Update the po files
            if self.settings.os != "Windows" or self.conf.get("tools.microsoft.bash:path", check_type=str):
                vb = VirtualBuildEnv(self)
                vb.generate()

                # FIXME: once m4, autoconf, automake are Conan V2 ready use self.win_bash and add gettext as base tool_requirement
                cpp_info = self.dependencies["gettext"].cpp_info
                for po_file in self.source_path.joinpath("resources", "i18n").glob("**/*.po"):
                    pot_file = self.source_path.joinpath("resources", "i18n", po_file.with_suffix('.pot').name)
                    mkdir(self, str(unix_path(self, pot_file.parent)))
                    self.run(
                        f"{cpp_info.bindirs[0]}/msgmerge --no-wrap --no-fuzzy-matching -width=140 -o {po_file} {po_file} {pot_file}",
                        env="conanbuild", ignore_errors=True)

    def build(self):
        if self.options.devtools:
            if self.settings.os != "Windows" or self.conf.get("tools.microsoft.bash:path", check_type = str):
                # FIXME: once m4, autoconf, automake are Conan V2 ready use self.win_bash and add gettext as base tool_requirement
                for po_file in self.source_path.joinpath("resources", "i18n").glob("**/*.po"):
                    mo_file = Path(self.build_folder, po_file.with_suffix('.mo').relative_to(self.source_path))
                    mo_file = mo_file.parent.joinpath("LC_MESSAGES", mo_file.name)
                    mkdir(self, str(unix_path(self, Path(mo_file).parent)))
                    cpp_info = self.dependencies["gettext"].cpp_info
                    self.run(f"{cpp_info.bindirs[0]}/msgfmt {po_file} -o {mo_file} -f", env="conanbuild", ignore_errors=True)

    def imports(self):
        self.copy("CuraEngine.exe", root_package = "curaengine", src = "@bindirs", dst = "", keep_path = False)
        self.copy("CuraEngine", root_package = "curaengine", src = "@bindirs", dst = "", keep_path = False)

        rmdir(self, os.path.join(self.source_folder, "resources", "materials"))
        self.copy("*.fdm_material", root_package = "fdm_materials", src = "@resdirs", dst = "resources/materials", keep_path = False)
        self.copy("*.sig", root_package = "fdm_materials", src = "@resdirs", dst = "resources/materials", keep_path = False)

        if self.options.internal:
            self.copy("*", root_package = "cura_private_data", src = self.deps_cpp_info["cura_private_data"].resdirs[0],
                           dst = self._share_dir.joinpath("cura", "resources"), keep_path = True)

        # Copy resources of cura_binary_data
        self.copy("*", root_package = "cura_binary_data", src = self.deps_cpp_info["cura_binary_data"].resdirs[0],
                       dst = self._share_dir.joinpath("cura", "resources"), keep_path = True)
        self.copy("*", root_package = "cura_binary_data", src = self.deps_cpp_info["cura_binary_data"].resdirs[1],
                       dst =self._share_dir.joinpath("uranium", "resources"), keep_path = True)

        self.copy("*.dll", src = "@bindirs", dst = self._site_packages)
        self.copy("*.pyd", src = "@libdirs", dst = self._site_packages)
        self.copy("*.pyi", src = "@libdirs", dst = self._site_packages)
        self.copy("*.dylib", src = "@libdirs", dst = self._script_dir)

    def deploy(self):
        # Copy CuraEngine.exe to bindirs of Virtual Python Environment
        # TODO: Fix source such that it will get the curaengine relative from the executable (Python bindir in this case)
        self.copy_deps("CuraEngine.exe", root_package = "curaengine", src = self.deps_cpp_info["curaengine"].bindirs[0],
                       dst = self._base_dir,
                       keep_path = False)
        self.copy_deps("CuraEngine", root_package = "curaengine", src = self.deps_cpp_info["curaengine"].bindirs[0], dst = self._base_dir,
                       keep_path = False)

        # Copy resources of Cura (keep folder structure)
        self.copy("*", src = self.cpp_info.bindirs[0], dst = self._base_dir, keep_path = False)
        self.copy("*", src = self.cpp_info.libdirs[0], dst = self._site_packages.joinpath("cura"), keep_path = True)
        self.copy("*", src = self.cpp_info.resdirs[0], dst = self._share_dir.joinpath("cura", "resources"), keep_path = True)
        self.copy("*", src = self.cpp_info.resdirs[1], dst = self._share_dir.joinpath("cura", "plugins"), keep_path = True)

        # Copy materials (flat)
        self.copy_deps("*.fdm_material", root_package = "fdm_materials", src = self.deps_cpp_info["fdm_materials"].resdirs[0],
                       dst = self._share_dir.joinpath("cura", "resources", "materials"), keep_path = False)
        self.copy_deps("*.sig", root_package = "fdm_materials", src = self.deps_cpp_info["fdm_materials"].resdirs[0],
                       dst = self._share_dir.joinpath("cura", "resources", "materials"), keep_path = False)

        # Copy internal resources
        if self.options.internal:
            self.copy_deps("*", root_package = "cura_private_data", src = self.deps_cpp_info["cura_private_data"].resdirs[0],
                           dst = self._share_dir.joinpath("cura", "resources"), keep_path = True)
            self.copy_deps("*", root_package = "cura_private_data", src = self.deps_cpp_info["cura_private_data"].resdirs[1],
                           dst = self._share_dir.joinpath("cura", "plugins"), keep_path = True)

        # Copy resources of Uranium (keep folder structure)
        self.copy_deps("*", root_package = "uranium", src = self.deps_cpp_info["uranium"].resdirs[0],
                       dst = self._share_dir.joinpath("uranium", "resources"), keep_path = True)
        self.copy_deps("*", root_package = "uranium", src = self.deps_cpp_info["uranium"].resdirs[1],
                       dst = self._share_dir.joinpath("uranium", "plugins"), keep_path = True)
        self.copy_deps("*", root_package = "uranium", src = self.deps_cpp_info["uranium"].libdirs[0],
                       dst = self._site_packages.joinpath("UM"),
                       keep_path = True)
        self.copy_deps("*", root_package = "uranium", src = str(os.path.join(self.deps_cpp_info["uranium"].libdirs[0], "Qt", "qml", "UM")),
                       dst = self._site_packages.joinpath("PyQt6", "Qt6", "qml", "UM"),
                       keep_path = True)

        # Copy resources of cura_binary_data
        self.copy_deps("*", root_package = "cura_binary_data", src = self.deps_cpp_info["cura_binary_data"].resdirs[0],
                       dst = self._share_dir.joinpath("cura"), keep_path = True)
        self.copy_deps("*", root_package = "cura_binary_data", src = self.deps_cpp_info["cura_binary_data"].resdirs[1],
                       dst = self._share_dir.joinpath("uranium"), keep_path = True)
        if self.settings.os == "Windows":
            self.copy_deps("*", root_package = "cura_binary_data", src = self.deps_cpp_info["cura_binary_data"].resdirs[2],
                           dst = self._share_dir.joinpath("windows"), keep_path = True)

        self.copy_deps("*.dll", src = "@bindirs", dst = self._site_packages)
        self.copy_deps("*.pyd", src = "@libdirs", dst = self._site_packages)
        self.copy_deps("*.pyi", src = "@libdirs", dst = self._site_packages)
        self.copy_deps("*.dylib", src = "@libdirs", dst = self._base_dir.joinpath("lib"))

        # Copy packaging scripts
        self.copy("*", src = self.cpp_info.resdirs[2], dst = self._base_dir.joinpath("packaging"))

        # Copy requirements.txt's
        self.copy("*.txt", src = self.cpp_info.resdirs[-1], dst = self._base_dir.joinpath("pip_requirements"))

        # Generate the GitHub Action version info Environment
        version = self.conf_info.get("user.cura:version", default = self.version, check_type = str)
        cura_version = Version(version)
        env_prefix = "Env:" if self.settings.os == "Windows" else ""
        activate_github_actions_version_env = Template(r"""echo "CURA_VERSION_MAJOR={{ cura_version_major }}" >> ${{ env_prefix }}GITHUB_ENV
echo "CURA_VERSION_MINOR={{ cura_version_minor }}" >> ${{ env_prefix }}GITHUB_ENV
echo "CURA_VERSION_PATCH={{ cura_version_patch }}" >> ${{ env_prefix }}GITHUB_ENV
echo "CURA_VERSION_BUILD={{ cura_version_build }}" >> ${{ env_prefix }}GITHUB_ENV
echo "CURA_VERSION_FULL={{ cura_version_full }}" >> ${{ env_prefix }}GITHUB_ENV
echo "CURA_APP_NAME={{ cura_app_name }}" >> ${{ env_prefix }}GITHUB_ENV
        """).render(cura_version_major = cura_version.major,
                    cura_version_minor = cura_version.minor,
                    cura_version_patch = cura_version.patch,
                    cura_version_build = cura_version.build if cura_version.build != "" else "0",
                    cura_version_full = self.version,
                    cura_app_name = self._app_name,
                    env_prefix = env_prefix)

        ext = ".sh" if self.settings.os != "Windows" else ".ps1"
        save(self, os.path.join(self._script_dir, f"activate_github_actions_version_env{ext}"), activate_github_actions_version_env)

        self._generate_cura_version(os.path.join(self._site_packages, "cura"))

        entitlements_file = "'{}'".format(Path(self.cpp_info.res_paths[2], "MacOS", "cura.entitlements"))
        self._generate_pyinstaller_spec(location = self._base_dir,
                                        entrypoint_location = "'{}'".format(os.path.join(self.package_folder, self.cpp_info.bindirs[0], self.conan_data["pyinstaller"]["runinfo"]["entrypoint"])).replace("\\", "\\\\"),
                                        icon_path = "'{}'".format(os.path.join(self.package_folder, self.cpp_info.resdirs[2], self.conan_data["pyinstaller"]["icon"][str(self.settings.os)])).replace("\\", "\\\\"),
                                        entitlements_file = entitlements_file if self.settings.os == "Macos" else "None")

    def package(self):
        copy(self, "cura_app.py", src = self.source_folder, dst = os.path.join(self.package_folder, self.cpp.package.bindirs[0]))
        copy(self, "*", src = os.path.join(self.source_folder, "cura"), dst = os.path.join(self.package_folder, self.cpp.package.libdirs[0]))
        copy(self, "*", src = os.path.join(self.source_folder, "resources"), dst = os.path.join(self.package_folder, self.cpp.package.resdirs[0]))
        copy(self, "*.mo", os.path.join(self.build_folder, "resources"), os.path.join(self.package_folder, "resources"))
        copy(self, "*", src = os.path.join(self.source_folder, "plugins"), dst = os.path.join(self.package_folder, self.cpp.package.resdirs[1]))
        copy(self, "requirement*.txt", src = self.source_folder, dst = os.path.join(self.package_folder, self.cpp.package.resdirs[-1]))
        copy(self, "*", src = os.path.join(self.source_folder, "packaging"), dst = os.path.join(self.package_folder, self.cpp.package.resdirs[2]))

    def package_info(self):
        self.user_info.pip_requirements = "requirements.txt"
        self.user_info.pip_requirements_git = "requirements-ultimaker.txt"
        self.user_info.pip_requirements_build = "requirements-dev.txt"

        if self.in_local_cache:
            self.runenv_info.append_path("PYTHONPATH", os.path.join(self.package_folder, "site-packages"))
            self.runenv_info.append_path("PYTHONPATH", os.path.join(self.package_folder, "plugins"))
        else:
            self.runenv_info.append_path("PYTHONPATH", self.source_folder)
            self.runenv_info.append_path("PYTHONPATH", os.path.join(self.source_folder, "plugins"))

    def package_id(self):
        self.info.clear()

        # The following options shouldn't be used to determine the hash, since these are only used to set the CuraVersion.py
        # which will als be generated by the deploy method during the `conan install cura/5.1.0@_/_`
        del self.info.options.enterprise
        del self.info.options.staging
        del self.info.options.devtools
        del self.info.options.cloud_api_version
        del self.info.options.display_name
        del self.info.options.cura_debug_mode

        # TODO: Use the hash of requirements.txt and requirements-ultimaker.txt, Because changing these will actually result in a different
        #  Cura. This is needed because the requirements.txt aren't managed by Conan and therefor not resolved in the package_id. This isn't
        #  ideal but an acceptable solution for now.<|MERGE_RESOLUTION|>--- conflicted
+++ resolved
@@ -292,21 +292,12 @@
 
     def requirements(self):
         self.requires("pyarcus/5.2.2")
-<<<<<<< HEAD
         self.requires("curaengine/(latest)@ultimaker/testing")
         self.requires("pysavitar/5.2.2")
         self.requires("pynest2d/5.2.2")
         self.requires("uranium/(latest)@ultimaker/testing")
         self.requires("fdm_materials/(latest)@{}/testing".format("internal" if self.options.internal else "ultimaker"))
         self.requires("cura_binary_data/(latest)@ultimaker/testing")
-=======
-        self.requires("curaengine/(latest)@ultimaker/stable")
-        self.requires("pysavitar/5.2.2")
-        self.requires("pynest2d/5.2.2")
-        self.requires("uranium/(latest)@ultimaker/stable")
-        self.requires("fdm_materials/(latest)@ultimaker/stable")
-        self.requires("cura_binary_data/5.3.0-beta")
->>>>>>> de51e02f
         self.requires("cpython/3.10.4")
         if self.options.internal:
             self.requires("cura_private_data/(latest)@ultimaker/testing")
