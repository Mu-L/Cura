import os
from pathlib import Path

from jinja2 import Template

from conan import ConanFile
from conan.tools.files import copy, rmdir, save, mkdir
from conan.tools.microsoft import unix_path
from conan.tools.env import VirtualRunEnv, Environment, VirtualBuildEnv
from conan.tools.scm import Version
from conan.errors import ConanInvalidConfiguration, ConanException

required_conan_version = "<=1.56.0"


class CuraConan(ConanFile):
    name = "cura"
    license = "LGPL-3.0"
    author = "UltiMaker"
    url = "https://github.com/Ultimaker/cura"
    description = "3D printer / slicing GUI built on top of the Uranium framework"
    topics = ("conan", "python", "pyqt6", "qt", "qml", "3d-printing", "slicer")
    build_policy = "missing"
    exports = "LICENSE*", "UltiMaker-Cura.spec.jinja", "CuraVersion.py.jinja"
    settings = "os", "compiler", "build_type", "arch"
    no_copy_source = True  # We won't build so no need to copy sources to the build folder

    # FIXME: Remove specific branch once merged to main
    python_requires = "umbase/[>=0.1.7]@ultimaker/stable", "translationextractor/[>=2.0.0]@ultimaker/stable"
    python_requires_extend = "umbase.UMBaseConanfile"

    options = {
        "enterprise": ["True", "False", "true", "false"],  # Workaround for GH Action passing boolean as lowercase string
        "staging": ["True", "False", "true", "false"],  # Workaround for GH Action passing boolean as lowercase string
        "devtools": [True, False],  # FIXME: Split this up in testing and (development / build (pyinstaller) / system installer) tools
        "cloud_api_version": "ANY",
        "display_name": "ANY",  # TODO: should this be an option??
        "cura_debug_mode": [True, False],  # FIXME: Use profiles
        "internal": [True, False]
    }
    default_options = {
        "enterprise": "False",
        "staging": "False",
        "devtools": False,
        "cloud_api_version": "1",
        "display_name": "UltiMaker Cura",
        "cura_debug_mode": False,  # Not yet implemented
        "internal": False,
    }

    @property
    def _pycharm_targets(self):
        return self.conan_data["pycharm_targets"]

    # FIXME: These env vars should be defined in the runenv.
    _cura_env = None

    @property
    def _cura_run_env(self):
        if self._cura_env:
            return self._cura_env

        self._cura_env = Environment()
        self._cura_env.define("QML2_IMPORT_PATH", str(self._site_packages.joinpath("PyQt6", "Qt6", "qml")))
        self._cura_env.define("QT_PLUGIN_PATH", str(self._site_packages.joinpath("PyQt6", "Qt6", "plugins")))

        if self.settings.os == "Linux":
            self._cura_env.define("QT_QPA_FONTDIR", "/usr/share/fonts")
            self._cura_env.define("QT_QPA_PLATFORMTHEME", "xdgdesktopportal")
            self._cura_env.define("QT_XKB_CONFIG_ROOT", "/usr/share/X11/xkb")
        return self._cura_env

    @property
    def _staging(self):
        return self.options.staging in ["True", 'true']

    @property
    def _enterprise(self):
        return self.options.enterprise in ["True", 'true']

    @property
    def _app_name(self):
        if self._enterprise:
            return str(self.options.display_name) + " Enterprise"
        return str(self.options.display_name)

    @property
    def _cloud_api_root(self):
        return "https://api-staging.ultimaker.com" if self._staging else "https://api.ultimaker.com"

    @property
    def _cloud_account_api_root(self):
        return "https://account-staging.ultimaker.com" if self._staging else "https://account.ultimaker.com"

    @property
    def _marketplace_root(self):
        return "https://marketplace-staging.ultimaker.com" if self._staging else "https://marketplace.ultimaker.com"

    @property
    def _digital_factory_url(self):
        return "https://digitalfactory-staging.ultimaker.com" if self._staging else "https://digitalfactory.ultimaker.com"

    @property
    def _cura_latest_url(self):
        return "https://software.ultimaker.com/latest.json"

    @property
    def requirements_txts(self):
        if self.options.devtools:
            return ["requirements.txt", "requirements-ultimaker.txt", "requirements-dev.txt"]
        return ["requirements.txt", "requirements-ultimaker.txt"]

    @property
    def _base_dir(self):
        if self.install_folder is None:
            if self.build_folder is not None:
                return Path(self.build_folder)
            return Path(os.getcwd(), "venv")
        if self.in_local_cache:
            return Path(self.install_folder)
        else:
            return Path(self.source_folder, "venv")

    @property
    def _share_dir(self):
        return self._base_dir.joinpath("share")

    @property
    def _script_dir(self):
        if self.settings.os == "Windows":
            return self._base_dir.joinpath("Scripts")
        return self._base_dir.joinpath("bin")

    @property
    def _site_packages(self):
        if self.settings.os == "Windows":
            return self._base_dir.joinpath("Lib", "site-packages")
        py_version = Version(self.deps_cpp_info["cpython"].version)
        return self._base_dir.joinpath("lib", f"python{py_version.major}.{py_version.minor}", "site-packages")

    @property
    def _py_interp(self):
        py_interp = self._script_dir.joinpath(Path(self.deps_user_info["cpython"].python).name)
        if self.settings.os == "Windows":
            py_interp = Path(*[f'"{p}"' if " " in p else p for p in py_interp.parts])
        return py_interp

    def _generate_cura_version(self, location):
        with open(os.path.join(self.recipe_folder, "CuraVersion.py.jinja"), "r") as f:
            cura_version_py = Template(f.read())

        # If you want a specific Cura version to show up on the splash screen add the user configuration `user.cura:version=VERSION`
        # the global.conf, profile, package_info (of dependency) or via the cmd line `-c user.cura:version=VERSION`
        cura_version = Version(self.conf.get("user.cura:version", default = self.version, check_type = str))
        pre_tag = f"-{cura_version.pre}" if cura_version.pre else ""
        build_tag = f"+{cura_version.build}" if cura_version.build else ""
        internal_tag = f"+internal" if self.options.internal else ""
        cura_version = f"{cura_version.major}.{cura_version.minor}.{cura_version.patch}{pre_tag}{build_tag}{internal_tag}"

        with open(os.path.join(location, "CuraVersion.py"), "w") as f:
            f.write(cura_version_py.render(
                cura_app_name = self.name,
                cura_app_display_name = self._app_name,
                cura_version = cura_version,
                cura_build_type = "Enterprise" if self._enterprise else "",
                cura_debug_mode = self.options.cura_debug_mode,
                cura_cloud_api_root = self._cloud_api_root,
                cura_cloud_api_version = self.options.cloud_api_version,
                cura_cloud_account_api_root = self._cloud_account_api_root,
                cura_marketplace_root = self._marketplace_root,
                cura_digital_factory_url = self._digital_factory_url,
                cura_latest_url = self._cura_latest_url))

    def _generate_pyinstaller_spec(self, location, entrypoint_location, icon_path, entitlements_file):
        pyinstaller_metadata = self.conan_data["pyinstaller"]
        datas = [(str(self._base_dir.joinpath("conan_install_info.json")), ".")]
        for data in pyinstaller_metadata["datas"].values():
            if not self.options.internal and data.get("internal", False):
                continue

            if "package" in data:  # get the paths from conan package
                if data["package"] == self.name:
                    if self.in_local_cache:
                        src_path = os.path.join(self.package_folder, data["src"])
                    else:
                        src_path = os.path.join(self.source_folder, data["src"])
                else:
                    src_path = os.path.join(self.deps_cpp_info[data["package"]].rootpath, data["src"])
            elif "root" in data:  # get the paths relative from the sourcefolder
                src_path = os.path.join(self.source_folder, data["root"], data["src"])
            else:
                continue
            if Path(src_path).exists():
                datas.append((str(src_path), data["dst"]))

        binaries = []
        for binary in pyinstaller_metadata["binaries"].values():
            if "package" in binary:  # get the paths from conan package
                src_path = os.path.join(self.deps_cpp_info[binary["package"]].rootpath, binary["src"])
            elif "root" in binary:  # get the paths relative from the sourcefolder
                src_path = os.path.join(self.source_folder, binary["root"], binary["src"])
            else:
                continue
            if not Path(src_path).exists():
                self.output.warning(f"Source path for binary {binary['binary']} does not exist")
                continue

            for bin in Path(src_path).glob(binary["binary"] + "*[.exe|.dll|.so|.dylib|.so.]*"):
                binaries.append((str(bin), binary["dst"]))
            for bin in Path(src_path).glob(binary["binary"]):
                binaries.append((str(bin), binary["dst"]))

        # Make sure all Conan dependencies which are shared are added to the binary list for pyinstaller
        for _, dependency in self.dependencies.host.items():
            for bin_paths in dependency.cpp_info.bindirs:
                binaries.extend([(f"{p}", ".") for p in Path(bin_paths).glob("**/*.dll")])
            for lib_paths in dependency.cpp_info.libdirs:
                binaries.extend([(f"{p}", ".") for p in Path(lib_paths).glob("**/*.so*")])
                binaries.extend([(f"{p}", ".") for p in Path(lib_paths).glob("**/*.dylib*")])

        # Copy dynamic libs from lib path
        binaries.extend([(f"{p}", ".") for p in Path(self._base_dir.joinpath("lib")).glob("**/*.dylib*")])
        binaries.extend([(f"{p}", ".") for p in Path(self._base_dir.joinpath("lib")).glob("**/*.so*")])

        # Collect all dll's from PyQt6 and place them in the root
        binaries.extend([(f"{p}", ".") for p in Path(self._site_packages, "PyQt6", "Qt6").glob("**/*.dll")])

        with open(os.path.join(self.recipe_folder, "UltiMaker-Cura.spec.jinja"), "r") as f:
            pyinstaller = Template(f.read())

        version = self.conf_info.get("user.cura:version", default = self.version, check_type = str)
        cura_version = Version(version)

        with open(os.path.join(location, "UltiMaker-Cura.spec"), "w") as f:
            f.write(pyinstaller.render(
                name = str(self.options.display_name).replace(" ", "-"),
                display_name = self._app_name,
                entrypoint = entrypoint_location,
                datas = datas,
                binaries = binaries,
                venv_script_path = str(self._script_dir),
                hiddenimports = pyinstaller_metadata["hiddenimports"],
                collect_all = pyinstaller_metadata["collect_all"],
                icon = icon_path,
                entitlements_file = entitlements_file,
                osx_bundle_identifier = "'nl.ultimaker.cura'" if self.settings.os == "Macos" else "None",
                upx = str(self.settings.os == "Windows"),
                strip = False,  # This should be possible on Linux and MacOS but, it can also cause issues on some distributions. Safest is to disable it for now
                target_arch = "'x86_64'" if self.settings.os == "Macos" else "None",  # FIXME: Make this dependent on the settings.arch_target
                macos = self.settings.os == "Macos",
                version = f"'{version}'",
                short_version = f"'{cura_version.major}.{cura_version.minor}.{cura_version.patch}'",
            ))

    def export_sources(self):
        copy(self, "*", os.path.join(self.recipe_folder, "plugins"), os.path.join(self.export_sources_folder, "plugins"))
        copy(self, "*", os.path.join(self.recipe_folder, "resources"), os.path.join(self.export_sources_folder, "resources"), excludes = "*.mo")
        copy(self, "*", os.path.join(self.recipe_folder, "tests"), os.path.join(self.export_sources_folder, "tests"))
        copy(self, "*", os.path.join(self.recipe_folder, "cura"), os.path.join(self.export_sources_folder, "cura"), excludes="CuraVersion.py")
        copy(self, "*", os.path.join(self.recipe_folder, "packaging"), os.path.join(self.export_sources_folder, "packaging"))
        copy(self, "*", os.path.join(self.recipe_folder, ".run_templates"), os.path.join(self.export_sources_folder, ".run_templates"))
        copy(self, "requirements.txt", self.recipe_folder, self.export_sources_folder)
        copy(self, "requirements-dev.txt", self.recipe_folder, self.export_sources_folder)
        copy(self, "requirements-ultimaker.txt", self.recipe_folder, self.export_sources_folder)
        copy(self, "UltiMaker-Cura.spec.jinja", self.recipe_folder, self.export_sources_folder)
        copy(self, "CuraVersion.py.jinja", self.recipe_folder, self.export_sources_folder)
        copy(self, "cura_app.py", self.recipe_folder, self.export_sources_folder)

    def configure(self):
        self.options["pyarcus"].shared = True
        self.options["pysavitar"].shared = True
        self.options["pynest2d"].shared = True
        self.options["cpython"].shared = True

    def validate(self):
        version = self.conf_info.get("user.cura:version", default = self.version, check_type = str)
        if version and Version(version) <= Version("4"):
            raise ConanInvalidConfiguration("Only versions 5+ are support")

    def requirements(self):
        self.requires("pyarcus/5.2.2")
        self.requires("curaengine/(latest)@ultimaker/stable")
        self.requires("pysavitar/5.2.2")
        self.requires("pynest2d/5.2.2")
        self.requires("uranium/(latest)@ultimaker/stable")
        self.requires("fdm_materials/(latest)@ultimaker/stable")
        self.requires("cura_binary_data/5.3.0-beta")
        self.requires("cpython/3.10.4")
        if self.options.internal:
            self.requires("cura_private_data/(latest)@ultimaker/testing")

    def build_requirements(self):
        if self.options.devtools:
            if self.settings.os != "Windows" or self.conf.get("tools.microsoft.bash:path", check_type = str):
                # FIXME: once m4, autoconf, automake are Conan V2 ready use self.win_bash and add gettext as base tool_requirement
                self.tool_requires("gettext/0.21", force_host_context=True)

    def layout(self):
        self.folders.source = "."
        self.folders.build = "venv"
        self.folders.generators = os.path.join(self.folders.build, "conan")

        self.cpp.package.libdirs = [os.path.join("site-packages", "cura")]
        self.cpp.package.bindirs = ["bin"]
        self.cpp.package.resdirs = ["resources", "plugins", "packaging", "pip_requirements"]  # pip_requirements should be the last item in the list

    def generate(self):
        copy(self, "cura_app.py", self.source_folder, str(self._script_dir))
        cura_run_envvars = self._cura_run_env.vars(self, scope = "run")
        ext = ".ps1" if self.settings.os == "Windows" else ".sh"
        cura_run_envvars.save_script(os.path.join(self.folders.generators, f"cura_run_environment{ext}"))

        vr = VirtualRunEnv(self)
        vr.generate()

        self._generate_cura_version(os.path.join(self.source_folder, "cura"))

        if self.options.devtools:
            entitlements_file = "'{}'".format(os.path.join(self.source_folder, "packaging", "MacOS", "cura.entitlements"))
            self._generate_pyinstaller_spec(location = self.generators_folder,
                                            entrypoint_location = "'{}'".format(os.path.join(self.source_folder, self.conan_data["pyinstaller"]["runinfo"]["entrypoint"])).replace("\\", "\\\\"),
                                            icon_path = "'{}'".format(os.path.join(self.source_folder, "packaging", self.conan_data["pyinstaller"]["icon"][str(self.settings.os)])).replace("\\", "\\\\"),
                                            entitlements_file = entitlements_file if self.settings.os == "Macos" else "None")

            # Update the po and pot files
            if self.settings.os != "Windows" or self.conf.get("tools.microsoft.bash:path", check_type=str):
                vb = VirtualBuildEnv(self)
                vb.generate()

                # FIXME: once m4, autoconf, automake are Conan V2 ready use self.win_bash and add gettext as base tool_requirement
<<<<<<< HEAD
                cpp_info = self.dependencies["gettext"].cpp_info
                for po_file in self.source_path.joinpath("resources", "i18n").glob("**/*.po"):
                    pot_file = self.source_path.joinpath("resources", "i18n", po_file.with_suffix('.pot').name)
                    mkdir(self, str(unix_path(self, pot_file.parent)))
                    self.run(
                        f"{cpp_info.bindirs[0]}/msgmerge --no-wrap --sort-output -o {po_file} {po_file} {pot_file}",
                        env="conanbuild", ignore_errors=True)
=======
                pot = self.python_requires["translationextractor"].module.ExtractTranslations(self)
                pot.generate()
>>>>>>> 12de289d

    def build(self):
        if self.options.devtools:
            if self.settings.os != "Windows" or self.conf.get("tools.microsoft.bash:path", check_type = str):
                # FIXME: once m4, autoconf, automake are Conan V2 ready use self.win_bash and add gettext as base tool_requirement
                for po_file in self.source_path.joinpath("resources", "i18n").glob("**/*.po"):
                    mo_file = Path(self.build_folder, po_file.with_suffix('.mo').relative_to(self.source_path))
                    mo_file = mo_file.parent.joinpath("LC_MESSAGES", mo_file.name)
                    mkdir(self, str(unix_path(self, Path(mo_file).parent)))
                    cpp_info = self.dependencies["gettext"].cpp_info
                    self.run(f"{cpp_info.bindirs[0]}/msgfmt {po_file} -o {mo_file} -f", env="conanbuild", ignore_errors=True)

    def imports(self):
        self.copy("CuraEngine.exe", root_package = "curaengine", src = "@bindirs", dst = "", keep_path = False)
        self.copy("CuraEngine", root_package = "curaengine", src = "@bindirs", dst = "", keep_path = False)

        rmdir(self, os.path.join(self.source_folder, "resources", "materials"))
        self.copy("*.fdm_material", root_package = "fdm_materials", src = "@resdirs", dst = "resources/materials", keep_path = False)
        self.copy("*.sig", root_package = "fdm_materials", src = "@resdirs", dst = "resources/materials", keep_path = False)

        if self.options.internal:
            self.copy("*", root_package = "cura_private_data", src = self.deps_cpp_info["cura_private_data"].resdirs[0],
                           dst = self._share_dir.joinpath("cura", "resources"), keep_path = True)

        # Copy resources of cura_binary_data
        self.copy("*", root_package = "cura_binary_data", src = self.deps_cpp_info["cura_binary_data"].resdirs[0],
                       dst = self._share_dir.joinpath("cura", "resources"), keep_path = True)
        self.copy("*", root_package = "cura_binary_data", src = self.deps_cpp_info["cura_binary_data"].resdirs[1],
                       dst =self._share_dir.joinpath("uranium", "resources"), keep_path = True)

        self.copy("*.dll", src = "@bindirs", dst = self._site_packages)
        self.copy("*.pyd", src = "@libdirs", dst = self._site_packages)
        self.copy("*.pyi", src = "@libdirs", dst = self._site_packages)
        self.copy("*.dylib", src = "@libdirs", dst = self._script_dir)

    def deploy(self):
        # Copy CuraEngine.exe to bindirs of Virtual Python Environment
        # TODO: Fix source such that it will get the curaengine relative from the executable (Python bindir in this case)
        self.copy_deps("CuraEngine.exe", root_package = "curaengine", src = self.deps_cpp_info["curaengine"].bindirs[0],
                       dst = self._base_dir,
                       keep_path = False)
        self.copy_deps("CuraEngine", root_package = "curaengine", src = self.deps_cpp_info["curaengine"].bindirs[0], dst = self._base_dir,
                       keep_path = False)

        # Copy resources of Cura (keep folder structure)
        self.copy("*", src = self.cpp_info.bindirs[0], dst = self._base_dir, keep_path = False)
        self.copy("*", src = self.cpp_info.libdirs[0], dst = self._site_packages.joinpath("cura"), keep_path = True)
        self.copy("*", src = self.cpp_info.resdirs[0], dst = self._share_dir.joinpath("cura", "resources"), keep_path = True)
        self.copy("*", src = self.cpp_info.resdirs[1], dst = self._share_dir.joinpath("cura", "plugins"), keep_path = True)

        # Copy materials (flat)
        self.copy_deps("*.fdm_material", root_package = "fdm_materials", src = self.deps_cpp_info["fdm_materials"].resdirs[0],
                       dst = self._share_dir.joinpath("cura", "resources", "materials"), keep_path = False)
        self.copy_deps("*.sig", root_package = "fdm_materials", src = self.deps_cpp_info["fdm_materials"].resdirs[0],
                       dst = self._share_dir.joinpath("cura", "resources", "materials"), keep_path = False)

        # Copy internal resources
        if self.options.internal:
            self.copy_deps("*", root_package = "cura_private_data", src = self.deps_cpp_info["cura_private_data"].resdirs[0],
                           dst = self._share_dir.joinpath("cura", "resources"), keep_path = True)
            self.copy_deps("*", root_package = "cura_private_data", src = self.deps_cpp_info["cura_private_data"].resdirs[1],
                           dst = self._share_dir.joinpath("cura", "plugins"), keep_path = True)

        # Copy resources of Uranium (keep folder structure)
        self.copy_deps("*", root_package = "uranium", src = self.deps_cpp_info["uranium"].resdirs[0],
                       dst = self._share_dir.joinpath("uranium", "resources"), keep_path = True)
        self.copy_deps("*", root_package = "uranium", src = self.deps_cpp_info["uranium"].resdirs[1],
                       dst = self._share_dir.joinpath("uranium", "plugins"), keep_path = True)
        self.copy_deps("*", root_package = "uranium", src = self.deps_cpp_info["uranium"].libdirs[0],
                       dst = self._site_packages.joinpath("UM"),
                       keep_path = True)
        self.copy_deps("*", root_package = "uranium", src = str(os.path.join(self.deps_cpp_info["uranium"].libdirs[0], "Qt", "qml", "UM")),
                       dst = self._site_packages.joinpath("PyQt6", "Qt6", "qml", "UM"),
                       keep_path = True)

        # Copy resources of cura_binary_data
        self.copy_deps("*", root_package = "cura_binary_data", src = self.deps_cpp_info["cura_binary_data"].resdirs[0],
                       dst = self._share_dir.joinpath("cura"), keep_path = True)
        self.copy_deps("*", root_package = "cura_binary_data", src = self.deps_cpp_info["cura_binary_data"].resdirs[1],
                       dst = self._share_dir.joinpath("uranium"), keep_path = True)
        if self.settings.os == "Windows":
            self.copy_deps("*", root_package = "cura_binary_data", src = self.deps_cpp_info["cura_binary_data"].resdirs[2],
                           dst = self._share_dir.joinpath("windows"), keep_path = True)

        self.copy_deps("*.dll", src = "@bindirs", dst = self._site_packages)
        self.copy_deps("*.pyd", src = "@libdirs", dst = self._site_packages)
        self.copy_deps("*.pyi", src = "@libdirs", dst = self._site_packages)
        self.copy_deps("*.dylib", src = "@libdirs", dst = self._base_dir.joinpath("lib"))

        # Copy packaging scripts
        self.copy("*", src = self.cpp_info.resdirs[2], dst = self._base_dir.joinpath("packaging"))

        # Copy requirements.txt's
        self.copy("*.txt", src = self.cpp_info.resdirs[-1], dst = self._base_dir.joinpath("pip_requirements"))

        # Generate the GitHub Action version info Environment
        version = self.conf_info.get("user.cura:version", default = self.version, check_type = str)
        cura_version = Version(version)
        env_prefix = "Env:" if self.settings.os == "Windows" else ""
        activate_github_actions_version_env = Template(r"""echo "CURA_VERSION_MAJOR={{ cura_version_major }}" >> ${{ env_prefix }}GITHUB_ENV
echo "CURA_VERSION_MINOR={{ cura_version_minor }}" >> ${{ env_prefix }}GITHUB_ENV
echo "CURA_VERSION_PATCH={{ cura_version_patch }}" >> ${{ env_prefix }}GITHUB_ENV
echo "CURA_VERSION_BUILD={{ cura_version_build }}" >> ${{ env_prefix }}GITHUB_ENV
echo "CURA_VERSION_FULL={{ cura_version_full }}" >> ${{ env_prefix }}GITHUB_ENV
echo "CURA_APP_NAME={{ cura_app_name }}" >> ${{ env_prefix }}GITHUB_ENV
        """).render(cura_version_major = cura_version.major,
                    cura_version_minor = cura_version.minor,
                    cura_version_patch = cura_version.patch,
                    cura_version_build = cura_version.build if cura_version.build != "" else "0",
                    cura_version_full = self.version,
                    cura_app_name = self._app_name,
                    env_prefix = env_prefix)

        ext = ".sh" if self.settings.os != "Windows" else ".ps1"
        save(self, os.path.join(self._script_dir, f"activate_github_actions_version_env{ext}"), activate_github_actions_version_env)

        self._generate_cura_version(os.path.join(self._site_packages, "cura"))

        entitlements_file = "'{}'".format(Path(self.cpp_info.res_paths[2], "MacOS", "cura.entitlements"))
        self._generate_pyinstaller_spec(location = self._base_dir,
                                        entrypoint_location = "'{}'".format(os.path.join(self.package_folder, self.cpp_info.bindirs[0], self.conan_data["pyinstaller"]["runinfo"]["entrypoint"])).replace("\\", "\\\\"),
                                        icon_path = "'{}'".format(os.path.join(self.package_folder, self.cpp_info.resdirs[2], self.conan_data["pyinstaller"]["icon"][str(self.settings.os)])).replace("\\", "\\\\"),
                                        entitlements_file = entitlements_file if self.settings.os == "Macos" else "None")

    def package(self):
        copy(self, "cura_app.py", src = self.source_folder, dst = os.path.join(self.package_folder, self.cpp.package.bindirs[0]))
        copy(self, "*", src = os.path.join(self.source_folder, "cura"), dst = os.path.join(self.package_folder, self.cpp.package.libdirs[0]))
        copy(self, "*", src = os.path.join(self.source_folder, "resources"), dst = os.path.join(self.package_folder, self.cpp.package.resdirs[0]))
        copy(self, "*.mo", os.path.join(self.build_folder, "resources"), os.path.join(self.package_folder, "resources"))
        copy(self, "*", src = os.path.join(self.source_folder, "plugins"), dst = os.path.join(self.package_folder, self.cpp.package.resdirs[1]))
        copy(self, "requirement*.txt", src = self.source_folder, dst = os.path.join(self.package_folder, self.cpp.package.resdirs[-1]))
        copy(self, "*", src = os.path.join(self.source_folder, "packaging"), dst = os.path.join(self.package_folder, self.cpp.package.resdirs[2]))

    def package_info(self):
        self.user_info.pip_requirements = "requirements.txt"
        self.user_info.pip_requirements_git = "requirements-ultimaker.txt"
        self.user_info.pip_requirements_build = "requirements-dev.txt"

        if self.in_local_cache:
            self.runenv_info.append_path("PYTHONPATH", os.path.join(self.package_folder, "site-packages"))
            self.runenv_info.append_path("PYTHONPATH", os.path.join(self.package_folder, "plugins"))
        else:
            self.runenv_info.append_path("PYTHONPATH", self.source_folder)
            self.runenv_info.append_path("PYTHONPATH", os.path.join(self.source_folder, "plugins"))

    def package_id(self):
        self.info.clear()

        # The following options shouldn't be used to determine the hash, since these are only used to set the CuraVersion.py
        # which will als be generated by the deploy method during the `conan install cura/5.1.0@_/_`
        del self.info.options.enterprise
        del self.info.options.staging
        del self.info.options.devtools
        del self.info.options.cloud_api_version
        del self.info.options.display_name
        del self.info.options.cura_debug_mode

        # TODO: Use the hash of requirements.txt and requirements-ultimaker.txt, Because changing these will actually result in a different
        #  Cura. This is needed because the requirements.txt aren't managed by Conan and therefor not resolved in the package_id. This isn't
        #  ideal but an acceptable solution for now.<|MERGE_RESOLUTION|>--- conflicted
+++ resolved
@@ -328,18 +328,8 @@
                 vb.generate()
 
                 # FIXME: once m4, autoconf, automake are Conan V2 ready use self.win_bash and add gettext as base tool_requirement
-<<<<<<< HEAD
-                cpp_info = self.dependencies["gettext"].cpp_info
-                for po_file in self.source_path.joinpath("resources", "i18n").glob("**/*.po"):
-                    pot_file = self.source_path.joinpath("resources", "i18n", po_file.with_suffix('.pot').name)
-                    mkdir(self, str(unix_path(self, pot_file.parent)))
-                    self.run(
-                        f"{cpp_info.bindirs[0]}/msgmerge --no-wrap --sort-output -o {po_file} {po_file} {pot_file}",
-                        env="conanbuild", ignore_errors=True)
-=======
                 pot = self.python_requires["translationextractor"].module.ExtractTranslations(self)
                 pot.generate()
->>>>>>> 12de289d
 
     def build(self):
         if self.options.devtools:
