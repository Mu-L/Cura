import os
from pathlib import Path

from jinja2 import Template

from conan import ConanFile
from conan.tools.files import copy, rmdir, save, mkdir
from conan.tools.microsoft import unix_path
<<<<<<< HEAD
from conan.tools.env import VirtualRunEnv, Environment
from conan.tools.scm import Version
from conan.errors import ConanInvalidConfiguration, ConanException

required_conan_version = ">=1.52.0"
=======
from conan.tools.env import VirtualRunEnv, Environment, VirtualBuildEnv
from conan.tools.scm import Version
from conan.errors import ConanInvalidConfiguration, ConanException

required_conan_version = "<=1.56.0"
>>>>>>> 1e0fc600


class CuraConan(ConanFile):
    name = "cura"
    license = "LGPL-3.0"
    author = "UltiMaker"
    url = "https://github.com/Ultimaker/cura"
    description = "3D printer / slicing GUI built on top of the Uranium framework"
    topics = ("conan", "python", "pyqt6", "qt", "qml", "3d-printing", "slicer")
    build_policy = "missing"
    exports = "LICENSE*", "UltiMaker-Cura.spec.jinja", "CuraVersion.py.jinja"
    settings = "os", "compiler", "build_type", "arch"
    no_copy_source = True  # We won't build so no need to copy sources to the build folder

    # FIXME: Remove specific branch once merged to main
    python_requires = "umbase/[>=0.1.7]@ultimaker/stable", "translationextractor/[>=2.1.1]@ultimaker/stable"
    python_requires_extend = "umbase.UMBaseConanfile"

    options = {
        "enterprise": ["True", "False", "true", "false"],  # Workaround for GH Action passing boolean as lowercase string
        "staging": ["True", "False", "true", "false"],  # Workaround for GH Action passing boolean as lowercase string
        "devtools": [True, False],  # FIXME: Split this up in testing and (development / build (pyinstaller) / system installer) tools
        "cloud_api_version": "ANY",
        "display_name": "ANY",  # TODO: should this be an option??
        "cura_debug_mode": [True, False],  # FIXME: Use profiles
        "internal": [True, False]
    }
    default_options = {
        "enterprise": "False",
        "staging": "False",
        "devtools": False,
        "cloud_api_version": "1",
        "display_name": "UltiMaker Cura",
        "cura_debug_mode": False,  # Not yet implemented
        "internal": False,
    }

    def set_version(self):
        if self.version == "auto":
            self.version = "5.4.0-alpha"

    @property
    def _pycharm_targets(self):
        return self.conan_data["pycharm_targets"]

    # FIXME: These env vars should be defined in the runenv.
    _cura_env = None

    @property
    def _cura_run_env(self):
        if self._cura_env:
            return self._cura_env

        self._cura_env = Environment()
        self._cura_env.define("QML2_IMPORT_PATH", str(self._site_packages.joinpath("PyQt6", "Qt6", "qml")))
        self._cura_env.define("QT_PLUGIN_PATH", str(self._site_packages.joinpath("PyQt6", "Qt6", "plugins")))

        if self.settings.os == "Linux":
            self._cura_env.define("QT_QPA_FONTDIR", "/usr/share/fonts")
            self._cura_env.define("QT_QPA_PLATFORMTHEME", "xdgdesktopportal")
            self._cura_env.define("QT_XKB_CONFIG_ROOT", "/usr/share/X11/xkb")
        return self._cura_env

    @property
    def _staging(self):
        return self.options.staging in ["True", 'true']

    @property
    def _enterprise(self):
        return self.options.enterprise in ["True", 'true']

    @property
    def _app_name(self):
        if self._enterprise:
            return str(self.options.display_name) + " Enterprise"
        return str(self.options.display_name)

    @property
    def _cloud_api_root(self):
        return "https://api-staging.ultimaker.com" if self._staging else "https://api.ultimaker.com"

    @property
    def _cloud_account_api_root(self):
        return "https://account-staging.ultimaker.com" if self._staging else "https://account.ultimaker.com"

    @property
    def _marketplace_root(self):
        return "https://marketplace-staging.ultimaker.com" if self._staging else "https://marketplace.ultimaker.com"

    @property
    def _digital_factory_url(self):
        return "https://digitalfactory-staging.ultimaker.com" if self._staging else "https://digitalfactory.ultimaker.com"

    @property
    def _cura_latest_url(self):
        return "https://software.ultimaker.com/latest.json"

    @property
    def requirements_txts(self):
        if self.options.devtools:
            return ["requirements.txt", "requirements-ultimaker.txt", "requirements-dev.txt"]
        return ["requirements.txt", "requirements-ultimaker.txt"]

    @property
    def _base_dir(self):
        if self.install_folder is None:
            if self.build_folder is not None:
                return Path(self.build_folder)
            return Path(os.getcwd(), "venv")
        if self.in_local_cache:
            return Path(self.install_folder)
        else:
            return Path(self.source_folder, "venv")

    @property
    def _share_dir(self):
        return self._base_dir.joinpath("share")

    @property
    def _script_dir(self):
        if self.settings.os == "Windows":
            return self._base_dir.joinpath("Scripts")
        return self._base_dir.joinpath("bin")

    @property
    def _site_packages(self):
        if self.settings.os == "Windows":
            return self._base_dir.joinpath("Lib", "site-packages")
        py_version = Version(self.deps_cpp_info["cpython"].version)
        return self._base_dir.joinpath("lib", f"python{py_version.major}.{py_version.minor}", "site-packages")

    @property
    def _py_interp(self):
        py_interp = self._script_dir.joinpath(Path(self.deps_user_info["cpython"].python).name)
        if self.settings.os == "Windows":
            py_interp = Path(*[f'"{p}"' if " " in p else p for p in py_interp.parts])
        return py_interp

    @property
    def _pyinstaller_spec_arch(self):
        if self.settings.os == "Macos":
            if self.settings.arch == "armv8":
                return "'arm64'"
            return "'x86_64'"
        return "None"

    def _generate_cura_version(self, location):
        with open(os.path.join(self.recipe_folder, "CuraVersion.py.jinja"), "r") as f:
            cura_version_py = Template(f.read())

        # If you want a specific Cura version to show up on the splash screen add the user configuration `user.cura:version=VERSION`
        # the global.conf, profile, package_info (of dependency) or via the cmd line `-c user.cura:version=VERSION`
        cura_version = Version(self.conf.get("user.cura:version", default = self.version, check_type = str))
        pre_tag = f"-{cura_version.pre}" if cura_version.pre else ""
        build_tag = f"+{cura_version.build}" if cura_version.build else ""
        internal_tag = f"+internal" if self.options.internal else ""
        cura_version = f"{cura_version.major}.{cura_version.minor}.{cura_version.patch}{pre_tag}{build_tag}{internal_tag}"

        with open(os.path.join(location, "CuraVersion.py"), "w") as f:
            f.write(cura_version_py.render(
                cura_app_name = self.name,
                cura_app_display_name = self._app_name,
                cura_version = cura_version,
                cura_build_type = "Enterprise" if self._enterprise else "",
                cura_debug_mode = self.options.cura_debug_mode,
                cura_cloud_api_root = self._cloud_api_root,
                cura_cloud_api_version = self.options.cloud_api_version,
                cura_cloud_account_api_root = self._cloud_account_api_root,
                cura_marketplace_root = self._marketplace_root,
                cura_digital_factory_url = self._digital_factory_url,
                cura_latest_url = self._cura_latest_url))

    def _generate_pyinstaller_spec(self, location, entrypoint_location, icon_path, entitlements_file):
        pyinstaller_metadata = self.conan_data["pyinstaller"]
        datas = [(str(self._base_dir.joinpath("conan_install_info.json")), ".")]
        for data in pyinstaller_metadata["datas"].values():
            if not self.options.internal and data.get("internal", False):
                continue

            if "package" in data:  # get the paths from conan package
                if data["package"] == self.name:
                    if self.in_local_cache:
                        src_path = os.path.join(self.package_folder, data["src"])
                    else:
                        src_path = os.path.join(self.source_folder, data["src"])
                else:
                    src_path = os.path.join(self.deps_cpp_info[data["package"]].rootpath, data["src"])
            elif "root" in data:  # get the paths relative from the sourcefolder
                src_path = os.path.join(self.source_folder, data["root"], data["src"])
            else:
                continue
            if Path(src_path).exists():
                datas.append((str(src_path), data["dst"]))

        binaries = []
        for binary in pyinstaller_metadata["binaries"].values():
            if "package" in binary:  # get the paths from conan package
                src_path = os.path.join(self.deps_cpp_info[binary["package"]].rootpath, binary["src"])
            elif "root" in binary:  # get the paths relative from the sourcefolder
                src_path = os.path.join(self.source_folder, binary["root"], binary["src"])
            else:
                continue
            if not Path(src_path).exists():
                self.output.warning(f"Source path for binary {binary['binary']} does not exist")
                continue

            for bin in Path(src_path).glob(binary["binary"] + "*[.exe|.dll|.so|.dylib|.so.]*"):
                binaries.append((str(bin), binary["dst"]))
            for bin in Path(src_path).glob(binary["binary"]):
                binaries.append((str(bin), binary["dst"]))

        # Make sure all Conan dependencies which are shared are added to the binary list for pyinstaller
        for _, dependency in self.dependencies.host.items():
            for bin_paths in dependency.cpp_info.bindirs:
                binaries.extend([(f"{p}", ".") for p in Path(bin_paths).glob("**/*.dll")])
            for lib_paths in dependency.cpp_info.libdirs:
                binaries.extend([(f"{p}", ".") for p in Path(lib_paths).glob("**/*.so*")])
                binaries.extend([(f"{p}", ".") for p in Path(lib_paths).glob("**/*.dylib*")])

        # Copy dynamic libs from lib path
        binaries.extend([(f"{p}", ".") for p in Path(self._base_dir.joinpath("lib")).glob("**/*.dylib*")])
        binaries.extend([(f"{p}", ".") for p in Path(self._base_dir.joinpath("lib")).glob("**/*.so*")])

        # Collect all dll's from PyQt6 and place them in the root
        binaries.extend([(f"{p}", ".") for p in Path(self._site_packages, "PyQt6", "Qt6").glob("**/*.dll")])

<<<<<<< HEAD
        with open(Path(__file__).parent.joinpath("UltiMaker-Cura.spec.jinja"), "r") as f:
=======
        with open(os.path.join(self.recipe_folder, "UltiMaker-Cura.spec.jinja"), "r") as f:
>>>>>>> 1e0fc600
            pyinstaller = Template(f.read())

        version = self.conf_info.get("user.cura:version", default = self.version, check_type = str)
        cura_version = Version(version)

<<<<<<< HEAD
        with open(Path(location, "UltiMaker-Cura.spec"), "w") as f:
=======
        with open(os.path.join(location, "UltiMaker-Cura.spec"), "w") as f:
>>>>>>> 1e0fc600
            f.write(pyinstaller.render(
                name = str(self.options.display_name).replace(" ", "-"),
                display_name = self._app_name,
                entrypoint = entrypoint_location,
                datas = datas,
                binaries = binaries,
                venv_script_path = str(self._script_dir),
                hiddenimports = pyinstaller_metadata["hiddenimports"],
                collect_all = pyinstaller_metadata["collect_all"],
                icon = icon_path,
                entitlements_file = entitlements_file,
                osx_bundle_identifier = "'nl.ultimaker.cura'" if self.settings.os == "Macos" else "None",
                upx = str(self.settings.os == "Windows"),
                strip = False,  # This should be possible on Linux and MacOS but, it can also cause issues on some distributions. Safest is to disable it for now
                target_arch = self._pyinstaller_spec_arch,
                macos = self.settings.os == "Macos",
                version = f"'{version}'",
                short_version = f"'{cura_version.major}.{cura_version.minor}.{cura_version.patch}'",
            ))

    def export_sources(self):
        copy(self, "*", os.path.join(self.recipe_folder, "plugins"), os.path.join(self.export_sources_folder, "plugins"))
        copy(self, "*", os.path.join(self.recipe_folder, "resources"), os.path.join(self.export_sources_folder, "resources"), excludes = "*.mo")
        copy(self, "*", os.path.join(self.recipe_folder, "tests"), os.path.join(self.export_sources_folder, "tests"))
        copy(self, "*", os.path.join(self.recipe_folder, "cura"), os.path.join(self.export_sources_folder, "cura"), excludes="CuraVersion.py")
        copy(self, "*", os.path.join(self.recipe_folder, "packaging"), os.path.join(self.export_sources_folder, "packaging"))
        copy(self, "*", os.path.join(self.recipe_folder, ".run_templates"), os.path.join(self.export_sources_folder, ".run_templates"))
        copy(self, "requirements.txt", self.recipe_folder, self.export_sources_folder)
        copy(self, "requirements-dev.txt", self.recipe_folder, self.export_sources_folder)
        copy(self, "requirements-ultimaker.txt", self.recipe_folder, self.export_sources_folder)
        copy(self, "UltiMaker-Cura.spec.jinja", self.recipe_folder, self.export_sources_folder)
        copy(self, "CuraVersion.py.jinja", self.recipe_folder, self.export_sources_folder)
        copy(self, "cura_app.py", self.recipe_folder, self.export_sources_folder)

    def configure(self):
        self.options["pyarcus"].shared = True
        self.options["pysavitar"].shared = True
        self.options["pynest2d"].shared = True
        self.options["cpython"].shared = True

    def validate(self):
        version = self.conf_info.get("user.cura:version", default = self.version, check_type = str)
        if version and Version(version) <= Version("4"):
            raise ConanInvalidConfiguration("Only versions 5+ are support")

    def requirements(self):
        self.requires("pyarcus/5.2.2")
        self.requires("curaengine/(latest)@ultimaker/testing")
        self.requires("pysavitar/5.2.2")
        self.requires("pynest2d/5.2.2")
        self.requires("uranium/(latest)@ultimaker/testing")
        self.requires("fdm_materials/(latest)@{}/testing".format("internal" if self.options.internal else "ultimaker"))
        self.requires("cura_binary_data/(latest)@ultimaker/testing")
        self.requires("cpython/3.10.4")
        if self.options.internal:
            self.requires("cura_private_data/(latest)@ultimaker/testing")

    def build_requirements(self):
        if self.options.devtools:
            if self.settings.os != "Windows" or self.conf.get("tools.microsoft.bash:path", check_type = str):
                # FIXME: once m4, autoconf, automake are Conan V2 ready use self.win_bash and add gettext as base tool_requirement
                self.tool_requires("gettext/0.21@ultimaker/testing", force_host_context = True)

    def build_requirements(self):
        if self.options.devtools:
            if self.settings.os != "Windows" or self.conf.get("tools.microsoft.bash:path", check_type = str):
                # FIXME: once m4, autoconf, automake are Conan V2 ready use self.win_bash and add gettext as base tool_requirement
                self.tool_requires("gettext/0.21", force_host_context=True)

    def layout(self):
        self.folders.source = "."
        self.folders.build = "venv"
        self.folders.generators = os.path.join(self.folders.build, "conan")

        self.cpp.package.libdirs = [os.path.join("site-packages", "cura")]
        self.cpp.package.bindirs = ["bin"]
        self.cpp.package.resdirs = ["resources", "plugins", "packaging", "pip_requirements"]  # pip_requirements should be the last item in the list

<<<<<<< HEAD
    def build(self):
        if self.options.devtools:
            if self.settings.os != "Windows" or self.conf.get("tools.microsoft.bash:path", check_type = str):
                # FIXME: once m4, autoconf, automake are Conan V2 ready use self.win_bash and add gettext as base tool_requirement
                cpp_info = self.dependencies["gettext"].cpp_info
                for po_file in self.source_path.joinpath("resources", "i18n").glob("**/*.po"):
                    mo_file = self.build_path.joinpath(po_file.with_suffix('.mo').relative_to(self.source_path))
                    mkdir(self, str(unix_path(self, mo_file.parent)))
                    self.run(f"{cpp_info.bindirs[0]}/msgfmt {po_file} -o {mo_file} -f", env="conanbuild", ignore_errors=True)

=======
>>>>>>> 1e0fc600
    def generate(self):
        copy(self, "cura_app.py", self.source_folder, str(self._script_dir))
        cura_run_envvars = self._cura_run_env.vars(self, scope = "run")
        ext = ".ps1" if self.settings.os == "Windows" else ".sh"
        cura_run_envvars.save_script(os.path.join(self.folders.generators, f"cura_run_environment{ext}"))

        vr = VirtualRunEnv(self)
        vr.generate()

        self._generate_cura_version(os.path.join(self.source_folder, "cura"))

        if self.options.devtools:
            entitlements_file = "'{}'".format(os.path.join(self.source_folder, "packaging", "MacOS", "cura.entitlements"))
            self._generate_pyinstaller_spec(location = self.generators_folder,
                                            entrypoint_location = "'{}'".format(os.path.join(self.source_folder, self.conan_data["pyinstaller"]["runinfo"]["entrypoint"])).replace("\\", "\\\\"),
                                            icon_path = "'{}'".format(os.path.join(self.source_folder, "packaging", self.conan_data["pyinstaller"]["icon"][str(self.settings.os)])).replace("\\", "\\\\"),
                                            entitlements_file = entitlements_file if self.settings.os == "Macos" else "None")

<<<<<<< HEAD
            # Update the po files
            if self.settings.os != "Windows" or self.conf.get("tools.microsoft.bash:path", check_type = str):
                # FIXME: once m4, autoconf, automake are Conan V2 ready use self.win_bash and add gettext as base tool_requirement
                cpp_info = self.dependencies["gettext"].cpp_info
                for po_file in self.source_path.joinpath("resources", "i18n").glob("**/*.po"):
                    pot_file = self.source_path.joinpath("resources", "i18n", po_file.with_suffix('.pot').name)
                    mkdir(self, str(unix_path(self, pot_file.parent)))
                    self.run(f"{cpp_info.bindirs[0]}/msgmerge --no-wrap --no-fuzzy-matching -width=140 -o {po_file} {po_file} {pot_file}",
                             env = "conanbuild", ignore_errors = True)
=======
            # Update the po and pot files
            if self.settings.os != "Windows" or self.conf.get("tools.microsoft.bash:path", check_type=str):
                vb = VirtualBuildEnv(self)
                vb.generate()

                # FIXME: once m4, autoconf, automake are Conan V2 ready use self.win_bash and add gettext as base tool_requirement
                cpp_info = self.dependencies["gettext"].cpp_info
                pot = self.python_requires["translationextractor"].module.ExtractTranslations(self, cpp_info.bindirs[0])
                pot.generate()

    def build(self):
        if self.options.devtools:
            if self.settings.os != "Windows" or self.conf.get("tools.microsoft.bash:path", check_type = str):
                # FIXME: once m4, autoconf, automake are Conan V2 ready use self.win_bash and add gettext as base tool_requirement
                for po_file in self.source_path.joinpath("resources", "i18n").glob("**/*.po"):
                    mo_file = Path(self.build_folder, po_file.with_suffix('.mo').relative_to(self.source_path))
                    mo_file = mo_file.parent.joinpath("LC_MESSAGES", mo_file.name)
                    mkdir(self, str(unix_path(self, Path(mo_file).parent)))
                    cpp_info = self.dependencies["gettext"].cpp_info
                    self.run(f"{cpp_info.bindirs[0]}/msgfmt {po_file} -o {mo_file} -f", env="conanbuild", ignore_errors=True)
>>>>>>> 1e0fc600

    def imports(self):
        self.copy("CuraEngine.exe", root_package = "curaengine", src = "@bindirs", dst = "", keep_path = False)
        self.copy("CuraEngine", root_package = "curaengine", src = "@bindirs", dst = "", keep_path = False)

        rmdir(self, os.path.join(self.source_folder, "resources", "materials"))
        self.copy("*.fdm_material", root_package = "fdm_materials", src = "@resdirs", dst = "resources/materials", keep_path = False)
        self.copy("*.sig", root_package = "fdm_materials", src = "@resdirs", dst = "resources/materials", keep_path = False)

        if self.options.internal:
            self.copy("*", root_package = "cura_private_data", src = self.deps_cpp_info["cura_private_data"].resdirs[0],
                           dst = self._share_dir.joinpath("cura", "resources"), keep_path = True)

        # Copy resources of cura_binary_data
        self.copy("*", root_package = "cura_binary_data", src = self.deps_cpp_info["cura_binary_data"].resdirs[0],
                       dst = self._share_dir.joinpath("cura", "resources"), keep_path = True)
        self.copy("*", root_package = "cura_binary_data", src = self.deps_cpp_info["cura_binary_data"].resdirs[1],
                       dst =self._share_dir.joinpath("uranium", "resources"), keep_path = True)

        self.copy("*.dll", src = "@bindirs", dst = self._site_packages)
        self.copy("*.pyd", src = "@libdirs", dst = self._site_packages)
        self.copy("*.pyi", src = "@libdirs", dst = self._site_packages)
        self.copy("*.dylib", src = "@libdirs", dst = self._script_dir)

    def deploy(self):
        # Copy CuraEngine.exe to bindirs of Virtual Python Environment
        # TODO: Fix source such that it will get the curaengine relative from the executable (Python bindir in this case)
        self.copy_deps("CuraEngine.exe", root_package = "curaengine", src = self.deps_cpp_info["curaengine"].bindirs[0],
                       dst = self._base_dir,
                       keep_path = False)
        self.copy_deps("CuraEngine", root_package = "curaengine", src = self.deps_cpp_info["curaengine"].bindirs[0], dst = self._base_dir,
                       keep_path = False)

        # Copy resources of Cura (keep folder structure)
        self.copy("*", src = self.cpp_info.bindirs[0], dst = self._base_dir, keep_path = False)
        self.copy("*", src = self.cpp_info.libdirs[0], dst = self._site_packages.joinpath("cura"), keep_path = True)
        self.copy("*", src = self.cpp_info.resdirs[0], dst = self._share_dir.joinpath("cura", "resources"), keep_path = True)
        self.copy("*", src = self.cpp_info.resdirs[1], dst = self._share_dir.joinpath("cura", "plugins"), keep_path = True)

        # Copy materials (flat)
        self.copy_deps("*.fdm_material", root_package = "fdm_materials", src = self.deps_cpp_info["fdm_materials"].resdirs[0],
                       dst = self._share_dir.joinpath("cura", "resources", "materials"), keep_path = False)
        self.copy_deps("*.sig", root_package = "fdm_materials", src = self.deps_cpp_info["fdm_materials"].resdirs[0],
                       dst = self._share_dir.joinpath("cura", "resources", "materials"), keep_path = False)

        # Copy internal resources
        if self.options.internal:
            self.copy_deps("*", root_package = "cura_private_data", src = self.deps_cpp_info["cura_private_data"].resdirs[0],
                           dst = self._share_dir.joinpath("cura", "resources"), keep_path = True)
            self.copy_deps("*", root_package = "cura_private_data", src = self.deps_cpp_info["cura_private_data"].resdirs[1],
                           dst = self._share_dir.joinpath("cura", "plugins"), keep_path = True)

        # Copy resources of Uranium (keep folder structure)
        self.copy_deps("*", root_package = "uranium", src = self.deps_cpp_info["uranium"].resdirs[0],
                       dst = self._share_dir.joinpath("uranium", "resources"), keep_path = True)
        self.copy_deps("*", root_package = "uranium", src = self.deps_cpp_info["uranium"].resdirs[1],
                       dst = self._share_dir.joinpath("uranium", "plugins"), keep_path = True)
        self.copy_deps("*", root_package = "uranium", src = self.deps_cpp_info["uranium"].libdirs[0],
                       dst = self._site_packages.joinpath("UM"),
                       keep_path = True)
        self.copy_deps("*", root_package = "uranium", src = str(os.path.join(self.deps_cpp_info["uranium"].libdirs[0], "Qt", "qml", "UM")),
                       dst = self._site_packages.joinpath("PyQt6", "Qt6", "qml", "UM"),
                       keep_path = True)

        # Copy resources of cura_binary_data
        self.copy_deps("*", root_package = "cura_binary_data", src = self.deps_cpp_info["cura_binary_data"].resdirs[0],
                       dst = self._share_dir.joinpath("cura"), keep_path = True)
        self.copy_deps("*", root_package = "cura_binary_data", src = self.deps_cpp_info["cura_binary_data"].resdirs[1],
                       dst = self._share_dir.joinpath("uranium"), keep_path = True)
        if self.settings.os == "Windows":
            self.copy_deps("*", root_package = "cura_binary_data", src = self.deps_cpp_info["cura_binary_data"].resdirs[2],
                           dst = self._share_dir.joinpath("windows"), keep_path = True)

        self.copy_deps("*.dll", src = "@bindirs", dst = self._site_packages)
        self.copy_deps("*.pyd", src = "@libdirs", dst = self._site_packages)
        self.copy_deps("*.pyi", src = "@libdirs", dst = self._site_packages)
        self.copy_deps("*.dylib", src = "@libdirs", dst = self._base_dir.joinpath("lib"))

        # Copy packaging scripts
        self.copy("*", src = self.cpp_info.resdirs[2], dst = self._base_dir.joinpath("packaging"))

        # Copy requirements.txt's
        self.copy("*.txt", src = self.cpp_info.resdirs[-1], dst = self._base_dir.joinpath("pip_requirements"))

        # Generate the GitHub Action version info Environment
        version = self.conf_info.get("user.cura:version", default = self.version, check_type = str)
        cura_version = Version(version)
        env_prefix = "Env:" if self.settings.os == "Windows" else ""
        activate_github_actions_version_env = Template(r"""echo "CURA_VERSION_MAJOR={{ cura_version_major }}" >> ${{ env_prefix }}GITHUB_ENV
echo "CURA_VERSION_MINOR={{ cura_version_minor }}" >> ${{ env_prefix }}GITHUB_ENV
echo "CURA_VERSION_PATCH={{ cura_version_patch }}" >> ${{ env_prefix }}GITHUB_ENV
echo "CURA_VERSION_BUILD={{ cura_version_build }}" >> ${{ env_prefix }}GITHUB_ENV
echo "CURA_VERSION_FULL={{ cura_version_full }}" >> ${{ env_prefix }}GITHUB_ENV
echo "CURA_APP_NAME={{ cura_app_name }}" >> ${{ env_prefix }}GITHUB_ENV
        """).render(cura_version_major = cura_version.major,
                    cura_version_minor = cura_version.minor,
                    cura_version_patch = cura_version.patch,
                    cura_version_build = cura_version.build if cura_version.build != "" else "0",
                    cura_version_full = self.version,
                    cura_app_name = self._app_name,
                    env_prefix = env_prefix)

        ext = ".sh" if self.settings.os != "Windows" else ".ps1"
        save(self, os.path.join(self._script_dir, f"activate_github_actions_version_env{ext}"), activate_github_actions_version_env)

        self._generate_cura_version(os.path.join(self._site_packages, "cura"))

        entitlements_file = "'{}'".format(Path(self.cpp_info.res_paths[2], "MacOS", "cura.entitlements"))
        self._generate_pyinstaller_spec(location = self._base_dir,
                                        entrypoint_location = "'{}'".format(os.path.join(self.package_folder, self.cpp_info.bindirs[0], self.conan_data["pyinstaller"]["runinfo"]["entrypoint"])).replace("\\", "\\\\"),
                                        icon_path = "'{}'".format(os.path.join(self.package_folder, self.cpp_info.resdirs[2], self.conan_data["pyinstaller"]["icon"][str(self.settings.os)])).replace("\\", "\\\\"),
                                        entitlements_file = entitlements_file if self.settings.os == "Macos" else "None")

    def package(self):
<<<<<<< HEAD
        copy(self, "cura_app.py", src = self.source_path, dst = self.package_path.joinpath(self.cpp.package.bindirs[0]))
        copy(self, "*", src = self.source_path.joinpath("cura"), dst = self.package_path.joinpath(self.cpp.package.libdirs[0]))
        copy(self, "*", src = self.source_path.joinpath("resources"), dst = self.package_path.joinpath(self.cpp.package.resdirs[0]), excludes="*.po")
        copy(self, "*", src = self.build_path.joinpath("resources"), dst = self.package_path.joinpath(self.cpp.package.resdirs[0]))
        copy(self, "*", src = self.source_path.joinpath("plugins"), dst = self.package_path.joinpath(self.cpp.package.resdirs[1]))
        copy(self, "requirement*.txt", src = self.source_path, dst = self.package_path.joinpath(self.cpp.package.resdirs[-1]))
        copy(self, "*", src = self.source_path.joinpath("packaging"), dst = self.package_path.joinpath(self.cpp.package.resdirs[2]))
=======
        copy(self, "cura_app.py", src = self.source_folder, dst = os.path.join(self.package_folder, self.cpp.package.bindirs[0]))
        copy(self, "*", src = os.path.join(self.source_folder, "cura"), dst = os.path.join(self.package_folder, self.cpp.package.libdirs[0]))
        copy(self, "*", src = os.path.join(self.source_folder, "resources"), dst = os.path.join(self.package_folder, self.cpp.package.resdirs[0]))
        copy(self, "*.mo", os.path.join(self.build_folder, "resources"), os.path.join(self.package_folder, "resources"))
        copy(self, "*", src = os.path.join(self.source_folder, "plugins"), dst = os.path.join(self.package_folder, self.cpp.package.resdirs[1]))
        copy(self, "requirement*.txt", src = self.source_folder, dst = os.path.join(self.package_folder, self.cpp.package.resdirs[-1]))
        copy(self, "*", src = os.path.join(self.source_folder, "packaging"), dst = os.path.join(self.package_folder, self.cpp.package.resdirs[2]))
>>>>>>> 1e0fc600

    def package_info(self):
        self.user_info.pip_requirements = "requirements.txt"
        self.user_info.pip_requirements_git = "requirements-ultimaker.txt"
        self.user_info.pip_requirements_build = "requirements-dev.txt"

        if self.in_local_cache:
            self.runenv_info.append_path("PYTHONPATH", os.path.join(self.package_folder, "site-packages"))
            self.runenv_info.append_path("PYTHONPATH", os.path.join(self.package_folder, "plugins"))
        else:
            self.runenv_info.append_path("PYTHONPATH", self.source_folder)
            self.runenv_info.append_path("PYTHONPATH", os.path.join(self.source_folder, "plugins"))

    def package_id(self):
        self.info.clear()

        # The following options shouldn't be used to determine the hash, since these are only used to set the CuraVersion.py
        # which will als be generated by the deploy method during the `conan install cura/5.1.0@_/_`
        del self.info.options.enterprise
        del self.info.options.staging
        del self.info.options.devtools
        del self.info.options.cloud_api_version
        del self.info.options.display_name
        del self.info.options.cura_debug_mode

        # TODO: Use the hash of requirements.txt and requirements-ultimaker.txt, Because changing these will actually result in a different
        #  Cura. This is needed because the requirements.txt aren't managed by Conan and therefor not resolved in the package_id. This isn't
        #  ideal but an acceptable solution for now.<|MERGE_RESOLUTION|>--- conflicted
+++ resolved
@@ -6,19 +6,11 @@
 from conan import ConanFile
 from conan.tools.files import copy, rmdir, save, mkdir
 from conan.tools.microsoft import unix_path
-<<<<<<< HEAD
-from conan.tools.env import VirtualRunEnv, Environment
-from conan.tools.scm import Version
-from conan.errors import ConanInvalidConfiguration, ConanException
-
-required_conan_version = ">=1.52.0"
-=======
 from conan.tools.env import VirtualRunEnv, Environment, VirtualBuildEnv
 from conan.tools.scm import Version
 from conan.errors import ConanInvalidConfiguration, ConanException
 
 required_conan_version = "<=1.56.0"
->>>>>>> 1e0fc600
 
 
 class CuraConan(ConanFile):
@@ -245,21 +237,13 @@
         # Collect all dll's from PyQt6 and place them in the root
         binaries.extend([(f"{p}", ".") for p in Path(self._site_packages, "PyQt6", "Qt6").glob("**/*.dll")])
 
-<<<<<<< HEAD
-        with open(Path(__file__).parent.joinpath("UltiMaker-Cura.spec.jinja"), "r") as f:
-=======
         with open(os.path.join(self.recipe_folder, "UltiMaker-Cura.spec.jinja"), "r") as f:
->>>>>>> 1e0fc600
             pyinstaller = Template(f.read())
 
         version = self.conf_info.get("user.cura:version", default = self.version, check_type = str)
         cura_version = Version(version)
 
-<<<<<<< HEAD
-        with open(Path(location, "UltiMaker-Cura.spec"), "w") as f:
-=======
         with open(os.path.join(location, "UltiMaker-Cura.spec"), "w") as f:
->>>>>>> 1e0fc600
             f.write(pyinstaller.render(
                 name = str(self.options.display_name).replace(" ", "-"),
                 display_name = self._app_name,
@@ -338,19 +322,6 @@
         self.cpp.package.bindirs = ["bin"]
         self.cpp.package.resdirs = ["resources", "plugins", "packaging", "pip_requirements"]  # pip_requirements should be the last item in the list
 
-<<<<<<< HEAD
-    def build(self):
-        if self.options.devtools:
-            if self.settings.os != "Windows" or self.conf.get("tools.microsoft.bash:path", check_type = str):
-                # FIXME: once m4, autoconf, automake are Conan V2 ready use self.win_bash and add gettext as base tool_requirement
-                cpp_info = self.dependencies["gettext"].cpp_info
-                for po_file in self.source_path.joinpath("resources", "i18n").glob("**/*.po"):
-                    mo_file = self.build_path.joinpath(po_file.with_suffix('.mo').relative_to(self.source_path))
-                    mkdir(self, str(unix_path(self, mo_file.parent)))
-                    self.run(f"{cpp_info.bindirs[0]}/msgfmt {po_file} -o {mo_file} -f", env="conanbuild", ignore_errors=True)
-
-=======
->>>>>>> 1e0fc600
     def generate(self):
         copy(self, "cura_app.py", self.source_folder, str(self._script_dir))
         cura_run_envvars = self._cura_run_env.vars(self, scope = "run")
@@ -369,17 +340,6 @@
                                             icon_path = "'{}'".format(os.path.join(self.source_folder, "packaging", self.conan_data["pyinstaller"]["icon"][str(self.settings.os)])).replace("\\", "\\\\"),
                                             entitlements_file = entitlements_file if self.settings.os == "Macos" else "None")
 
-<<<<<<< HEAD
-            # Update the po files
-            if self.settings.os != "Windows" or self.conf.get("tools.microsoft.bash:path", check_type = str):
-                # FIXME: once m4, autoconf, automake are Conan V2 ready use self.win_bash and add gettext as base tool_requirement
-                cpp_info = self.dependencies["gettext"].cpp_info
-                for po_file in self.source_path.joinpath("resources", "i18n").glob("**/*.po"):
-                    pot_file = self.source_path.joinpath("resources", "i18n", po_file.with_suffix('.pot').name)
-                    mkdir(self, str(unix_path(self, pot_file.parent)))
-                    self.run(f"{cpp_info.bindirs[0]}/msgmerge --no-wrap --no-fuzzy-matching -width=140 -o {po_file} {po_file} {pot_file}",
-                             env = "conanbuild", ignore_errors = True)
-=======
             # Update the po and pot files
             if self.settings.os != "Windows" or self.conf.get("tools.microsoft.bash:path", check_type=str):
                 vb = VirtualBuildEnv(self)
@@ -400,7 +360,6 @@
                     mkdir(self, str(unix_path(self, Path(mo_file).parent)))
                     cpp_info = self.dependencies["gettext"].cpp_info
                     self.run(f"{cpp_info.bindirs[0]}/msgfmt {po_file} -o {mo_file} -f", env="conanbuild", ignore_errors=True)
->>>>>>> 1e0fc600
 
     def imports(self):
         self.copy("CuraEngine.exe", root_package = "curaengine", src = "@bindirs", dst = "", keep_path = False)
@@ -515,15 +474,6 @@
                                         entitlements_file = entitlements_file if self.settings.os == "Macos" else "None")
 
     def package(self):
-<<<<<<< HEAD
-        copy(self, "cura_app.py", src = self.source_path, dst = self.package_path.joinpath(self.cpp.package.bindirs[0]))
-        copy(self, "*", src = self.source_path.joinpath("cura"), dst = self.package_path.joinpath(self.cpp.package.libdirs[0]))
-        copy(self, "*", src = self.source_path.joinpath("resources"), dst = self.package_path.joinpath(self.cpp.package.resdirs[0]), excludes="*.po")
-        copy(self, "*", src = self.build_path.joinpath("resources"), dst = self.package_path.joinpath(self.cpp.package.resdirs[0]))
-        copy(self, "*", src = self.source_path.joinpath("plugins"), dst = self.package_path.joinpath(self.cpp.package.resdirs[1]))
-        copy(self, "requirement*.txt", src = self.source_path, dst = self.package_path.joinpath(self.cpp.package.resdirs[-1]))
-        copy(self, "*", src = self.source_path.joinpath("packaging"), dst = self.package_path.joinpath(self.cpp.package.resdirs[2]))
-=======
         copy(self, "cura_app.py", src = self.source_folder, dst = os.path.join(self.package_folder, self.cpp.package.bindirs[0]))
         copy(self, "*", src = os.path.join(self.source_folder, "cura"), dst = os.path.join(self.package_folder, self.cpp.package.libdirs[0]))
         copy(self, "*", src = os.path.join(self.source_folder, "resources"), dst = os.path.join(self.package_folder, self.cpp.package.resdirs[0]))
@@ -531,7 +481,6 @@
         copy(self, "*", src = os.path.join(self.source_folder, "plugins"), dst = os.path.join(self.package_folder, self.cpp.package.resdirs[1]))
         copy(self, "requirement*.txt", src = self.source_folder, dst = os.path.join(self.package_folder, self.cpp.package.resdirs[-1]))
         copy(self, "*", src = os.path.join(self.source_folder, "packaging"), dst = os.path.join(self.package_folder, self.cpp.package.resdirs[2]))
->>>>>>> 1e0fc600
 
     def package_info(self):
         self.user_info.pip_requirements = "requirements.txt"
