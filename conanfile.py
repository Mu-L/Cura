import os
from pathlib import Path

from jinja2 import Template

from conan import ConanFile
from conan.tools.files import copy, rmdir, save, mkdir
from conan.tools.microsoft import unix_path
from conan.tools.env import VirtualRunEnv, Environment, VirtualBuildEnv
from conan.tools.scm import Version
from conan.errors import ConanInvalidConfiguration, ConanException

required_conan_version = ">=1.54 <=1.56.0 || >=1.58.0 <2.0.0"


class CuraConan(ConanFile):
    name = "cura"
    license = "LGPL-3.0"
    author = "UltiMaker"
    url = "https://github.com/Ultimaker/cura"
    description = "3D printer / slicing GUI built on top of the Uranium framework"
    topics = ("conan", "python", "pyqt6", "qt", "qml", "3d-printing", "slicer")
    build_policy = "missing"
    exports = "LICENSE*", "UltiMaker-Cura.spec.jinja", "CuraVersion.py.jinja", "AboutDialogVersionsList.qml.jinja"
    settings = "os", "compiler", "build_type", "arch"

    # FIXME: Remove specific branch once merged to main
    python_requires = "umbase/[>=0.1.7]@ultimaker/stable", "translationextractor/[>=2.1.1]@ultimaker/stable"
    python_requires_extend = "umbase.UMBaseConanfile"

    options = {
        "enterprise": ["True", "False", "true", "false"],  # Workaround for GH Action passing boolean as lowercase string
        "staging": ["True", "False", "true", "false"],  # Workaround for GH Action passing boolean as lowercase string
        "devtools": [True, False],  # FIXME: Split this up in testing and (development / build (pyinstaller) / system installer) tools
        "cloud_api_version": "ANY",
        "display_name": "ANY",  # TODO: should this be an option??
        "cura_debug_mode": [True, False],  # FIXME: Use profiles
        "internal": [True, False]
    }
    default_options = {
        "enterprise": "False",
        "staging": "False",
        "devtools": False,
        "cloud_api_version": "1",
        "display_name": "UltiMaker Cura",
        "cura_debug_mode": False,  # Not yet implemented
        "internal": False,
    }

    def set_version(self):
        if not self.version:
            self.version = "5.5.0-alpha"

    @property
    def _pycharm_targets(self):
        return self.conan_data["pycharm_targets"]

    # FIXME: These env vars should be defined in the runenv.
    _cura_env = None

    @property
    def _cura_run_env(self):
        if self._cura_env:
            return self._cura_env

        self._cura_env = Environment()
        self._cura_env.define("QML2_IMPORT_PATH", str(self._site_packages.joinpath("PyQt6", "Qt6", "qml")))
        self._cura_env.define("QT_PLUGIN_PATH", str(self._site_packages.joinpath("PyQt6", "Qt6", "plugins")))

        if self.settings.os == "Linux":
            self._cura_env.define("QT_QPA_FONTDIR", "/usr/share/fonts")
            self._cura_env.define("QT_QPA_PLATFORMTHEME", "xdgdesktopportal")
            self._cura_env.define("QT_XKB_CONFIG_ROOT", "/usr/share/X11/xkb")
        return self._cura_env

    @property
    def _enterprise(self):
        return self.options.enterprise in ["True", 'true']

    @property
    def _app_name(self):
        if self._enterprise:
            return str(self.options.display_name) + " Enterprise"
        return str(self.options.display_name)

    @property
    def _urls(self):
        if self.options.staging in ["True", 'true']:
            return "staging"
        return "default"

    @property
    def requirements_txts(self):
        if self.options.devtools:
            return ["requirements.txt", "requirements-ultimaker.txt", "requirements-dev.txt"]
        return ["requirements.txt", "requirements-ultimaker.txt"]

    @property
    def _base_dir(self):
        if self.install_folder is None:
            if self.build_folder is not None:
                return Path(self.build_folder)
            return Path(os.getcwd(), "venv")
        if self.in_local_cache:
            return Path(self.install_folder)
        else:
            return Path(self.source_folder, "venv")

    @property
    def _share_dir(self):
        return self._base_dir.joinpath("share")

    @property
    def _script_dir(self):
        if self.settings.os == "Windows":
            return self._base_dir.joinpath("Scripts")
        return self._base_dir.joinpath("bin")

    @property
    def _site_packages(self):
        if self.settings.os == "Windows":
            return self._base_dir.joinpath("Lib", "site-packages")
        py_version = Version(self.deps_cpp_info["cpython"].version)
        return self._base_dir.joinpath("lib", f"python{py_version.major}.{py_version.minor}", "site-packages")

    @property
    def _py_interp(self):
        py_interp = self._script_dir.joinpath(Path(self.deps_user_info["cpython"].python).name)
        if self.settings.os == "Windows":
            py_interp = Path(*[f'"{p}"' if " " in p else p for p in py_interp.parts])
        return py_interp

    @property
    def _pyinstaller_spec_arch(self):
        if self.settings.os == "Macos":
            if self.settings.arch == "armv8":
                return "'arm64'"
            return "'x86_64'"
        return "None"

    def _generate_about_versions(self, location):
        with open(os.path.join(self.recipe_folder, "AboutDialogVersionsList.qml.jinja"), "r") as f:
            cura_version_py = Template(f.read())

        conan_installs = []
        python_installs = []

        # list  of conan installs
        for _, dependency in self.dependencies.host.items():
            conan_installs.append([dependency.ref.name,dependency.ref.version])

        #list of python installs
        outer = '"' if self.settings.os == "Windows" else "'"
        inner = "'" if self.settings.os == "Windows" else '"'
        python_ins_cmd = f"python -c {outer}import pkg_resources; print({inner};{inner}.join([(s.key+{inner},{inner}+ s.version) for s in pkg_resources.working_set])){outer}"
        from six import StringIO
        buffer = StringIO()
        self.run(python_ins_cmd, run_environment= True, env = "conanrun",  output=buffer)

        packages = str(buffer.getvalue()).split("-----------------\n")
        package = packages[1].strip('\r\n').split(";")
        for pack in package:
            python_installs.append(pack.split(","))

        with open(os.path.join(location, "AboutDialogVersionsList.qml"), "w") as f:
            f.write(cura_version_py.render(
                conan_installs = conan_installs,
                python_installs = python_installs
            ))


    def _generate_cura_version(self, location):
        with open(os.path.join(self.recipe_folder, "CuraVersion.py.jinja"), "r") as f:
            cura_version_py = Template(f.read())

        # If you want a specific Cura version to show up on the splash screen add the user configuration `user.cura:version=VERSION`
        # the global.conf, profile, package_info (of dependency) or via the cmd line `-c user.cura:version=VERSION`
        cura_version = Version(self.conf.get("user.cura:version", default = self.version, check_type = str))
        pre_tag = f"-{cura_version.pre}" if cura_version.pre else ""
        build_tag = f"+{cura_version.build}" if cura_version.build else ""
        internal_tag = f"+internal" if self.options.internal else ""
        cura_version = f"{cura_version.major}.{cura_version.minor}.{cura_version.patch}{pre_tag}{build_tag}{internal_tag}"

        with open(os.path.join(location, "CuraVersion.py"), "w") as f:
            f.write(cura_version_py.render(
                cura_app_name = self.name,
                cura_app_display_name = self._app_name,
                cura_version = cura_version,
                cura_build_type = "Enterprise" if self._enterprise else "",
                cura_debug_mode = self.options.cura_debug_mode,
                cura_cloud_api_root = self.conan_data["urls"][self._urls]["cloud_api_root"],
                cura_cloud_api_version = self.options.cloud_api_version,
                cura_cloud_account_api_root = self.conan_data["urls"][self._urls]["cloud_account_api_root"],
                cura_marketplace_root = self.conan_data["urls"][self._urls]["marketplace_root"],
                cura_digital_factory_url = self.conan_data["urls"][self._urls]["digital_factory_url"],
                cura_latest_url = self.conan_data["urls"][self._urls]["cura_latest_url"]))

    def _generate_pyinstaller_spec(self, location, entrypoint_location, icon_path, entitlements_file):
        pyinstaller_metadata = self.conan_data["pyinstaller"]
        datas = [(str(self._base_dir.joinpath("conan_install_info.json")), ".")]
        for data in pyinstaller_metadata["datas"].values():
            if not self.options.internal and data.get("internal", False):
                continue

            if "package" in data:  # get the paths from conan package
                if data["package"] == self.name:
                    if self.in_local_cache:
                        src_path = os.path.join(self.package_folder, data["src"])
                    else:
                        src_path = os.path.join(self.source_folder, data["src"])
                else:
                    src_path = os.path.join(self.deps_cpp_info[data["package"]].rootpath, data["src"])
            elif "root" in data:  # get the paths relative from the sourcefolder
                src_path = os.path.join(self.source_folder, data["root"], data["src"])
            else:
                continue
            if Path(src_path).exists():
                datas.append((str(src_path), data["dst"]))

        binaries = []
        for binary in pyinstaller_metadata["binaries"].values():
            if "package" in binary:  # get the paths from conan package
                src_path = os.path.join(self.deps_cpp_info[binary["package"]].rootpath, binary["src"])
            elif "root" in binary:  # get the paths relative from the sourcefolder
                src_path = os.path.join(self.source_folder, binary["root"], binary["src"])
            else:
                continue
            if not Path(src_path).exists():
                self.output.warning(f"Source path for binary {binary['binary']} does not exist")
                continue

            for bin in Path(src_path).glob(binary["binary"] + "*[.exe|.dll|.so|.dylib|.so.]*"):
                binaries.append((str(bin), binary["dst"]))
            for bin in Path(src_path).glob(binary["binary"]):
                binaries.append((str(bin), binary["dst"]))

        # Make sure all Conan dependencies which are shared are added to the binary list for pyinstaller
        for _, dependency in self.dependencies.host.items():
            for bin_paths in dependency.cpp_info.bindirs:
                binaries.extend([(f"{p}", ".") for p in Path(bin_paths).glob("**/*.dll")])
            for lib_paths in dependency.cpp_info.libdirs:
                binaries.extend([(f"{p}", ".") for p in Path(lib_paths).glob("**/*.so*")])
                binaries.extend([(f"{p}", ".") for p in Path(lib_paths).glob("**/*.dylib*")])

        # Copy dynamic libs from lib path
        binaries.extend([(f"{p}", ".") for p in Path(self._base_dir.joinpath("lib")).glob("**/*.dylib*")])
        binaries.extend([(f"{p}", ".") for p in Path(self._base_dir.joinpath("lib")).glob("**/*.so*")])

        # Collect all dll's from PyQt6 and place them in the root
        binaries.extend([(f"{p}", ".") for p in Path(self._site_packages, "PyQt6", "Qt6").glob("**/*.dll")])

        with open(os.path.join(self.recipe_folder, "UltiMaker-Cura.spec.jinja"), "r") as f:
            pyinstaller = Template(f.read())

        version = self.conf_info.get("user.cura:version", default = self.version, check_type = str)
        cura_version = Version(version)

        with open(os.path.join(location, "UltiMaker-Cura.spec"), "w") as f:
            f.write(pyinstaller.render(
                name = str(self.options.display_name).replace(" ", "-"),
                display_name = self._app_name,
                entrypoint = entrypoint_location,
                datas = datas,
                binaries = binaries,
                venv_script_path = str(self._script_dir),
                hiddenimports = pyinstaller_metadata["hiddenimports"],
                collect_all = pyinstaller_metadata["collect_all"],
                icon = icon_path,
                entitlements_file = entitlements_file,
                osx_bundle_identifier = "'nl.ultimaker.cura'" if self.settings.os == "Macos" else "None",
                upx = str(self.settings.os == "Windows"),
                strip = False,  # This should be possible on Linux and MacOS but, it can also cause issues on some distributions. Safest is to disable it for now
                target_arch = self._pyinstaller_spec_arch,
                macos = self.settings.os == "Macos",
                version = f"'{version}'",
                short_version = f"'{cura_version.major}.{cura_version.minor}.{cura_version.patch}'",
            ))

    def export_sources(self):
        copy(self, "*", os.path.join(self.recipe_folder, "plugins"), os.path.join(self.export_sources_folder, "plugins"))
        copy(self, "*", os.path.join(self.recipe_folder, "resources"), os.path.join(self.export_sources_folder, "resources"), excludes = "*.mo")
        copy(self, "*", os.path.join(self.recipe_folder, "tests"), os.path.join(self.export_sources_folder, "tests"))
        copy(self, "*", os.path.join(self.recipe_folder, "cura"), os.path.join(self.export_sources_folder, "cura"), excludes="CuraVersion.py")
        copy(self, "*", os.path.join(self.recipe_folder, "packaging"), os.path.join(self.export_sources_folder, "packaging"))
        copy(self, "*", os.path.join(self.recipe_folder, ".run_templates"), os.path.join(self.export_sources_folder, ".run_templates"))
        copy(self, "requirements.txt", self.recipe_folder, self.export_sources_folder)
        copy(self, "requirements-dev.txt", self.recipe_folder, self.export_sources_folder)
        copy(self, "requirements-ultimaker.txt", self.recipe_folder, self.export_sources_folder)
        copy(self, "cura_app.py", self.recipe_folder, self.export_sources_folder)

    def configure(self):
        self.options["pyarcus"].shared = True
        self.options["pysavitar"].shared = True
        self.options["pynest2d"].shared = True
        self.options["cpython"].shared = True
        self.options["boost"].header_only = True

    def validate(self):
        version = self.conf_info.get("user.cura:version", default = self.version, check_type = str)
        if version and Version(version) <= Version("4"):
            raise ConanInvalidConfiguration("Only versions 5+ are support")

    def requirements(self):
        self.requires("boost/1.81.0")
        self.requires("pyarcus/(latest)@ultimaker/cura_10951")
        self.requires("curaengine/(latest)@ultimaker/cura_10446")
<<<<<<< HEAD
        self.requires("curaengine_plugin_gradual_flow/(latest)@ultimaker/cura_10951")
        self.requires("pysavitar/5.2.2")
        self.requires("pynest2d/5.2.2")
=======
        self.requires("pysavitar/(latest)@ultimaker/cura_10951")
        self.requires("pynest2d/(latest)@ultimaker/cura_10951")
>>>>>>> 8a4dd000
        self.requires("uranium/(latest)@ultimaker/cura_10475")
        self.requires("cura_binary_data/(latest)@ultimaker/testing")
        self.requires("cpython/3.10.4")
        if self.options.internal:
            self.requires("cura_private_data/(latest)@ultimaker/testing")
            self.requires("fdm_materials/(latest)@internal/testing")
        else:
            self.requires("fdm_materials/(latest)@ultimaker/testing")

    def build_requirements(self):
        if self.options.devtools:
            if self.settings.os != "Windows" or self.conf.get("tools.microsoft.bash:path", check_type = str):
                # FIXME: once m4, autoconf, automake are Conan V2 ready use self.win_bash and add gettext as base tool_requirement
                self.tool_requires("gettext/0.21@ultimaker/testing", force_host_context = True)

    def layout(self):
        self.folders.source = "."
        self.folders.build = "venv"
        self.folders.generators = os.path.join(self.folders.build, "conan")

        self.cpp.package.libdirs = [os.path.join("site-packages", "cura")]
        self.cpp.package.bindirs = ["bin"]
        self.cpp.package.resdirs = ["resources", "plugins", "packaging", "pip_requirements"]  # pip_requirements should be the last item in the list

    def generate(self):
        copy(self, "cura_app.py", self.source_folder, str(self._script_dir))
        cura_run_envvars = self._cura_run_env.vars(self, scope = "run")
        ext = ".ps1" if self.settings.os == "Windows" else ".sh"
        cura_run_envvars.save_script(os.path.join(self.folders.generators, f"cura_run_environment{ext}"))

        vr = VirtualRunEnv(self)
        vr.generate()

        self._generate_cura_version(os.path.join(self.source_folder, "cura"))


        if self.options.devtools:
            entitlements_file = "'{}'".format(os.path.join(self.source_folder, "packaging", "MacOS", "cura.entitlements"))
            self._generate_pyinstaller_spec(location = self.generators_folder,
                                            entrypoint_location = "'{}'".format(os.path.join(self.source_folder, self.conan_data["pyinstaller"]["runinfo"]["entrypoint"])).replace("\\", "\\\\"),
                                            icon_path = "'{}'".format(os.path.join(self.source_folder, "packaging", self.conan_data["pyinstaller"]["icon"][str(self.settings.os)])).replace("\\", "\\\\"),
                                            entitlements_file = entitlements_file if self.settings.os == "Macos" else "None")

            # Update the po and pot files
            if self.settings.os != "Windows" or self.conf.get("tools.microsoft.bash:path", check_type=str):
                vb = VirtualBuildEnv(self)
                vb.generate()

                # FIXME: once m4, autoconf, automake are Conan V2 ready use self.win_bash and add gettext as base tool_requirement
                cpp_info = self.dependencies["gettext"].cpp_info
                pot = self.python_requires["translationextractor"].module.ExtractTranslations(self, cpp_info.bindirs[0])
                pot.generate()

        self._generate_about_versions(os.path.join(self.source_folder, "resources","qml", "Dialogs"))

    def build(self):
        if self.options.devtools:
            if self.settings.os != "Windows" or self.conf.get("tools.microsoft.bash:path", check_type = str):
                # FIXME: once m4, autoconf, automake are Conan V2 ready use self.win_bash and add gettext as base tool_requirement
                for po_file in self.source_path.joinpath("resources", "i18n").glob("**/*.po"):
                    mo_file = Path(self.build_folder, po_file.with_suffix('.mo').relative_to(self.source_path))
                    mo_file = mo_file.parent.joinpath("LC_MESSAGES", mo_file.name)
                    mkdir(self, str(unix_path(self, Path(mo_file).parent)))
                    cpp_info = self.dependencies["gettext"].cpp_info
                    self.run(f"{cpp_info.bindirs[0]}/msgfmt {po_file} -o {mo_file} -f", env="conanbuild", ignore_errors=True)

    def imports(self):
        self.copy("CuraEngine.exe", root_package = "curaengine", src = "@bindirs", dst = "", keep_path = False)
        self.copy("CuraEngine", root_package = "curaengine", src = "@bindirs", dst = "", keep_path = False)

        rmdir(self, os.path.join(self.source_folder, "resources", "materials"))
        self.copy("*.fdm_material", root_package = "fdm_materials", src = "@resdirs", dst = "resources/materials", keep_path = False)
        self.copy("*.sig", root_package = "fdm_materials", src = "@resdirs", dst = "resources/materials", keep_path = False)

        if self.options.internal:
            self.copy("*", root_package = "cura_private_data", src = self.deps_cpp_info["cura_private_data"].resdirs[0],
                           dst = self._share_dir.joinpath("cura", "resources"), keep_path = True)

        # Copy resources of cura_binary_data
        self.copy("*", root_package = "cura_binary_data", src = self.deps_cpp_info["cura_binary_data"].resdirs[0],
                       dst = self._share_dir.joinpath("cura", "resources"), keep_path = True)
        self.copy("*", root_package = "cura_binary_data", src = self.deps_cpp_info["cura_binary_data"].resdirs[1],
                       dst =self._share_dir.joinpath("uranium", "resources"), keep_path = True)

        self.copy("*.dll", src = "@bindirs", dst = self._site_packages)
        self.copy("*.pyd", src = "@libdirs", dst = self._site_packages)
        self.copy("*.pyi", src = "@libdirs", dst = self._site_packages)
        self.copy("*.dylib", src = "@libdirs", dst = self._script_dir)

        if self.settings.arch == "x86_64" or self.settings.arch == "armv8":
            # Copy the external plugins that we want to bundle with Cura
            curaengine_plugin_gradual_flow = self.dependencies["curaengine_plugin_gradual_flow"].cpp_info
            print(curaengine_plugin_gradual_flow.resdirs)
            copy(self, "*.py", curaengine_plugin_gradual_flow.resdirs[0], str(self.source_path.joinpath("plugins", "CuraEngineGradualFlow")), keep_path = True)
            copy(self, "*.json", curaengine_plugin_gradual_flow.resdirs[0], str(self.source_path.joinpath("plugins", "CuraEngineGradualFlow")), keep_path = True)
            curaengine_plugin_gradual_flow_binary_path = self.source_path.joinpath("plugins", "CuraEngineGradualFlow", {"armv8": "arm64"}.get(str(self.settings.arch), str(self.settings.arch)), {"Macos": "Darwin"}.get(str(self.settings.os), str(self.settings.os)))
            copy(self, "curaengine_plugin_gradual_flow.exe", curaengine_plugin_gradual_flow.bindirs[0], curaengine_plugin_gradual_flow_binary_path, keep_path = False)
            copy(self, "curaengine_plugin_gradual_flow", curaengine_plugin_gradual_flow.bindirs[0], curaengine_plugin_gradual_flow_binary_path, keep_path = False)

    def deploy(self):
        # Copy CuraEngine.exe to bindirs of Virtual Python Environment
        curaengine = self.dependencies["curaengine"].cpp_info
        copy(self, "CuraEngine.exe", curaengine.bindirs[0], str(self._base_dir), keep_path = False)
        copy(self, "CuraEngine", curaengine.bindirs[0], str(self._base_dir), keep_path = False)

        # Copy resources of Cura (keep folder structure)
        copy(self, "*", os.path.join(self.package_folder, self.cpp_info.bindirs[0]), str(self._base_dir), keep_path = False)
        copy(self, "*", os.path.join(self.package_folder, self.cpp_info.libdirs[0]), str(self._site_packages.joinpath("cura")), keep_path = True)
        copy(self, "*", os.path.join(self.package_folder, self.cpp_info.resdirs[0]), str(self._share_dir.joinpath("cura", "resources")), keep_path = True)
        copy(self, "*", os.path.join(self.package_folder, self.cpp_info.resdirs[1]), str(self._share_dir.joinpath("cura", "plugins")), keep_path = True)

        # Copy materials (flat)
        fdm_materials = self.dependencies["fdm_materials"].cpp_info
        copy(self, "*", fdm_materials.resdirs[0], str(self._share_dir.joinpath("cura")))

        # Copy internal resources
        if self.options.internal:
            cura_private_data = self.dependencies["cura_private_data"].cpp_info
            copy(self, "*", cura_private_data.resdirs[0], str(self._share_dir.joinpath("cura")))

        # Copy resources of Uranium (keep folder structure)
        uranium = self.dependencies["uranium"].cpp_info
        copy(self, "*", uranium.resdirs[0], str(self._share_dir.joinpath("uranium", "resources")), keep_path = True)
        copy(self, "*", uranium.resdirs[1], str(self._share_dir.joinpath("uranium", "plugins")), keep_path = True)
        copy(self, "*", uranium.libdirs[0], str(self._site_packages.joinpath("UM")), keep_path = True)

        # TODO: figure out if this is still needed
        copy(self, "*", os.path.join(uranium.libdirs[0], "Qt", "qml", "UM"), str(self._site_packages.joinpath("PyQt6", "Qt6", "qml", "UM")), keep_path = True)

        # Copy resources of cura_binary_data
        cura_binary_data = self.dependencies["cura_binary_data"].cpp_info
        copy(self, "*", cura_binary_data.resdirs[0], str(self._share_dir.joinpath("cura")), keep_path = True)
        copy(self, "*", cura_binary_data.resdirs[1], str(self._share_dir.joinpath("uranium")), keep_path = True)
        if self.settings.os == "Windows":
            copy(self, "*", cura_binary_data.resdirs[2], str(self._share_dir.joinpath("windows")), keep_path = True)

        for dependency in self.dependencies.host.values():
            for bindir in dependency.cpp_info.bindirs:
                copy(self, "*.dll", bindir, str(self._site_packages), keep_path = False)
            for libdir in dependency.cpp_info.libdirs:
                copy(self, "*.pyd", libdir, str(self._site_packages), keep_path = False)
                copy(self, "*.pyi", libdir, str(self._site_packages), keep_path = False)
                copy(self, "*.dylib", libdir, str(self._base_dir.joinpath("lib")), keep_path = False)

        # Copy packaging scripts
        copy(self, "*", os.path.join(self.package_folder, self.cpp_info.resdirs[2]), str(self._base_dir.joinpath("packaging")), keep_path = True)

        # Copy requirements.txt's
        copy(self, "*.txt", os.path.join(self.package_folder, self.cpp_info.resdirs[-1]), str(self._base_dir.joinpath("pip_requirements")), keep_path = False)

        # Generate the GitHub Action version info Environment
        version = self.conf_info.get("user.cura:version", default = self.version, check_type = str)
        cura_version = Version(version)
        env_prefix = "Env:" if self.settings.os == "Windows" else ""
        activate_github_actions_version_env = Template(r"""echo "CURA_VERSION_MAJOR={{ cura_version_major }}" >> ${{ env_prefix }}GITHUB_ENV
echo "CURA_VERSION_MINOR={{ cura_version_minor }}" >> ${{ env_prefix }}GITHUB_ENV
echo "CURA_VERSION_PATCH={{ cura_version_patch }}" >> ${{ env_prefix }}GITHUB_ENV
echo "CURA_VERSION_BUILD={{ cura_version_build }}" >> ${{ env_prefix }}GITHUB_ENV
echo "CURA_VERSION_FULL={{ cura_version_full }}" >> ${{ env_prefix }}GITHUB_ENV
echo "CURA_APP_NAME={{ cura_app_name }}" >> ${{ env_prefix }}GITHUB_ENV
        """).render(cura_version_major = cura_version.major,
                    cura_version_minor = cura_version.minor,
                    cura_version_patch = cura_version.patch,
                    cura_version_build = cura_version.build if cura_version.build != "" else "0",
                    cura_version_full = self.version,
                    cura_app_name = self._app_name,
                    env_prefix = env_prefix)

        ext = ".sh" if self.settings.os != "Windows" else ".ps1"
        save(self, os.path.join(self._script_dir, f"activate_github_actions_version_env{ext}"), activate_github_actions_version_env)

        self._generate_cura_version(os.path.join(self._site_packages, "cura"))
        self._generate_about_versions(str(self._share_dir.joinpath("cura", "resources", "qml", "Dialogs")))

        entitlements_file = "'{}'".format(Path(self.cpp_info.res_paths[2], "MacOS", "cura.entitlements"))
        self._generate_pyinstaller_spec(location = self._base_dir,
                                        entrypoint_location = "'{}'".format(os.path.join(self.package_folder, self.cpp_info.bindirs[0], self.conan_data["pyinstaller"]["runinfo"]["entrypoint"])).replace("\\", "\\\\"),
                                        icon_path = "'{}'".format(os.path.join(self.package_folder, self.cpp_info.resdirs[2], self.conan_data["pyinstaller"]["icon"][str(self.settings.os)])).replace("\\", "\\\\"),
                                        entitlements_file = entitlements_file if self.settings.os == "Macos" else "None")

        if self.settings.arch == "x86_64" or self.settings.arch == "armv8":
            # Copy the external plugins that we want to bundle with Cura
            curaengine_plugin_gradual_flow = self.dependencies["curaengine_plugin_gradual_flow"].cpp_info
            copy(self, "*.py", curaengine_plugin_gradual_flow.resdirs[0], str(self._share_dir.joinpath("cura", "plugins")), keep_path = True)
            copy(self, "*.json", curaengine_plugin_gradual_flow.resdirs[0], str(self._share_dir.joinpath("cura", "plugins")), keep_path = True)
            curaengine_plugin_gradual_flow_binary_path = self._share_dir.joinpath("cura", "plugins", "CuraEngineGradualFlow", {"armv8": "arm64"}.get(str(self.settings.arch), str(self.settings.arch)), {"Macos": "Darwin"}.get(str(self.settings.os), str(self.settings.os)))
            copy(self, "curaengine_plugin_gradual_flow.exe", curaengine_plugin_gradual_flow.bindirs[0], curaengine_plugin_gradual_flow_binary_path, keep_path = False)
            copy(self, "curaengine_plugin_gradual_flow", curaengine_plugin_gradual_flow.bindirs[0], curaengine_plugin_gradual_flow_binary_path, keep_path = False)

    def package(self):
        copy(self, "cura_app.py", src = self.source_folder, dst = os.path.join(self.package_folder, self.cpp.package.bindirs[0]))
        copy(self, "*", src = os.path.join(self.source_folder, "cura"), dst = os.path.join(self.package_folder, self.cpp.package.libdirs[0]))
        copy(self, "*", src = os.path.join(self.source_folder, "resources"), dst = os.path.join(self.package_folder, self.cpp.package.resdirs[0]))
        copy(self, "*.mo", os.path.join(self.build_folder, "resources"), os.path.join(self.package_folder, "resources"))
        copy(self, "*", src = os.path.join(self.source_folder, "plugins"), dst = os.path.join(self.package_folder, self.cpp.package.resdirs[1]))
        copy(self, "requirement*.txt", src = self.source_folder, dst = os.path.join(self.package_folder, self.cpp.package.resdirs[-1]))
        copy(self, "*", src = os.path.join(self.source_folder, "packaging"), dst = os.path.join(self.package_folder, self.cpp.package.resdirs[2]))

    def package_info(self):
        self.user_info.pip_requirements = "requirements.txt"
        self.user_info.pip_requirements_git = "requirements-ultimaker.txt"
        self.user_info.pip_requirements_build = "requirements-dev.txt"

        if self.in_local_cache:
            self.runenv_info.append_path("PYTHONPATH", os.path.join(self.package_folder, "site-packages"))
            self.runenv_info.append_path("PYTHONPATH", os.path.join(self.package_folder, "plugins"))
        else:
            self.runenv_info.append_path("PYTHONPATH", self.source_folder)
            self.runenv_info.append_path("PYTHONPATH", os.path.join(self.source_folder, "plugins"))

    def package_id(self):
        self.info.clear()

        # The following options shouldn't be used to determine the hash, since these are only used to set the CuraVersion.py
        # which will als be generated by the deploy method during the `conan install cura/5.1.0@_/_`
        del self.info.options.enterprise
        del self.info.options.staging
        del self.info.options.devtools
        del self.info.options.cloud_api_version
        del self.info.options.display_name
        del self.info.options.cura_debug_mode

        # TODO: Use the hash of requirements.txt and requirements-ultimaker.txt, Because changing these will actually result in a different
        #  Cura. This is needed because the requirements.txt aren't managed by Conan and therefor not resolved in the package_id. This isn't
        #  ideal but an acceptable solution for now.<|MERGE_RESOLUTION|>--- conflicted
+++ resolved
@@ -304,14 +304,9 @@
         self.requires("boost/1.81.0")
         self.requires("pyarcus/(latest)@ultimaker/cura_10951")
         self.requires("curaengine/(latest)@ultimaker/cura_10446")
-<<<<<<< HEAD
-        self.requires("curaengine_plugin_gradual_flow/(latest)@ultimaker/cura_10951")
-        self.requires("pysavitar/5.2.2")
-        self.requires("pynest2d/5.2.2")
-=======
         self.requires("pysavitar/(latest)@ultimaker/cura_10951")
         self.requires("pynest2d/(latest)@ultimaker/cura_10951")
->>>>>>> 8a4dd000
+        self.requires("curaengine_plugin_gradual_flow/(latest)@ultimaker/cura_10951")
         self.requires("uranium/(latest)@ultimaker/cura_10475")
         self.requires("cura_binary_data/(latest)@ultimaker/testing")
         self.requires("cpython/3.10.4")
@@ -404,7 +399,6 @@
         if self.settings.arch == "x86_64" or self.settings.arch == "armv8":
             # Copy the external plugins that we want to bundle with Cura
             curaengine_plugin_gradual_flow = self.dependencies["curaengine_plugin_gradual_flow"].cpp_info
-            print(curaengine_plugin_gradual_flow.resdirs)
             copy(self, "*.py", curaengine_plugin_gradual_flow.resdirs[0], str(self.source_path.joinpath("plugins", "CuraEngineGradualFlow")), keep_path = True)
             copy(self, "*.json", curaengine_plugin_gradual_flow.resdirs[0], str(self.source_path.joinpath("plugins", "CuraEngineGradualFlow")), keep_path = True)
             curaengine_plugin_gradual_flow_binary_path = self.source_path.joinpath("plugins", "CuraEngineGradualFlow", {"armv8": "arm64"}.get(str(self.settings.arch), str(self.settings.arch)), {"Macos": "Darwin"}.get(str(self.settings.os), str(self.settings.os)))
