--- conflicted
+++ resolved
@@ -3,11 +3,7 @@
 
 from threading import Thread, Event
 
-<<<<<<< HEAD
-from PyQt5.QtCore import Qt, QCoreApplication
-=======
 from PyQt5.QtCore import Qt, QCoreApplication, QTimer
->>>>>>> ddacdf52
 from PyQt5.QtGui import QPixmap, QColor, QFont, QPen, QPainter
 from PyQt5.QtWidgets import QSplashScreen
 
@@ -28,12 +24,6 @@
         self._loading_image_rotation_angle = 0
 
         self._to_stop = False
-<<<<<<< HEAD
-
-    def show(self):
-        super().show()
-        self._to_stop = False
-=======
         self._change_timer = QTimer()
         self._change_timer.setInterval(50)
         self._change_timer.setSingleShot(False)
@@ -50,7 +40,6 @@
 
         self._loading_image_rotation_angle -= 10
         self.repaint()
->>>>>>> ddacdf52
 
     def drawContents(self, painter):
         if self._to_stop:
@@ -78,6 +67,13 @@
             painter.drawText(252, 105, 330 * self._scale, 255 * self._scale, Qt.AlignLeft | Qt.AlignTop, version[1])
         painter.setPen(QColor(255, 255, 255, 255))
 
+        # draw the loading image
+        pen = QPen()
+        pen.setWidth(6 * self._scale)
+        pen.setColor(QColor(32, 166, 219, 255))
+        painter.setPen(pen)
+        painter.drawArc(60, 150, 32 * self._scale, 32 * self._scale, self._loading_image_rotation_angle * 16, 300 * 16)
+
         # draw message text
         if self._current_message:
             font = QFont()  # Using system-default font here
@@ -94,9 +90,9 @@
         super().drawContents(painter)
 
     def showMessage(self, message, *args, **kwargs):
-
         if self._to_stop:
             return
+
         self._current_message = message
         self.messageChanged.emit(message)
         QCoreApplication.flush()
@@ -105,10 +101,6 @@
     def close(self):
         # set stop flags
         self._to_stop = True
-<<<<<<< HEAD
-        super().close()
-=======
         self._change_timer.stop()
         super().close()
 
->>>>>>> ddacdf52
