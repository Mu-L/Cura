# Copyright (c) 2017 Ultimaker B.V.
# Cura is released under the terms of the AGPLv3 or higher.

from PyQt5.QtCore import Qt, pyqtSignal, pyqtProperty, QTimer
from typing import Iterable

import UM.Qt.ListModel
from UM.Application import Application
import UM.FlameProfiler
from cura.Settings.ExtruderManager import ExtruderManager
from cura.Settings.ExtruderStack import ExtruderStack #To listen to changes on the extruders.
from cura.Settings.MachineManager import MachineManager #To listen to changes on the extruders of the currently active machine.

##  Model that holds extruders.
#
#   This model is designed for use by any list of extruders, but specifically
#   intended for drop-down lists of the current machine's extruders in place of
#   settings.
class ExtrudersModel(UM.Qt.ListModel.ListModel):
    # The ID of the container stack for the extruder.
    IdRole = Qt.UserRole + 1

    ##  Human-readable name of the extruder.
    NameRole = Qt.UserRole + 2

    ##  Colour of the material loaded in the extruder.
    ColorRole = Qt.UserRole + 3

    ##  Index of the extruder, which is also the value of the setting itself.
    #
    #   An index of 0 indicates the first extruder, an index of 1 the second
    #   one, and so on. This is the value that will be saved in instance
    #   containers.
    IndexRole = Qt.UserRole + 4

    # The ID of the definition of the extruder.
    DefinitionRole = Qt.UserRole + 5

    # The material of the extruder.
    MaterialRole = Qt.UserRole + 6

    # The variant of the extruder.
    VariantRole = Qt.UserRole + 7

    ##  List of colours to display if there is no material or the material has no known
    #   colour.
    defaultColors = ["#ffc924", "#86ec21", "#22eeee", "#245bff", "#9124ff", "#ff24c8"]

    ##  Initialises the extruders model, defining the roles and listening for
    #   changes in the data.
    #
    #   \param parent Parent QtObject of this list.
    def __init__(self, parent = None):
        super().__init__(parent)

        self.addRoleName(self.IdRole, "id")
        self.addRoleName(self.NameRole, "name")
        self.addRoleName(self.ColorRole, "color")
        self.addRoleName(self.IndexRole, "index")
        self.addRoleName(self.DefinitionRole, "definition")
        self.addRoleName(self.MaterialRole, "material")
        self.addRoleName(self.VariantRole, "variant")

        self._update_extruder_timer = QTimer()
        self._update_extruder_timer.setInterval(100)
        self._update_extruder_timer.setSingleShot(True)
        self._update_extruder_timer.timeout.connect(self.__updateExtruders)

        self._add_global = False
        self._simple_names = False

<<<<<<< HEAD
        self._active_extruder_stack = None
        self._use_optional_extruder = False
=======
        self._active_machine_extruders = [] # type: Iterable[ExtruderStack]
>>>>>>> 5f0fb3f9

        #Listen to changes.
        Application.getInstance().globalContainerStackChanged.connect(self._extrudersChanged) #When the machine is swapped we must update the active machine extruders.
        ExtruderManager.getInstance().extrudersChanged.connect(self._extrudersChanged) #When the extruders change we must link to the stack-changed signal of the new extruder.
        self._extrudersChanged() #Also calls _updateExtruders.

    def setAddGlobal(self, add):
        if add != self._add_global:
            self._add_global = add
            self._updateExtruders()
            self.addGlobalChanged.emit()

    addGlobalChanged = pyqtSignal()

    @pyqtProperty(bool, fset = setAddGlobal, notify = addGlobalChanged)
    def addGlobal(self):
        return self._add_global

    useOptionalExtruderChanged = pyqtSignal()

    def setUseOptionalExtruder(self, use_optional_extruder):
        if use_optional_extruder != self._use_optional_extruder:
            self._use_optional_extruder = use_optional_extruder
            self.useOptionalExtruderChanged.emit()
            self._updateExtruders()

    @pyqtProperty(bool, fset = setUseOptionalExtruder, notify = useOptionalExtruderChanged)
    def useOptionalExtruder(self):
        return self._use_optional_extruder

    ##  Set the simpleNames property.
    def setSimpleNames(self, simple_names):
        if simple_names != self._simple_names:
            self._simple_names = simple_names
            self.simpleNamesChanged.emit()
            self._updateExtruders()

    ##  Emitted when the simpleNames property changes.
    simpleNamesChanged = pyqtSignal()

    ##  Whether or not the model should show all definitions regardless of visibility.
    @pyqtProperty(bool, fset = setSimpleNames, notify = simpleNamesChanged)
    def simpleNames(self):
        return self._simple_names

    ##  Links to the stack-changed signal of the new extruders when an extruder
    #   is swapped out or added in the current machine.
    #
    #   \param machine_id The machine for which the extruders changed. This is
    #   filled by the ExtruderManager.extrudersChanged signal when coming from
    #   that signal. Application.globalContainerStackChanged doesn't fill this
    #   signal; it's assumed to be the current printer in that case.
    def _extrudersChanged(self, machine_id = None):
        if machine_id is not None:
            if Application.getInstance().getGlobalContainerStack() is None:
                return #No machine, don't need to update the current machine's extruders.
            if machine_id != Application.getInstance().getGlobalContainerStack().getId():
                return #Not the current machine.
        #Unlink from old extruders.
        for extruder in self._active_machine_extruders:
            extruder.containersChanged.disconnect(self._onExtruderStackContainersChanged)

        #Link to new extruders.
        self._active_machine_extruders = []
        extruder_manager = ExtruderManager.getInstance()
        for extruder in extruder_manager.getExtruderStacks():
            extruder.containersChanged.connect(self._onExtruderStackContainersChanged)
            self._active_machine_extruders.append(extruder)

        self._updateExtruders() #Since the new extruders may have different properties, update our own model.

    def _onExtruderStackContainersChanged(self, container):
        # Update when there is an empty container or material change
        if container.getMetaDataEntry("type") == "material" or container.getMetaDataEntry("type") is None:
            # The ExtrudersModel needs to be updated when the material-name or -color changes, because the user identifies extruders by material-name
            self._updateExtruders()


    modelChanged = pyqtSignal()

    def _updateExtruders(self):
        self._update_extruder_timer.start()

    ##  Update the list of extruders.
    #
    #   This should be called whenever the list of extruders changes.
    @UM.FlameProfiler.profile
    def __updateExtruders(self):
        changed = False

        if self.rowCount() != 0:
            changed = True

        items = []
        global_container_stack = Application.getInstance().getGlobalContainerStack()
        if global_container_stack:
            if self._add_global:
                material = global_container_stack.material
                color = material.getMetaDataEntry("color_code", default = self.defaultColors[0]) if material else self.defaultColors[0]
                item = {
                    "id": global_container_stack.getId(),
                    "name": "Global",
                    "color": color,
                    "index": -1,
                    "definition": ""
                }
                items.append(item)
                changed = True

            machine_extruder_count = global_container_stack.getProperty("machine_extruder_count", "value")
            manager = ExtruderManager.getInstance()
            for extruder in manager.getMachineExtruders(global_container_stack.getId()):
                position = extruder.getMetaDataEntry("position", default = "0")  # Get the position
                try:
                    position = int(position)
                except ValueError: #Not a proper int.
                    position = -1
                if position >= machine_extruder_count:
                    continue
                extruder_name = extruder.getName()
                material = extruder.material
                variant = extruder.variant

                default_color = self.defaultColors[position] if position >= 0 and position < len(self.defaultColors) else self.defaultColors[0]
                color = material.getMetaDataEntry("color_code", default = default_color) if material else default_color
                item = { #Construct an item with only the relevant information.
                    "id": extruder.getId(),
                    "name": extruder_name,
                    "color": color,
                    "index": position,
                    "definition": extruder.getBottom().getId(),
                    "material": material.getName() if material else "",
                    "variant": variant.getName() if variant else "",
                }
                items.append(item)
                changed = True

        if changed:
            items.sort(key = lambda i: i["index"])
            # We need optional extruder to be last, so add it after we do sorting.
            # This way we can simply intrepret the -1 of the index as the last item (which it now always is)
            if self._use_optional_extruder:
                item = {
                    "id": "zomg",
                    "name": "Not overridden",
                    "color": "#ffffff",
                    "index": -1,
                    "definition": ""
                }
                items.append(item)
            self.setItems(items)
            self.modelChanged.emit()<|MERGE_RESOLUTION|>--- conflicted
+++ resolved
@@ -69,12 +69,8 @@
         self._add_global = False
         self._simple_names = False
 
-<<<<<<< HEAD
-        self._active_extruder_stack = None
+        self._active_machine_extruders = [] # type: Iterable[ExtruderStack]
         self._use_optional_extruder = False
-=======
-        self._active_machine_extruders = [] # type: Iterable[ExtruderStack]
->>>>>>> 5f0fb3f9
 
         #Listen to changes.
         Application.getInstance().globalContainerStackChanged.connect(self._extrudersChanged) #When the machine is swapped we must update the active machine extruders.
