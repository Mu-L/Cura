--- conflicted
+++ resolved
@@ -2,13 +2,8 @@
 # Cura is released under the terms of the LGPLv3 or higher.
 
 from PyQt5.QtCore import QObject, pyqtProperty, pyqtSignal, pyqtSlot
-<<<<<<< HEAD
-from typing import Any, Dict, List, Set, Tuple, TYPE_CHECKING
-import cura.CuraApplication
-=======
 from typing import Any, Dict, List, Optional, Set, Tuple, TYPE_CHECKING
 
->>>>>>> c08e7df2
 from UM.Logger import Logger
 from UM.Settings.InstanceContainer import InstanceContainer
 
@@ -43,11 +38,7 @@
     #   \return A list of metadata dictionaries matching the search criteria, or
     #   an empty list if nothing was found.
     def intentMetadatas(self, definition_id: str, nozzle_name: str, material_base_file: str) -> List[Dict[str, Any]]:
-<<<<<<< HEAD
-        intent_metadatas = []
-=======
         intent_metadatas = []  # type: List[Dict[str, Any]]
->>>>>>> c08e7df2
         materials = ContainerTree.getInstance().machines[definition_id].variants[nozzle_name].materials
         if material_base_file not in materials:
             return intent_metadatas
