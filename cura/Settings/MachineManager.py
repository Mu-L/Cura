# Copyright (c) 2017 Ultimaker B.V.
# Cura is released under the terms of the LGPLv3 or higher.

#Type hinting.
from typing import Union, List, Dict
from UM.Signal import Signal

from PyQt5.QtCore import QObject, pyqtProperty, pyqtSignal, QTimer
from UM.FlameProfiler import pyqtSlot
from PyQt5.QtWidgets import QMessageBox
from UM import Util

from UM.Application import Application
from UM.Preferences import Preferences
from UM.Logger import Logger
from UM.Message import Message
from UM.Decorators import deprecated

from UM.Settings.ContainerRegistry import ContainerRegistry
from UM.Settings.ContainerStack import ContainerStack
from UM.Settings.InstanceContainer import InstanceContainer
from UM.Settings.SettingFunction import SettingFunction
from UM.Signal import postponeSignals, CompressTechnique
import UM.FlameProfiler

from cura.QualityManager import QualityManager
from cura.PrinterOutputDevice import PrinterOutputDevice
from cura.Settings.ExtruderManager import ExtruderManager

from .CuraStackBuilder import CuraStackBuilder

from UM.i18n import i18nCatalog
catalog = i18nCatalog("cura")

from typing import TYPE_CHECKING, Optional

if TYPE_CHECKING:
    from UM.Settings.DefinitionContainer import DefinitionContainer
    from cura.Settings.CuraContainerStack import CuraContainerStack
    from cura.Settings.GlobalStack import GlobalStack

import os


class MachineManager(QObject):
    def __init__(self, parent = None):
        super().__init__(parent)

        self._active_container_stack = None     # type: CuraContainerStack
        self._global_container_stack = None     # type: GlobalStack

        self._error_check_timer = QTimer()
        self._error_check_timer.setInterval(250)
        self._error_check_timer.setSingleShot(True)
        self._error_check_timer.timeout.connect(self._updateStacksHaveErrors)

        self._instance_container_timer = QTimer()
        self._instance_container_timer.setInterval(250)
        self._instance_container_timer.setSingleShot(True)
        self._instance_container_timer.timeout.connect(self.__onInstanceContainersChanged)

        Application.getInstance().globalContainerStackChanged.connect(self._onGlobalContainerChanged)
        ##  When the global container is changed, active material probably needs to be updated.
        self.globalContainerChanged.connect(self.activeMaterialChanged)
        self.globalContainerChanged.connect(self.activeVariantChanged)
        self.globalContainerChanged.connect(self.activeQualityChanged)

        self._stacks_have_errors = None

        self._empty_variant_container = ContainerRegistry.getInstance().getEmptyInstanceContainer()
        self._empty_material_container = ContainerRegistry.getInstance().getEmptyInstanceContainer()
        self._empty_quality_container = ContainerRegistry.getInstance().getEmptyInstanceContainer()
        self._empty_quality_changes_container = ContainerRegistry.getInstance().getEmptyInstanceContainer()

        self._onGlobalContainerChanged()

        ExtruderManager.getInstance().activeExtruderChanged.connect(self._onActiveExtruderStackChanged)
        self._onActiveExtruderStackChanged()

        ExtruderManager.getInstance().activeExtruderChanged.connect(self.activeMaterialChanged)
        ExtruderManager.getInstance().activeExtruderChanged.connect(self.activeVariantChanged)
        ExtruderManager.getInstance().activeExtruderChanged.connect(self.activeQualityChanged)

        self.globalContainerChanged.connect(self.activeStackChanged)
        self.globalValueChanged.connect(self.activeStackValueChanged)
        ExtruderManager.getInstance().activeExtruderChanged.connect(self.activeStackChanged)
        self.activeStackChanged.connect(self.activeStackValueChanged)

        Preferences.getInstance().addPreference("cura/active_machine", "")

        self._global_event_keys = set()

        active_machine_id = Preferences.getInstance().getValue("cura/active_machine")

        self._printer_output_devices = []
        Application.getInstance().getOutputDeviceManager().outputDevicesChanged.connect(self._onOutputDevicesChanged)
        # There might already be some output devices by the time the signal is connected
        self._onOutputDevicesChanged()

        if active_machine_id != "" and ContainerRegistry.getInstance().findContainerStacks(id = active_machine_id):
            # An active machine was saved, so restore it.
            self.setActiveMachine(active_machine_id)
            if self._global_container_stack and self._global_container_stack.getProperty("machine_extruder_count", "value") > 1:
                # Make sure _active_container_stack is properly initiated
                ExtruderManager.getInstance().setActiveExtruderIndex(0)

        self._auto_materials_changed = {}
        self._auto_hotends_changed = {}

        self._material_incompatible_message = Message(catalog.i18nc("@info:status",
                                              "The selected material is incompatible with the selected machine or configuration."),
                                                title = catalog.i18nc("@info:title", "Incompatible Material"))

    globalContainerChanged = pyqtSignal() # Emitted whenever the global stack is changed (ie: when changing between printers, changing a global profile, but not when changing a value)
    activeMaterialChanged = pyqtSignal()
    activeVariantChanged = pyqtSignal()
    activeQualityChanged = pyqtSignal()
    activeStackChanged = pyqtSignal()  # Emitted whenever the active stack is changed (ie: when changing between extruders, changing a profile, but not when changing a value)

    globalValueChanged = pyqtSignal()  # Emitted whenever a value inside global container is changed.
    activeStackValueChanged = pyqtSignal()  # Emitted whenever a value inside the active stack is changed.
    activeStackValidationChanged = pyqtSignal()  # Emitted whenever a validation inside active container is changed
    stacksValidationChanged = pyqtSignal()  # Emitted whenever a validation is changed

    blurSettings = pyqtSignal() # Emitted to force fields in the advanced sidebar to un-focus, so they update properly

    outputDevicesChanged = pyqtSignal()

    def _onOutputDevicesChanged(self) -> None:
        for printer_output_device in self._printer_output_devices:
            printer_output_device.hotendIdChanged.disconnect(self._onHotendIdChanged)
            printer_output_device.materialIdChanged.disconnect(self._onMaterialIdChanged)

        self._printer_output_devices.clear()

        for printer_output_device in Application.getInstance().getOutputDeviceManager().getOutputDevices():
            if isinstance(printer_output_device, PrinterOutputDevice):
                self._printer_output_devices.append(printer_output_device)
                printer_output_device.hotendIdChanged.connect(self._onHotendIdChanged)
                printer_output_device.materialIdChanged.connect(self._onMaterialIdChanged)

        self.outputDevicesChanged.emit()

    @pyqtProperty("QVariantList", notify = outputDevicesChanged)
    def printerOutputDevices(self):
        return self._printer_output_devices

    @pyqtProperty(int, constant=True)
    def totalNumberOfSettings(self) -> int:
        return len(ContainerRegistry.getInstance().findDefinitionContainers(id="fdmprinter")[0].getAllKeys())

    def _onHotendIdChanged(self, index: Union[str, int], hotend_id: str) -> None:
        if not self._global_container_stack:
            return

        containers = ContainerRegistry.getInstance().findInstanceContainers(type="variant", definition=self._global_container_stack.getBottom().getId(), name=hotend_id)
        if containers:  # New material ID is known
            extruder_manager = ExtruderManager.getInstance()
            machine_id = self.activeMachineId
            extruders = extruder_manager.getMachineExtruders(machine_id)
            matching_extruder = None
            for extruder in extruders:
                if str(index) == extruder.getMetaDataEntry("position"):
                    matching_extruder = extruder
                    break
            if matching_extruder and matching_extruder.variant.getName() != hotend_id:
                # Save the material that needs to be changed. Multiple changes will be handled by the callback.
                self._auto_hotends_changed[str(index)] = containers[0].getId()
                self._printer_output_devices[0].materialHotendChangedMessage(self._materialHotendChangedCallback)
        else:
            Logger.log("w", "No variant found for printer definition %s with id %s" % (self._global_container_stack.getBottom().getId(), hotend_id))

    def _onMaterialIdChanged(self, index: Union[str, int], material_id: str):
        if not self._global_container_stack:
            return

        definition_id = "fdmprinter"
        if self._global_container_stack.getMetaDataEntry("has_machine_materials", False):
            definition_id = self.activeQualityDefinitionId
        extruder_manager = ExtruderManager.getInstance()
        containers = ContainerRegistry.getInstance().findInstanceContainers(type = "material", definition = definition_id, GUID = material_id)
        if containers:  # New material ID is known
            extruders = list(extruder_manager.getMachineExtruders(self.activeMachineId))
            matching_extruder = None
            for extruder in extruders:
                if str(index) == extruder.getMetaDataEntry("position"):
                    matching_extruder = extruder
                    break

            if matching_extruder and matching_extruder.material.getMetaDataEntry("GUID") != material_id:
                # Save the material that needs to be changed. Multiple changes will be handled by the callback.
                if self._global_container_stack.getBottom().getMetaDataEntry("has_variants") and matching_extruder.variant:
                    variant_id = self.getQualityVariantId(self._global_container_stack.getBottom(), matching_extruder.variant)
                    for container in containers:
                        if container.getMetaDataEntry("variant") == variant_id:
                            self._auto_materials_changed[str(index)] = container.getId()
                            break
                else:
                    # Just use the first result we found.
                    self._auto_materials_changed[str(index)] = containers[0].getId()
                self._printer_output_devices[0].materialHotendChangedMessage(self._materialHotendChangedCallback)
        else:
            Logger.log("w", "No material definition found for printer definition %s and GUID %s" % (definition_id, material_id))

    def _materialHotendChangedCallback(self, button):
        if button == QMessageBox.No:
            self._auto_materials_changed = {}
            self._auto_hotends_changed = {}
            return
        self._autoUpdateMaterials()
        self._autoUpdateHotends()

    def _autoUpdateMaterials(self):
        extruder_manager = ExtruderManager.getInstance()
        for position in self._auto_materials_changed:
            material_id = self._auto_materials_changed[position]
            old_index = extruder_manager.activeExtruderIndex

            if old_index != int(position):
                extruder_manager.setActiveExtruderIndex(int(position))
            else:
                old_index = None

            Logger.log("d", "Setting material of hotend %s to %s" % (position, material_id))
            self.setActiveMaterial(material_id)

            if old_index is not None:
                extruder_manager.setActiveExtruderIndex(old_index)
        self._auto_materials_changed = {} #Processed all of them now.

    def _autoUpdateHotends(self):
        extruder_manager = ExtruderManager.getInstance()
        for position in self._auto_hotends_changed:
            hotend_id = self._auto_hotends_changed[position]
            old_index = extruder_manager.activeExtruderIndex

            if old_index != int(position):
                extruder_manager.setActiveExtruderIndex(int(position))
            else:
                old_index = None
            Logger.log("d", "Setting hotend variant of hotend %s to %s" % (position, hotend_id))
            self.setActiveVariant(hotend_id)

            if old_index is not None:
                extruder_manager.setActiveExtruderIndex(old_index)
        self._auto_hotends_changed = {} #Processed all of them now.

    def _onGlobalContainerChanged(self):
        if self._global_container_stack:
            try:
                self._global_container_stack.nameChanged.disconnect(self._onMachineNameChanged)
            except TypeError: #pyQtSignal gives a TypeError when disconnecting from something that was already disconnected.
                pass
            try:
                self._global_container_stack.containersChanged.disconnect(self._onInstanceContainersChanged)
            except TypeError:
                pass
            try:
                self._global_container_stack.propertyChanged.disconnect(self._onPropertyChanged)
            except TypeError:
                pass
            material = self._global_container_stack.material
            material.nameChanged.disconnect(self._onMaterialNameChanged)

            quality = self._global_container_stack.quality
            quality.nameChanged.disconnect(self._onQualityNameChanged)

            if self._global_container_stack.getProperty("machine_extruder_count", "value") > 1:
                for extruder_stack in ExtruderManager.getInstance().getActiveExtruderStacks():
                    extruder_stack.propertyChanged.disconnect(self._onPropertyChanged)
                    extruder_stack.containersChanged.disconnect(self._onInstanceContainersChanged)

        self._global_container_stack = Application.getInstance().getGlobalContainerStack()

        self.globalContainerChanged.emit()

        if self._global_container_stack:
            Preferences.getInstance().setValue("cura/active_machine", self._global_container_stack.getId())
            self._global_container_stack.nameChanged.connect(self._onMachineNameChanged)
            self._global_container_stack.containersChanged.connect(self._onInstanceContainersChanged)
            self._global_container_stack.propertyChanged.connect(self._onPropertyChanged)

            if self._global_container_stack.getProperty("machine_extruder_count", "value") > 1:
                # For multi-extrusion machines, we do not want variant or material profiles in the stack,
                # because these are extruder specific and may cause wrong values to be used for extruders
                # that did not specify a value in the extruder.
                global_variant = self._global_container_stack.variant
                if global_variant != self._empty_variant_container:
                    self._global_container_stack.setVariant(self._empty_variant_container)

                global_material = self._global_container_stack.material
                if global_material != self._empty_material_container:
                    self._global_container_stack.setMaterial(self._empty_material_container)

                for extruder_stack in ExtruderManager.getInstance().getActiveExtruderStacks(): #Listen for changes on all extruder stacks.
                    extruder_stack.propertyChanged.connect(self._onPropertyChanged)
                    extruder_stack.containersChanged.connect(self._onInstanceContainersChanged)

            else:
                material = self._global_container_stack.material
                material.nameChanged.connect(self._onMaterialNameChanged)

                quality = self._global_container_stack.quality
                quality.nameChanged.connect(self._onQualityNameChanged)

                self._active_container_stack = self._global_container_stack
                self.activeStackChanged.emit()

        self._error_check_timer.start()

    ##  Update self._stacks_valid according to _checkStacksForErrors and emit if change.
    def _updateStacksHaveErrors(self):
        old_stacks_have_errors = self._stacks_have_errors
        self._stacks_have_errors = self._checkStacksHaveErrors()
        if old_stacks_have_errors != self._stacks_have_errors:
            self.stacksValidationChanged.emit()
        Application.getInstance().stacksValidationFinished.emit()

    def _onActiveExtruderStackChanged(self):
        self.blurSettings.emit()  # Ensure no-one has focus.
        old_active_container_stack = self._active_container_stack

        self._active_container_stack = ExtruderManager.getInstance().getActiveExtruderStack()
        if not self._active_container_stack:
            self._active_container_stack = self._global_container_stack

        self._error_check_timer.start()

        if old_active_container_stack != self._active_container_stack:
            # Many methods and properties related to the active quality actually depend
            # on _active_container_stack. If it changes, then the properties change.
            self.activeQualityChanged.emit()

    def __onInstanceContainersChanged(self):
        self.activeQualityChanged.emit()
        self.activeVariantChanged.emit()
        self.activeMaterialChanged.emit()
        self._error_check_timer.start()

    def _onInstanceContainersChanged(self, container):
        self._instance_container_timer.start()

    def _onPropertyChanged(self, key: str, property_name: str):
        if property_name == "value":
            # Notify UI items, such as the "changed" star in profile pull down menu.
            self.activeStackValueChanged.emit()

        elif property_name == "validationState":
            self._error_check_timer.start()

    @pyqtSlot(str)
    def setActiveMachine(self, stack_id: str) -> None:
        self.blurSettings.emit()  # Ensure no-one has focus.
        containers = ContainerRegistry.getInstance().findContainerStacks(id = stack_id)
        if containers:
            Application.getInstance().setGlobalContainerStack(containers[0])

        self.__onInstanceContainersChanged()

    @pyqtSlot(str, str)
    def addMachine(self, name: str, definition_id: str) -> None:
        new_stack = CuraStackBuilder.createMachine(name, definition_id)
        if new_stack:
            # Instead of setting the global container stack here, we set the active machine and so the signals are emitted
            self.setActiveMachine(new_stack.getId())
        else:
            Logger.log("w", "Failed creating a new machine!")

    ##  Create a name that is not empty and unique
    #   \param container_type \type{string} Type of the container (machine, quality, ...)
    #   \param current_name \type{} Current name of the container, which may be an acceptable option
    #   \param new_name \type{string} Base name, which may not be unique
    #   \param fallback_name \type{string} Name to use when (stripped) new_name is empty
    #   \return \type{string} Name that is unique for the specified type and name/id
    def _createUniqueName(self, container_type: str, current_name: str, new_name: str, fallback_name: str) -> str:
        return ContainerRegistry.getInstance().createUniqueName(container_type, current_name, new_name, fallback_name)

    def _checkStacksHaveErrors(self) -> bool:
        if self._global_container_stack is None: #No active machine.
            return False

        if self._global_container_stack.hasErrors():
            return True
        for stack in ExtruderManager.getInstance().getMachineExtruders(self._global_container_stack.getId()):
            if stack.hasErrors():
                return True

        return False

    ##  Remove all instances from the top instanceContainer (effectively removing all user-changed settings)
    @pyqtSlot()
    def clearUserSettings(self):
        if not self._active_container_stack:
            return

        self.blurSettings.emit()
        user_settings = self._active_container_stack.getTop()
        user_settings.clear()

    ##  Check if the global_container has instances in the user container
    @pyqtProperty(bool, notify = activeStackValueChanged)
    def hasUserSettings(self) -> bool:
        if not self._global_container_stack:
            return False

        if self._global_container_stack.getTop().findInstances():
            return True

        stacks = list(ExtruderManager.getInstance().getMachineExtruders(self._global_container_stack.getId()))
        for stack in stacks:
            if stack.getTop().findInstances():
                return True

        return False

    ## Check whether user containers have adjusted settings or not
    #   \param skip_keys \type{list} List of setting keys which will be not taken into account ("support_enable" , "infill_sparse_density"...)
    #   \return \type{boole} Return true if user containers have any of adjusted settings
<<<<<<< HEAD
    def hasUserCustomSettings(self, skip_keys = {}) -> bool:

        user_setting_keys = []

        if not self._global_container_stack:
            return False

        allContainers = self._global_container_stack.getContainers()

        for container in allContainers:
            meta_type = container.getMetaDataEntry("type", None)
            if meta_type == "user":
                user_setting_keys.extend(container.getAllKeys())

        stacks = list(ExtruderManager.getInstance().getMachineExtruders(self._global_container_stack.getId()))
        for stack in stacks:

            for container in stack.getContainers():
                meta_type = container.getMetaDataEntry("type", None)
                if meta_type == "user":
                    user_setting_keys.extend(container.getAllKeys())

        for skip_key in skip_keys:
            if skip_key in user_setting_keys:
                user_setting_keys.remove(skip_key)

        return len(user_setting_keys) > 0

    # These setting keys are used in SettingSimple.qml. They used to validate whether show notification(reset) icon or not
    # If a changed setting is in the ignore list then this setting should be skipped and the notification not shown
    ignore_list = ["support_enable", "infill_sparse_density", "gradual_infill_steps", "adhesion_type", "support_extruder_nr"]

    @pyqtProperty(bool, notify = activeStackValueChanged)
    def allActiveUserSettings(self):
        return self.hasUserCustomSettings(skip_keys = self.ignore_list)

=======
    @pyqtSlot("QVariantList", result = bool)
    def hasUserCustomSettings(self, skip_keys = []) -> bool:

        user_setting_keys = []
        try:
            if not self._global_container_stack:
                return False

            allContainers = self._global_container_stack.getContainers()

            for container in allContainers:
                meta = container.getMetaData()
                if meta and meta["type"] and meta["type"] == "user":
                    user_setting_keys.extend(container.getAllKeys())

            stacks = list(ExtruderManager.getInstance().getMachineExtruders(self._global_container_stack.getId()))
            for stack in stacks:

                for container in stack.getContainers():
                    meta = container.getMetaData()
                    if meta and meta["type"] and meta["type"] == "user":
                        user_setting_keys.extend(container.getAllKeys())

            for skip_key in skip_keys:
                if skip_key in user_setting_keys:
                    user_setting_keys.remove(skip_key)

        except:
            Logger.log("e", "While checking user custom settings occured error. skip_keys: %s", skip_keys )
            return False

        return len(user_setting_keys) > 0

>>>>>>> dea230ed
    @pyqtProperty(int, notify = activeStackValueChanged)
    def numUserSettings(self) -> int:
        if not self._global_container_stack:
            return 0
        num_user_settings = 0
        num_user_settings += len(self._global_container_stack.getTop().findInstances())
        stacks = list(ExtruderManager.getInstance().getMachineExtruders(self._global_container_stack.getId()))
        for stack in stacks:
            num_user_settings += len(stack.getTop().findInstances())
        return num_user_settings

    ##  Delete a user setting from the global stack and all extruder stacks.
    #   \param key \type{str} the name of the key to delete
    @pyqtSlot(str)
    def clearUserSettingAllCurrentStacks(self, key: str):
        if not self._global_container_stack:
            return

        send_emits_containers = []

        top_container = self._global_container_stack.getTop()
        top_container.removeInstance(key, postpone_emit=True)
        send_emits_containers.append(top_container)

        linked = not self._global_container_stack.getProperty(key, "settable_per_extruder") or \
                      self._global_container_stack.getProperty(key, "limit_to_extruder") != "-1"

        if not linked:
            stack = ExtruderManager.getInstance().getActiveExtruderStack()
            stacks = [stack]
        else:
            stacks = ExtruderManager.getInstance().getMachineExtruders(self._global_container_stack.getId())

        for stack in stacks:
            if stack is not None:
                container = stack.getTop()
                container.removeInstance(key, postpone_emit=True)
                send_emits_containers.append(container)

        for container in send_emits_containers:
            container.sendPostponedEmits()

    ##  Check if none of the stacks contain error states
    #   Note that the _stacks_have_errors is cached due to performance issues
    #   Calling _checkStack(s)ForErrors on every change is simply too expensive
    @pyqtProperty(bool, notify = stacksValidationChanged)
    def stacksHaveErrors(self) -> bool:
        return bool(self._stacks_have_errors)

    @pyqtProperty(str, notify = activeStackChanged)
    def activeUserProfileId(self) -> str:
        if self._active_container_stack:
            return self._active_container_stack.getTop().getId()

        return ""

    @pyqtProperty(str, notify = globalContainerChanged)
    def activeMachineName(self) -> str:
        if self._global_container_stack:
            return self._global_container_stack.getName()

        return ""

    @pyqtProperty(str, notify = globalContainerChanged)
    def activeMachineId(self) -> str:
        if self._global_container_stack:
            return self._global_container_stack.getId()

        return ""

    @pyqtProperty(QObject, notify = globalContainerChanged)
    def activeMachine(self) -> Optional["GlobalStack"]:
        return self._global_container_stack

    @pyqtProperty(str, notify = activeStackChanged)
    def activeStackId(self) -> str:
        if self._active_container_stack:
            return self._active_container_stack.getId()

        return ""

    @pyqtProperty(str, notify = activeMaterialChanged)
    def activeMaterialName(self) -> str:
        if self._active_container_stack:
            material = self._active_container_stack.material
            if material:
                return material.getName()

        return ""

    @pyqtProperty("QVariantList", notify=activeVariantChanged)
    def activeVariantNames(self) -> List[str]:
        result = []
        active_stacks = ExtruderManager.getInstance().getActiveGlobalAndExtruderStacks()
        if active_stacks is not None:
            for stack in active_stacks:
                variant_container = stack.variant
                if variant_container and variant_container != self._empty_variant_container:
                    result.append(variant_container.getName())

        return result

    @pyqtProperty("QVariantList", notify = activeMaterialChanged)
    def activeMaterialNames(self) -> List[str]:
        result = []
        active_stacks = ExtruderManager.getInstance().getActiveGlobalAndExtruderStacks()
        if active_stacks is not None:
            for stack in active_stacks:
                material_container = stack.material
                if material_container and material_container != self._empty_material_container:
                    result.append(material_container.getName())
        return result

    @pyqtProperty(str, notify=activeMaterialChanged)
    def activeMaterialId(self) -> str:
        if self._active_container_stack:
            material = self._active_container_stack.material
            if material:
                return material.getId()

        return ""

    @pyqtProperty("QVariantMap", notify = activeVariantChanged)
    def allActiveVariantIds(self) -> Dict[str, str]:
        result = {}
        active_stacks = ExtruderManager.getInstance().getActiveExtruderStacks()
        if active_stacks is not None: #If we have a global stack.
            for stack in active_stacks:
                variant_container = stack.variant
                if not variant_container:
                    continue

                result[stack.getId()] = variant_container.getId()

        return result

    ##  Gets a dict with the active materials ids set in all extruder stacks and the global stack
    #   (when there is one extruder, the material is set in the global stack)
    #
    #   \return The material ids in all stacks
    @pyqtProperty("QVariantMap", notify = activeMaterialChanged)
    def allActiveMaterialIds(self) -> Dict[str, str]:
        result = {}
        active_stacks = ExtruderManager.getInstance().getActiveExtruderStacks()

        result[self._global_container_stack.getId()] = self._global_container_stack.material.getId()

        if active_stacks is not None:  # If we have extruder stacks
            for stack in active_stacks:
                material_container = stack.material
                if not material_container:
                    continue
                result[stack.getId()] = material_container.getId()

        return result

    ##  Gets the layer height of the currently active quality profile.
    #
    #   This is indicated together with the name of the active quality profile.
    #
    #   \return The layer height of the currently active quality profile. If
    #   there is no quality profile, this returns 0.
    @pyqtProperty(float, notify=activeQualityChanged)
    def activeQualityLayerHeight(self) -> float:
        if not self._global_container_stack:
            return 0

        quality_changes = self._global_container_stack.qualityChanges
        if quality_changes:
            value = self._global_container_stack.getRawProperty("layer_height", "value", skip_until_container = quality_changes.getId())
            if isinstance(value, SettingFunction):
                value = value(self._global_container_stack)
            return value
        quality = self._global_container_stack.quality
        if quality:
            value = self._global_container_stack.getRawProperty("layer_height", "value", skip_until_container = quality.getId())
            if isinstance(value, SettingFunction):
                value = value(self._global_container_stack)
            return value

        return 0 # No quality profile.

    ##  Get the Material ID associated with the currently active material
    #   \returns MaterialID (string) if found, empty string otherwise
    @pyqtProperty(str, notify=activeQualityChanged)
    def activeQualityMaterialId(self) -> str:
        if self._active_container_stack:
            quality = self._active_container_stack.quality
            if quality:
                material_id = quality.getMetaDataEntry("material")
                if material_id:
                    # if the currently active machine inherits its qualities from a different machine
                    # definition, make sure to return a material that is relevant to that machine definition
                    definition_id = self.activeDefinitionId
                    quality_definition_id = self.activeQualityDefinitionId
                    if definition_id != quality_definition_id:
                        material_id = material_id.replace(definition_id, quality_definition_id, 1)

                    return material_id
        return ""

    @pyqtProperty(str, notify=activeQualityChanged)
    def activeQualityName(self) -> str:
        if self._active_container_stack and self._global_container_stack:
            quality = self._global_container_stack.qualityChanges
            if quality and not isinstance(quality, type(self._empty_quality_changes_container)):
                return quality.getName()
            quality = self._active_container_stack.quality
            if quality:
                return quality.getName()
        return ""

    @pyqtProperty(str, notify=activeQualityChanged)
    def activeQualityId(self) -> str:
        if self._active_container_stack:
            quality = self._active_container_stack.qualityChanges
            if quality and not isinstance(quality, type(self._empty_quality_changes_container)):
                return quality.getId()
            quality = self._active_container_stack.quality
            if quality:
                return quality.getId()
        return ""

    @pyqtProperty(str, notify=activeQualityChanged)
    def globalQualityId(self) -> str:
        if self._global_container_stack:
            quality = self._global_container_stack.qualityChanges
            if quality and not isinstance(quality, type(self._empty_quality_changes_container)):
                return quality.getId()
            quality = self._global_container_stack.quality
            if quality:
                return quality.getId()
        return ""

    @pyqtProperty(str, notify = activeQualityChanged)
    def activeQualityType(self) -> str:
        if self._active_container_stack:
            quality = self._active_container_stack.quality
            if quality:
                return quality.getMetaDataEntry("quality_type")
        return ""

    @pyqtProperty(bool, notify = activeQualityChanged)
    def isActiveQualitySupported(self) -> bool:
        if self._active_container_stack:
            quality = self._active_container_stack.quality
            if quality:
                return Util.parseBool(quality.getMetaDataEntry("supported", True))
        return False

    ##  Returns whether there is anything unsupported in the current set-up.
    #
    #   The current set-up signifies the global stack and all extruder stacks,
    #   so this indicates whether there is any container in any of the container
    #   stacks that is not marked as supported.
    @pyqtProperty(bool, notify = activeQualityChanged)
    def isCurrentSetupSupported(self) -> bool:
        if not self._global_container_stack:
            return False
        for stack in [self._global_container_stack] + list(self._global_container_stack.extruders.values()):
            for container in stack.getContainers():
                if not container:
                    return False
                if not Util.parseBool(container.getMetaDataEntry("supported", True)):
                    return False
        return True

    ##  Get the Quality ID associated with the currently active extruder
    #   Note that this only returns the "quality", not the "quality_changes"
    #   \returns QualityID (string) if found, empty string otherwise
    #   \sa activeQualityId()
    #   \todo Ideally, this method would be named activeQualityId(), and the other one
    #         would be named something like activeQualityOrQualityChanges() for consistency
    @pyqtProperty(str, notify = activeQualityChanged)
    def activeQualityContainerId(self) -> str:
        # We're using the active stack instead of the global stack in case the list of qualities differs per extruder
        if self._global_container_stack:
            quality = self._active_container_stack.quality
            if quality:
                return quality.getId()
        return ""

    @pyqtProperty(str, notify = activeQualityChanged)
    def activeQualityChangesId(self) -> str:
        if self._active_container_stack:
            changes = self._active_container_stack.qualityChanges
            if changes and changes.getId() != "empty":
                return changes.getId()
        return ""

    ## Check if a container is read_only
    @pyqtSlot(str, result = bool)
    def isReadOnly(self, container_id: str) -> bool:
        containers = ContainerRegistry.getInstance().findInstanceContainers(id = container_id)
        if not containers or not self._active_container_stack:
            return True
        return containers[0].isReadOnly()

    ## Copy the value of the setting of the current extruder to all other extruders as well as the global container.
    @pyqtSlot(str)
    def copyValueToExtruders(self, key: str):
        if not self._active_container_stack or self._global_container_stack.getProperty("machine_extruder_count", "value") <= 1:
            return

        new_value = self._active_container_stack.getProperty(key, "value")
        stacks = [stack for stack in ExtruderManager.getInstance().getMachineExtruders(self._global_container_stack.getId())]
        stacks.append(self._global_container_stack)
        for extruder_stack in stacks:
            if extruder_stack != self._active_container_stack and extruder_stack.getProperty(key, "value") != new_value:
                extruder_stack.getTop().setProperty(key, "value", new_value)

    ## Set the active material by switching out a container
    #  Depending on from/to material+current variant, a quality profile is chosen and set.
    @pyqtSlot(str)
    def setActiveMaterial(self, material_id: str):
        with postponeSignals(*self._getContainerChangedSignals(), compress = CompressTechnique.CompressPerParameterValue):
            containers = ContainerRegistry.getInstance().findInstanceContainers(id = material_id)
            if not containers or not self._active_container_stack:
                return
            material_container = containers[0]

            Logger.log("d", "Attempting to change the active material to %s", material_id)

            old_material = self._active_container_stack.material
            old_quality = self._active_container_stack.quality
            old_quality_changes = self._active_container_stack.qualityChanges
            if not old_material:
                Logger.log("w", "While trying to set the active material, no material was found to replace it.")
                return

            if old_quality_changes and isinstance(old_quality_changes, type(self._empty_quality_changes_container)):
                old_quality_changes = None

            self.blurSettings.emit()
            old_material.nameChanged.disconnect(self._onMaterialNameChanged)

            self._active_container_stack.material = material_container
            Logger.log("d", "Active material changed")

            material_container.nameChanged.connect(self._onMaterialNameChanged)

            if material_container.getMetaDataEntry("compatible") == False:
                self._material_incompatible_message.show()
            else:
                self._material_incompatible_message.hide()

            quality_type = None
            new_quality_id = None
            if old_quality:
                new_quality_id = old_quality.getId()
                quality_type = old_quality.getMetaDataEntry("quality_type")
            if old_quality_changes:
                quality_type = old_quality_changes.getMetaDataEntry("quality_type")
                new_quality_id = old_quality_changes.getId()

            # See if the requested quality type is available in the new situation.
            machine_definition = self._active_container_stack.getBottom()
            quality_manager = QualityManager.getInstance()
            candidate_quality = None
            if quality_type:
                candidate_quality = quality_manager.findQualityByQualityType(quality_type,
                                        quality_manager.getWholeMachineDefinition(machine_definition),
                                        [material_container])

            if not candidate_quality or isinstance(candidate_quality, type(self._empty_quality_changes_container)):
                Logger.log("d", "Attempting to find fallback quality")
                # Fall back to a quality (which must be compatible with all other extruders)
                new_qualities = quality_manager.findAllUsableQualitiesForMachineAndExtruders(
                    self._global_container_stack, ExtruderManager.getInstance().getExtruderStacks())
                if new_qualities:
                    new_quality_id = new_qualities[0].getId()  # Just pick the first available one
                else:
                    Logger.log("w", "No quality profile found that matches the current machine and extruders.")
            else:
                if not old_quality_changes:
                    new_quality_id = candidate_quality.getId()

            self.setActiveQuality(new_quality_id)

    @pyqtSlot(str)
    def setActiveVariant(self, variant_id: str):
        with postponeSignals(*self._getContainerChangedSignals(), compress = CompressTechnique.CompressPerParameterValue):
            containers = ContainerRegistry.getInstance().findInstanceContainers(id = variant_id)
            if not containers or not self._active_container_stack:
                return
            Logger.log("d", "Attempting to change the active variant to %s", variant_id)
            old_variant = self._active_container_stack.variant
            old_material = self._active_container_stack.material
            if old_variant:
                self.blurSettings.emit()
                self._active_container_stack.variant = containers[0]
                Logger.log("d", "Active variant changed to {active_variant_id}".format(active_variant_id = containers[0].getId()))
                preferred_material_name = None
                if old_material:
                    preferred_material_name = old_material.getName()

                self.setActiveMaterial(self._updateMaterialContainer(self._global_container_stack.getBottom(), self._global_container_stack, containers[0], preferred_material_name).id)
            else:
                Logger.log("w", "While trying to set the active variant, no variant was found to replace.")

    ##  set the active quality
    #   \param quality_id The quality_id of either a quality or a quality_changes
    @pyqtSlot(str)
    def setActiveQuality(self, quality_id: str):
        with postponeSignals(*self._getContainerChangedSignals(), compress = CompressTechnique.CompressPerParameterValue):
            self.blurSettings.emit()

            containers = ContainerRegistry.getInstance().findInstanceContainers(id = quality_id)
            if not containers or not self._global_container_stack:
                return

            Logger.log("d", "Attempting to change the active quality to %s", quality_id)

            # Quality profile come in two flavours: type=quality and type=quality_changes
            # If we found a quality_changes profile then look up its parent quality profile.
            container_type = containers[0].getMetaDataEntry("type")
            quality_name = containers[0].getName()
            quality_type = containers[0].getMetaDataEntry("quality_type")

            # Get quality container and optionally the quality_changes container.
            if container_type == "quality":
                new_quality_settings_list = self.determineQualityAndQualityChangesForQualityType(quality_type)
            elif container_type == "quality_changes":
                new_quality_settings_list = self._determineQualityAndQualityChangesForQualityChanges(quality_name)
            else:
                Logger.log("e", "Tried to set quality to a container that is not of the right type")
                return

            # Check if it was at all possible to find new settings
            if new_quality_settings_list is None:
                return

            name_changed_connect_stacks = []  # Connect these stacks to the name changed callback
            for setting_info in new_quality_settings_list:
                stack = setting_info["stack"]
                stack_quality = setting_info["quality"]
                stack_quality_changes = setting_info["quality_changes"]

                name_changed_connect_stacks.append(stack_quality)
                name_changed_connect_stacks.append(stack_quality_changes)
                self._replaceQualityOrQualityChangesInStack(stack, stack_quality, postpone_emit=True)
                self._replaceQualityOrQualityChangesInStack(stack, stack_quality_changes, postpone_emit=True)

            # Send emits that are postponed in replaceContainer.
            # Here the stacks are finished replacing and every value can be resolved based on the current state.
            for setting_info in new_quality_settings_list:
                setting_info["stack"].sendPostponedEmits()

            # Connect to onQualityNameChanged
            for stack in name_changed_connect_stacks:
                stack.nameChanged.connect(self._onQualityNameChanged)

            if self.hasUserSettings and Preferences.getInstance().getValue("cura/active_mode") == 1:
                self._askUserToKeepOrClearCurrentSettings()

            self.activeQualityChanged.emit()

    ##  Determine the quality and quality changes settings for the current machine for a quality name.
    #
    #   \param quality_name \type{str} the name of the quality.
    #   \return \type{List[Dict]} with keys "stack", "quality" and "quality_changes".
    @UM.FlameProfiler.profile
    def determineQualityAndQualityChangesForQualityType(self, quality_type: str) -> List[Dict[str, Union["CuraContainerStack", InstanceContainer]]]:
        quality_manager = QualityManager.getInstance()
        result = []
        empty_quality_changes = self._empty_quality_changes_container
        global_container_stack = self._global_container_stack
        if not global_container_stack:
            return []
        global_machine_definition = quality_manager.getParentMachineDefinition(global_container_stack.getBottom())

        extruder_stacks = ExtruderManager.getInstance().getActiveExtruderStacks()
        if extruder_stacks:
            stacks = extruder_stacks
        else:
            stacks = [global_container_stack]

        for stack in stacks:
            material = stack.material
            quality = quality_manager.findQualityByQualityType(quality_type, global_machine_definition, [material])
            if not quality: #No quality profile is found for this quality type.
                quality = self._empty_quality_container
            result.append({"stack": stack, "quality": quality, "quality_changes": empty_quality_changes})

        if extruder_stacks:
            # Add an extra entry for the global stack.
            global_quality = quality_manager.findQualityByQualityType(quality_type, global_machine_definition, [], global_quality = "True")

            if not global_quality:
                global_quality = self._empty_quality_container

            result.append({"stack": global_container_stack, "quality": global_quality, "quality_changes": empty_quality_changes})

        return result

    ##  Determine the quality and quality changes settings for the current machine for a quality changes name.
    #
    #   \param quality_changes_name \type{str} the name of the quality changes.
    #   \return \type{List[Dict]} with keys "stack", "quality" and "quality_changes".
    def _determineQualityAndQualityChangesForQualityChanges(self, quality_changes_name: str) -> Optional[List[Dict[str, Union["CuraContainerStack", InstanceContainer]]]]:
        result = []
        quality_manager = QualityManager.getInstance()

        global_container_stack = self._global_container_stack
        global_machine_definition = quality_manager.getParentMachineDefinition(global_container_stack.getBottom())

        quality_changes_profiles = quality_manager.findQualityChangesByName(quality_changes_name,
                                                                            global_machine_definition)

        global_quality_changes = [qcp for qcp in quality_changes_profiles if qcp.getMetaDataEntry("extruder") is None]
        if global_quality_changes:
            global_quality_changes = global_quality_changes[0]
        else:
            Logger.log("e", "Could not find the global quality changes container with name %s", quality_changes_name)
            return None
        material = global_container_stack.material

        # For the global stack, find a quality which matches the quality_type in
        # the quality changes profile and also satisfies any material constraints.
        quality_type = global_quality_changes.getMetaDataEntry("quality_type")
        if global_container_stack.getProperty("machine_extruder_count", "value") > 1:
            global_quality = quality_manager.findQualityByQualityType(quality_type, global_machine_definition, [], global_quality = True)
        else:
            global_quality = quality_manager.findQualityByQualityType(quality_type, global_machine_definition, [material])
        if not global_quality:
            global_quality = self._empty_quality_container

        # Find the values for each extruder.
        extruder_stacks = ExtruderManager.getInstance().getActiveExtruderStacks()

        for stack in extruder_stacks:
            extruder_definition = quality_manager.getParentMachineDefinition(stack.getBottom())

            quality_changes_list = [qcp for qcp in quality_changes_profiles
                                    if qcp.getMetaDataEntry("extruder") == extruder_definition.getId()]
            if quality_changes_list:
                quality_changes = quality_changes_list[0]
            else:
                quality_changes = global_quality_changes
            if not quality_changes:
                quality_changes = self._empty_quality_changes_container

            material = stack.material
            quality = quality_manager.findQualityByQualityType(quality_type, global_machine_definition, [material])
            if not quality: #No quality profile found for this quality type.
                quality = self._empty_quality_container

            result.append({"stack": stack, "quality": quality, "quality_changes": quality_changes})

        if extruder_stacks:
            global_quality = quality_manager.findQualityByQualityType(quality_type, global_machine_definition, [material], global_quality = "True")
            if not global_quality:
                global_quality = self._empty_quality_container
            result.append({"stack": global_container_stack, "quality": global_quality, "quality_changes": global_quality_changes})
        else:
            result.append({"stack": global_container_stack, "quality": global_quality, "quality_changes": global_quality_changes})

        return result

    def _replaceQualityOrQualityChangesInStack(self, stack: "CuraContainerStack", container: "InstanceContainer", postpone_emit = False):
        # Disconnect the signal handling from the old container.
        container_type = container.getMetaDataEntry("type")
        if container_type == "quality":
            stack.quality.nameChanged.disconnect(self._onQualityNameChanged)
            stack.setQuality(container, postpone_emit = postpone_emit)
            stack.quality.nameChanged.connect(self._onQualityNameChanged)
        elif container_type == "quality_changes" or container_type is None:
            # If the container is an empty container, we need to change the quality_changes.
            # Quality can never be set to empty.
            stack.qualityChanges.nameChanged.disconnect(self._onQualityNameChanged)
            stack.setQualityChanges(container, postpone_emit = postpone_emit)
            stack.qualityChanges.nameChanged.connect(self._onQualityNameChanged)
        self._onQualityNameChanged()

    def _askUserToKeepOrClearCurrentSettings(self):
        Application.getInstance().discardOrKeepProfileChanges()

    @pyqtProperty(str, notify = activeVariantChanged)
    def activeVariantName(self) -> str:
        if self._active_container_stack:
            variant = self._active_container_stack.variant
            if variant:
                return variant.getName()

        return ""

    @pyqtProperty(str, notify = activeVariantChanged)
    def activeVariantId(self) -> str:
        if self._active_container_stack:
            variant = self._active_container_stack.variant
            if variant:
                return variant.getId()

        return ""

    @pyqtProperty(str, notify = globalContainerChanged)
    def activeDefinitionId(self) -> str:
        if self._global_container_stack:
            definition = self._global_container_stack.getBottom()
            if definition:
                return definition.id

        return ""

    @pyqtProperty(str, notify=globalContainerChanged)
    def activeDefinitionName(self) -> str:
        if self._global_container_stack:
            definition = self._global_container_stack.getBottom()
            if definition:
                return definition.getName()

        return ""

    ##  Get the Definition ID to use to select quality profiles for the currently active machine
    #   \returns DefinitionID (string) if found, empty string otherwise
    #   \sa getQualityDefinitionId
    @pyqtProperty(str, notify = globalContainerChanged)
    def activeQualityDefinitionId(self) -> str:
        if self._global_container_stack:
            return self.getQualityDefinitionId(self._global_container_stack.getBottom())
        return ""

    ##  Get the Definition ID to use to select quality profiles for machines of the specified definition
    #   This is normally the id of the definition itself, but machines can specify a different definition to inherit qualities from
    #   \param definition (DefinitionContainer) machine definition
    #   \returns DefinitionID (string) if found, empty string otherwise
    def getQualityDefinitionId(self, definition: "DefinitionContainer") -> str:
        return QualityManager.getInstance().getParentMachineDefinition(definition).getId()

    ##  Get the Variant ID to use to select quality profiles for the currently active variant
    #   \returns VariantID (string) if found, empty string otherwise
    #   \sa getQualityVariantId
    @pyqtProperty(str, notify = activeVariantChanged)
    def activeQualityVariantId(self) -> str:
        if self._active_container_stack:
            variant = self._active_container_stack.variant
            if variant:
                return self.getQualityVariantId(self._global_container_stack.getBottom(), variant)
        return ""

    ##  Get the Variant ID to use to select quality profiles for variants of the specified definitions
    #   This is normally the id of the variant itself, but machines can specify a different definition
    #   to inherit qualities from, which has consequences for the variant to use as well
    #   \param definition (DefinitionContainer) machine definition
    #   \param variant (InstanceContainer) variant definition
    #   \returns VariantID (string) if found, empty string otherwise
    def getQualityVariantId(self, definition: "DefinitionContainer", variant: "InstanceContainer") -> str:
        variant_id = variant.getId()
        definition_id = definition.getId()
        quality_definition_id = self.getQualityDefinitionId(definition)

        if definition_id != quality_definition_id:
            variant_id = variant_id.replace(definition_id, quality_definition_id, 1)
        return variant_id

    ##  Gets how the active definition calls variants
    #   Caveat: per-definition-variant-title is currently not translated (though the fallback is)
    @pyqtProperty(str, notify = globalContainerChanged)
    def activeDefinitionVariantsName(self) -> str:
        fallback_title = catalog.i18nc("@label", "Nozzle")
        if self._global_container_stack:
            return self._global_container_stack.getBottom().getMetaDataEntry("variants_name", fallback_title)

        return fallback_title

    @pyqtSlot(str, str)
    def renameMachine(self, machine_id: str, new_name: str):
        containers = ContainerRegistry.getInstance().findContainerStacks(id = machine_id)
        if containers:
            new_name = self._createUniqueName("machine", containers[0].getName(), new_name, containers[0].getBottom().getName())
            containers[0].setName(new_name)
            self.globalContainerChanged.emit()

    @pyqtSlot(str)
    def removeMachine(self, machine_id: str):
        # If the machine that is being removed is the currently active machine, set another machine as the active machine.
        activate_new_machine = (self._global_container_stack and self._global_container_stack.getId() == machine_id)

        # activate a new machine before removing a machine because this is safer
        if activate_new_machine:
            machine_stacks = ContainerRegistry.getInstance().findContainerStacks(type = "machine")
            other_machine_stacks = [s for s in machine_stacks if s.getId() != machine_id]
            if other_machine_stacks:
                self.setActiveMachine(other_machine_stacks[0].getId())

        ExtruderManager.getInstance().removeMachineExtruders(machine_id)
        containers = ContainerRegistry.getInstance().findInstanceContainers(type = "user", machine = machine_id)
        for container in containers:
            ContainerRegistry.getInstance().removeContainer(container.getId())
        ContainerRegistry.getInstance().removeContainer(machine_id)

    @pyqtProperty(bool, notify = globalContainerChanged)
    def hasMaterials(self) -> bool:
        if self._global_container_stack:
            return bool(self._global_container_stack.getMetaDataEntry("has_materials", False))

        return False

    @pyqtProperty(bool, notify = globalContainerChanged)
    def hasVariants(self) -> bool:
        if self._global_container_stack:
            return bool(self._global_container_stack.getMetaDataEntry("has_variants", False))

        return False

    ##  Property to indicate if a machine has "specialized" material profiles.
    #   Some machines have their own material profiles that "override" the default catch all profiles.
    @pyqtProperty(bool, notify = globalContainerChanged)
    def filterMaterialsByMachine(self) -> bool:
        if self._global_container_stack:
            return bool(self._global_container_stack.getMetaDataEntry("has_machine_materials", False))

        return False

    ##  Property to indicate if a machine has "specialized" quality profiles.
    #   Some machines have their own quality profiles that "override" the default catch all profiles.
    @pyqtProperty(bool, notify = globalContainerChanged)
    def filterQualityByMachine(self) -> bool:
        if self._global_container_stack:
            return bool(self._global_container_stack.getMetaDataEntry("has_machine_quality", False))
        return False

    ##  Get the Definition ID of a machine (specified by ID)
    #   \param machine_id string machine id to get the definition ID of
    #   \returns DefinitionID (string) if found, None otherwise
    @pyqtSlot(str, result = str)
    def getDefinitionByMachineId(self, machine_id: str) -> str:
        containers = ContainerRegistry.getInstance().findContainerStacks(id=machine_id)
        if containers:
            return containers[0].getBottom().getId()

    @staticmethod
    def createMachineManager(engine=None, script_engine=None):
        return MachineManager()

    @deprecated("Use ExtruderStack.material = ... and it won't be necessary", "2.7")
    def _updateMaterialContainer(self, definition: "DefinitionContainer", stack: "ContainerStack", variant_container: Optional["InstanceContainer"] = None, preferred_material_name: Optional[str] = None) -> InstanceContainer:
        if not definition.getMetaDataEntry("has_materials"):
            return self._empty_material_container

        approximate_material_diameter = str(round(stack.getProperty("material_diameter", "value")))
        search_criteria = { "type": "material", "approximate_diameter": approximate_material_diameter }

        if definition.getMetaDataEntry("has_machine_materials"):
            search_criteria["definition"] = self.getQualityDefinitionId(definition)

            if definition.getMetaDataEntry("has_variants") and variant_container:
                search_criteria["variant"] = self.getQualityVariantId(definition, variant_container)
        else:
            search_criteria["definition"] = "fdmprinter"

        if preferred_material_name:
            search_criteria["name"] = preferred_material_name
        else:
            preferred_material = definition.getMetaDataEntry("preferred_material")
            if preferred_material:
                search_criteria["id"] = preferred_material

        containers = ContainerRegistry.getInstance().findInstanceContainers(**search_criteria)
        if containers:
            return containers[0]

        if "variant" in search_criteria or "id" in search_criteria:
            # If a material by this name can not be found, try a wider set of search criteria
            search_criteria.pop("variant", None)
            search_criteria.pop("id", None)

            containers = ContainerRegistry.getInstance().findInstanceContainers(**search_criteria)
            if containers:
                return containers[0]
        Logger.log("w", "Unable to find a material container with provided criteria, returning an empty one instead.")
        return self._empty_material_container

    def _onMachineNameChanged(self):
        self.globalContainerChanged.emit()

    def _onMaterialNameChanged(self):
        self.activeMaterialChanged.emit()

    def _onQualityNameChanged(self):
        self.activeQualityChanged.emit()

    def _getContainerChangedSignals(self) -> List[Signal]:
        stacks = ExtruderManager.getInstance().getActiveExtruderStacks()
        stacks.append(self._global_container_stack)
        return [ s.containersChanged for s in stacks ]<|MERGE_RESOLUTION|>--- conflicted
+++ resolved
@@ -416,7 +416,6 @@
     ## Check whether user containers have adjusted settings or not
     #   \param skip_keys \type{list} List of setting keys which will be not taken into account ("support_enable" , "infill_sparse_density"...)
     #   \return \type{boole} Return true if user containers have any of adjusted settings
-<<<<<<< HEAD
     def hasUserCustomSettings(self, skip_keys = {}) -> bool:
 
         user_setting_keys = []
@@ -453,41 +452,6 @@
     def allActiveUserSettings(self):
         return self.hasUserCustomSettings(skip_keys = self.ignore_list)
 
-=======
-    @pyqtSlot("QVariantList", result = bool)
-    def hasUserCustomSettings(self, skip_keys = []) -> bool:
-
-        user_setting_keys = []
-        try:
-            if not self._global_container_stack:
-                return False
-
-            allContainers = self._global_container_stack.getContainers()
-
-            for container in allContainers:
-                meta = container.getMetaData()
-                if meta and meta["type"] and meta["type"] == "user":
-                    user_setting_keys.extend(container.getAllKeys())
-
-            stacks = list(ExtruderManager.getInstance().getMachineExtruders(self._global_container_stack.getId()))
-            for stack in stacks:
-
-                for container in stack.getContainers():
-                    meta = container.getMetaData()
-                    if meta and meta["type"] and meta["type"] == "user":
-                        user_setting_keys.extend(container.getAllKeys())
-
-            for skip_key in skip_keys:
-                if skip_key in user_setting_keys:
-                    user_setting_keys.remove(skip_key)
-
-        except:
-            Logger.log("e", "While checking user custom settings occured error. skip_keys: %s", skip_keys )
-            return False
-
-        return len(user_setting_keys) > 0
-
->>>>>>> dea230ed
     @pyqtProperty(int, notify = activeStackValueChanged)
     def numUserSettings(self) -> int:
         if not self._global_container_stack:
