# Copyright (c) 2017 Ultimaker B.V.
# Cura is released under the terms of the LGPLv3 or higher.

import collections
import time
#Type hinting.
from typing import List, Dict, TYPE_CHECKING, Optional

from UM.Scene.Iterator.DepthFirstIterator import DepthFirstIterator
from UM.Signal import Signal

from PyQt5.QtCore import QObject, pyqtProperty, pyqtSignal, QTimer
import UM.FlameProfiler
from UM.FlameProfiler import pyqtSlot
from UM import Util

from UM.Application import Application
from UM.Preferences import Preferences
from UM.Logger import Logger
from UM.Message import Message

from UM.Settings.ContainerRegistry import ContainerRegistry
from UM.Settings.SettingFunction import SettingFunction
from UM.Signal import postponeSignals, CompressTechnique

from cura.Machines.QualityManager import getMachineDefinitionIDForQualitySearch
from cura.Machines.VariantManager import VariantType
from cura.PrinterOutputDevice import PrinterOutputDevice
from cura.PrinterOutput.ConfigurationModel import ConfigurationModel
from cura.PrinterOutput.ExtruderConfigurationModel import ExtruderConfigurationModel
from cura.PrinterOutput.MaterialOutputModel import MaterialOutputModel
from cura.Settings.ExtruderManager import ExtruderManager

from .CuraStackBuilder import CuraStackBuilder

from UM.i18n import i18nCatalog
catalog = i18nCatalog("cura")

if TYPE_CHECKING:
    from cura.Settings.CuraContainerStack import CuraContainerStack
    from cura.Settings.GlobalStack import GlobalStack


class MachineManager(QObject):

    def __init__(self, parent = None):
        super().__init__(parent)

        self._active_container_stack = None     # type: CuraContainerStack
        self._global_container_stack = None     # type: GlobalStack

        self._current_root_material_id = {}
        self._current_quality_group = None
        self._current_quality_changes_group = None

        self._default_extruder_position = "0"  # to be updated when extruders are switched on and off

        self.machine_extruder_material_update_dict = collections.defaultdict(list)

        self._instance_container_timer = QTimer()
        self._instance_container_timer.setInterval(250)
        self._instance_container_timer.setSingleShot(True)
        self._instance_container_timer.timeout.connect(self.__emitChangedSignals)

        self._application = Application.getInstance()
        self._application.globalContainerStackChanged.connect(self._onGlobalContainerChanged)
        self._application.getContainerRegistry().containerLoadComplete.connect(self._onInstanceContainersChanged)

        ##  When the global container is changed, active material probably needs to be updated.
        self.globalContainerChanged.connect(self.activeMaterialChanged)
        self.globalContainerChanged.connect(self.activeVariantChanged)
        self.globalContainerChanged.connect(self.activeQualityChanged)

        self.globalContainerChanged.connect(self.activeQualityChangesGroupChanged)
        self.globalContainerChanged.connect(self.activeQualityGroupChanged)

        self._stacks_have_errors = None  # type:Optional[bool]

        self._empty_definition_changes_container = ContainerRegistry.getInstance().findContainers(id = "empty_definition_changes")[0]
        self._empty_variant_container = ContainerRegistry.getInstance().findContainers(id = "empty_variant")[0]
        self._empty_material_container = ContainerRegistry.getInstance().findContainers(id = "empty_material")[0]
        self._empty_quality_container = ContainerRegistry.getInstance().findContainers(id = "empty_quality")[0]
        self._empty_quality_changes_container = ContainerRegistry.getInstance().findContainers(id = "empty_quality_changes")[0]

        self._onGlobalContainerChanged()

        ExtruderManager.getInstance().activeExtruderChanged.connect(self._onActiveExtruderStackChanged)
        self._onActiveExtruderStackChanged()

        ExtruderManager.getInstance().activeExtruderChanged.connect(self.activeMaterialChanged)
        ExtruderManager.getInstance().activeExtruderChanged.connect(self.activeVariantChanged)
        ExtruderManager.getInstance().activeExtruderChanged.connect(self.activeQualityChanged)

        self.globalContainerChanged.connect(self.activeStackChanged)
        self.globalValueChanged.connect(self.activeStackValueChanged)
        ExtruderManager.getInstance().activeExtruderChanged.connect(self.activeStackChanged)
        self.activeStackChanged.connect(self.activeStackValueChanged)

        Preferences.getInstance().addPreference("cura/active_machine", "")

        self._global_event_keys = set()

        self._printer_output_devices = []
        Application.getInstance().getOutputDeviceManager().outputDevicesChanged.connect(self._onOutputDevicesChanged)
        # There might already be some output devices by the time the signal is connected
        self._onOutputDevicesChanged()

        self._current_printer_configuration = ConfigurationModel()   # Indicates the current configuration setup in this printer
        self.activeMaterialChanged.connect(self._onCurrentConfigurationChanged)
        self.activeVariantChanged.connect(self._onCurrentConfigurationChanged)
        # Force to compute the current configuration
        self._onCurrentConfigurationChanged()

        self._application.callLater(self.setInitialActiveMachine)

        self._material_incompatible_message = Message(catalog.i18nc("@info:status",
                                                "The selected material is incompatible with the selected machine or configuration."),
                                                title = catalog.i18nc("@info:title", "Incompatible Material"))

        containers = ContainerRegistry.getInstance().findInstanceContainers(id = self.activeMaterialId)
        if containers:
            containers[0].nameChanged.connect(self._onMaterialNameChanged)

        self._material_manager = self._application.getMaterialManager()
        self._variant_manager = self._application.getVariantManager()
        self._quality_manager = self._application.getQualityManager()

        # When the materials lookup table gets updated, it can mean that a material has its name changed, which should
        # be reflected on the GUI. This signal emission makes sure that it happens.
        self._material_manager.materialsUpdated.connect(self.rootMaterialChanged)
        # When the materials get updated, it can be that an activated material's diameter gets changed. In that case,
        # a material update should be triggered to make sure that the machine still has compatible materials activated.
        self._material_manager.materialsUpdated.connect(self._updateUponMaterialMetadataChange)
        self.rootMaterialChanged.connect(self._onRootMaterialChanged)

    activeQualityGroupChanged = pyqtSignal()
    activeQualityChangesGroupChanged = pyqtSignal()

    globalContainerChanged = pyqtSignal()  # Emitted whenever the global stack is changed (ie: when changing between printers, changing a global profile, but not when changing a value)
    activeMaterialChanged = pyqtSignal()
    activeVariantChanged = pyqtSignal()
    activeQualityChanged = pyqtSignal()
    activeStackChanged = pyqtSignal()  # Emitted whenever the active stack is changed (ie: when changing between extruders, changing a profile, but not when changing a value)
    extruderChanged = pyqtSignal()

    globalValueChanged = pyqtSignal()  # Emitted whenever a value inside global container is changed.
    activeStackValueChanged = pyqtSignal()  # Emitted whenever a value inside the active stack is changed.
    activeStackValidationChanged = pyqtSignal()  # Emitted whenever a validation inside active container is changed
    stacksValidationChanged = pyqtSignal()  # Emitted whenever a validation is changed

    blurSettings = pyqtSignal()  # Emitted to force fields in the advanced sidebar to un-focus, so they update properly

    outputDevicesChanged = pyqtSignal()
    currentConfigurationChanged = pyqtSignal() # Emitted every time the current configurations of the machine changes

    rootMaterialChanged = pyqtSignal()

    def setInitialActiveMachine(self):
        active_machine_id = Preferences.getInstance().getValue("cura/active_machine")
        if active_machine_id != "" and ContainerRegistry.getInstance().findContainerStacksMetadata(id = active_machine_id):
            # An active machine was saved, so restore it.
            self.setActiveMachine(active_machine_id)
            # Make sure _active_container_stack is properly initiated
            ExtruderManager.getInstance().setActiveExtruderIndex(0)

    def _onOutputDevicesChanged(self) -> None:
        self._printer_output_devices = []
        for printer_output_device in Application.getInstance().getOutputDeviceManager().getOutputDevices():
            if isinstance(printer_output_device, PrinterOutputDevice):
                self._printer_output_devices.append(printer_output_device)

        self.outputDevicesChanged.emit()

    @pyqtProperty(QObject, notify = currentConfigurationChanged)
    def currentConfiguration(self):
        return self._current_printer_configuration

    def _onCurrentConfigurationChanged(self) -> None:
        if not self._global_container_stack:
            return

        # Create the configuration model with the current data in Cura
        self._current_printer_configuration.printerType = self._global_container_stack.definition.getName()
        self._current_printer_configuration.extruderConfigurations = []
        for extruder in self._global_container_stack.extruders.values():
            extruder_configuration = ExtruderConfigurationModel()
            # For compare just the GUID is needed at this moment
            mat_type = extruder.material.getMetaDataEntry("material") if extruder.material != self._empty_material_container else None
            mat_guid = extruder.material.getMetaDataEntry("GUID") if extruder.material != self._empty_material_container else None
            mat_color = extruder.material.getMetaDataEntry("color_name") if extruder.material != self._empty_material_container else None
            mat_brand = extruder.material.getMetaDataEntry("brand") if extruder.material != self._empty_material_container else None
            mat_name = extruder.material.getMetaDataEntry("name") if extruder.material != self._empty_material_container else None
            material_model = MaterialOutputModel(mat_guid, mat_type, mat_color, mat_brand, mat_name)

            extruder_configuration.position = int(extruder.getMetaDataEntry("position"))
            extruder_configuration.material = material_model
            extruder_configuration.hotendID = extruder.variant.getName() if extruder.variant != self._empty_variant_container else None
            self._current_printer_configuration.extruderConfigurations.append(extruder_configuration)

        self._current_printer_configuration.buildplateConfiguration = self._global_container_stack.getProperty("machine_buildplate_type", "value") if self._global_container_stack.variant != self._empty_variant_container else None
        self.currentConfigurationChanged.emit()

    @pyqtSlot(QObject, result = bool)
    def matchesConfiguration(self, configuration: ConfigurationModel) -> bool:
        return self._current_printer_configuration == configuration

    @pyqtProperty("QVariantList", notify = outputDevicesChanged)
    def printerOutputDevices(self):
        return self._printer_output_devices

    @pyqtProperty(int, constant=True)
    def totalNumberOfSettings(self) -> int:
        return len(ContainerRegistry.getInstance().findDefinitionContainers(id = "fdmprinter")[0].getAllKeys())

    def _onGlobalContainerChanged(self) -> None:
        if self._global_container_stack:
            try:
                self._global_container_stack.nameChanged.disconnect(self._onMachineNameChanged)
            except TypeError:  # pyQtSignal gives a TypeError when disconnecting from something that was already disconnected.
                pass
            try:
                self._global_container_stack.containersChanged.disconnect(self._onInstanceContainersChanged)
            except TypeError:
                pass
            try:
                self._global_container_stack.propertyChanged.disconnect(self._onPropertyChanged)
            except TypeError:
                pass

            for extruder_stack in ExtruderManager.getInstance().getActiveExtruderStacks():
                extruder_stack.propertyChanged.disconnect(self._onPropertyChanged)
                extruder_stack.containersChanged.disconnect(self._onInstanceContainersChanged)

        # Update the local global container stack reference
        self._global_container_stack = Application.getInstance().getGlobalContainerStack()
        if self._global_container_stack:
            self.updateDefaultExtruder()
            self.updateNumberExtrudersEnabled()
        self.globalContainerChanged.emit()

        # after switching the global stack we reconnect all the signals and set the variant and material references
        if self._global_container_stack:
            Preferences.getInstance().setValue("cura/active_machine", self._global_container_stack.getId())

            self._global_container_stack.nameChanged.connect(self._onMachineNameChanged)
            self._global_container_stack.containersChanged.connect(self._onInstanceContainersChanged)
            self._global_container_stack.propertyChanged.connect(self._onPropertyChanged)

            # Global stack can have only a variant if it is a buildplate
            global_variant = self._global_container_stack.variant
            if global_variant != self._empty_variant_container:
                if global_variant.getMetaDataEntry("hardware_type") != "buildplate":
                    self._global_container_stack.setVariant(self._empty_variant_container)

            # set the global material to empty as we now use the extruder stack at all times - CURA-4482
            global_material = self._global_container_stack.material
            if global_material != self._empty_material_container:
                self._global_container_stack.setMaterial(self._empty_material_container)

            # Listen for changes on all extruder stacks
            for extruder_stack in ExtruderManager.getInstance().getActiveExtruderStacks():
                extruder_stack.propertyChanged.connect(self._onPropertyChanged)
                extruder_stack.containersChanged.connect(self._onInstanceContainersChanged)

            if self._global_container_stack.getId() in self.machine_extruder_material_update_dict:
                for func in self.machine_extruder_material_update_dict[self._global_container_stack.getId()]:
                    Application.getInstance().callLater(func)
                del self.machine_extruder_material_update_dict[self._global_container_stack.getId()]

        self.activeQualityGroupChanged.emit()

    def _onActiveExtruderStackChanged(self) -> None:
        self.blurSettings.emit()  # Ensure no-one has focus.
        old_active_container_stack = self._active_container_stack

        self._active_container_stack = ExtruderManager.getInstance().getActiveExtruderStack()

        if old_active_container_stack != self._active_container_stack:
            # Many methods and properties related to the active quality actually depend
            # on _active_container_stack. If it changes, then the properties change.
            self.activeQualityChanged.emit()

    def __emitChangedSignals(self) -> None:
        self.activeQualityChanged.emit()
        self.activeVariantChanged.emit()
        self.activeMaterialChanged.emit()

        self.rootMaterialChanged.emit()

    def _onInstanceContainersChanged(self, container) -> None:
        self._instance_container_timer.start()

    def _onPropertyChanged(self, key: str, property_name: str) -> None:
        if property_name == "value":
            # Notify UI items, such as the "changed" star in profile pull down menu.
            self.activeStackValueChanged.emit()

    ## Given a global_stack, make sure that it's all valid by searching for this quality group and applying it again
    def _initMachineState(self, global_stack):
        material_dict = {}
        for position, extruder in global_stack.extruders.items():
            material_dict[position] = extruder.material.getMetaDataEntry("base_file")
        self._current_root_material_id = material_dict
        global_quality = global_stack.quality
        quality_type = global_quality.getMetaDataEntry("quality_type")
        global_quality_changes = global_stack.qualityChanges
        global_quality_changes_name = global_quality_changes.getName()

        if global_quality_changes.getId() != "empty_quality_changes":
            quality_changes_groups = self._application._quality_manager.getQualityChangesGroups(global_stack)
            if global_quality_changes_name in quality_changes_groups:
                new_quality_changes_group = quality_changes_groups[global_quality_changes_name]
                self._setQualityChangesGroup(new_quality_changes_group)
        else:
            quality_groups = self._application._quality_manager.getQualityGroups(global_stack)
            if quality_type not in quality_groups:
                Logger.log("w", "Quality type [%s] not found in available qualities [%s]", quality_type, str(quality_groups.values()))
                self._setEmptyQuality()
                return
            new_quality_group = quality_groups[quality_type]
            self._setQualityGroup(new_quality_group, empty_quality_changes = True)

    @pyqtSlot(str)
    def setActiveMachine(self, stack_id: str) -> None:
        self.blurSettings.emit()  # Ensure no-one has focus.

        container_registry = ContainerRegistry.getInstance()

        containers = container_registry.findContainerStacks(id = stack_id)
        if containers:
            global_stack = containers[0]
            ExtruderManager.getInstance().setActiveExtruderIndex(0)  # Switch to first extruder
            self._global_container_stack = global_stack
            Application.getInstance().setGlobalContainerStack(global_stack)
            ExtruderManager.getInstance()._globalContainerStackChanged()
            self._initMachineState(containers[0])
            self._onGlobalContainerChanged()

        self.__emitChangedSignals()

    ##  Given a definition id, return the machine with this id.
    #   Optional: add a list of keys and values to filter the list of machines with the given definition id
    #   \param definition_id \type{str} definition id that needs to look for
    #   \param metadata_filter \type{dict} list of metadata keys and values used for filtering
    @staticmethod
    def getMachine(definition_id: str, metadata_filter: Dict[str, str] = None) -> Optional["GlobalStack"]:
        machines = ContainerRegistry.getInstance().findContainerStacks(type = "machine", **metadata_filter)
        for machine in machines:
            if machine.definition.getId() == definition_id:
                return machine
        return None

    @pyqtSlot(str, str)
    def addMachine(self, name: str, definition_id: str) -> None:
        new_stack = CuraStackBuilder.createMachine(name, definition_id)
        if new_stack:
            # Instead of setting the global container stack here, we set the active machine and so the signals are emitted
            self.setActiveMachine(new_stack.getId())
        else:
            Logger.log("w", "Failed creating a new machine!")

    def _checkStacksHaveErrors(self) -> bool:
        time_start = time.time()
        if self._global_container_stack is None: #No active machine.
            return False

        if self._global_container_stack.hasErrors():
            Logger.log("d", "Checking global stack for errors took %0.2f s and we found an error" % (time.time() - time_start))
            return True

        # Not a very pretty solution, but the extruder manager doesn't really know how many extruders there are
        machine_extruder_count = self._global_container_stack.getProperty("machine_extruder_count", "value")
        extruder_stacks = ExtruderManager.getInstance().getMachineExtruders(self._global_container_stack.getId())
        count = 1  # we start with the global stack
        for stack in extruder_stacks:
            md = stack.getMetaData()
            if "position" in md and int(md["position"]) >= machine_extruder_count:
                continue
            count += 1
            if stack.hasErrors():
                Logger.log("d", "Checking %s stacks for errors took %.2f s and we found an error in stack [%s]" % (count, time.time() - time_start, str(stack)))
                return True

        Logger.log("d", "Checking %s stacks for errors took %.2f s" % (count, time.time() - time_start))
        return False

    ##  Check if the global_container has instances in the user container
    @pyqtProperty(bool, notify = activeStackValueChanged)
    def hasUserSettings(self) -> bool:
        if not self._global_container_stack:
            return False

        if self._global_container_stack.getTop().findInstances():
            return True

        stacks = list(ExtruderManager.getInstance().getMachineExtruders(self._global_container_stack.getId()))
        for stack in stacks:
            if stack.getTop().findInstances():
                return True

        return False

    @pyqtProperty(int, notify = activeStackValueChanged)
    def numUserSettings(self) -> int:
        if not self._global_container_stack:
            return 0
        num_user_settings = 0
        num_user_settings += len(self._global_container_stack.getTop().findInstances())
        stacks = list(ExtruderManager.getInstance().getMachineExtruders(self._global_container_stack.getId()))
        for stack in stacks:
            num_user_settings += len(stack.getTop().findInstances())
        return num_user_settings

    ##  Delete a user setting from the global stack and all extruder stacks.
    #   \param key \type{str} the name of the key to delete
    @pyqtSlot(str)
    def clearUserSettingAllCurrentStacks(self, key: str) -> None:
        if not self._global_container_stack:
            return

        send_emits_containers = []

        top_container = self._global_container_stack.getTop()
        top_container.removeInstance(key, postpone_emit=True)
        send_emits_containers.append(top_container)

        linked = not self._global_container_stack.getProperty(key, "settable_per_extruder") or \
                      self._global_container_stack.getProperty(key, "limit_to_extruder") != "-1"

        if not linked:
            stack = ExtruderManager.getInstance().getActiveExtruderStack()
            stacks = [stack]
        else:
            stacks = ExtruderManager.getInstance().getMachineExtruders(self._global_container_stack.getId())

        for stack in stacks:
            if stack is not None:
                container = stack.getTop()
                container.removeInstance(key, postpone_emit=True)
                send_emits_containers.append(container)

        for container in send_emits_containers:
            container.sendPostponedEmits()

    ##  Check if none of the stacks contain error states
    #   Note that the _stacks_have_errors is cached due to performance issues
    #   Calling _checkStack(s)ForErrors on every change is simply too expensive
    @pyqtProperty(bool, notify = stacksValidationChanged)
    def stacksHaveErrors(self) -> bool:
        return bool(self._stacks_have_errors)

    @pyqtProperty(str, notify = globalContainerChanged)
    def activeMachineDefinitionName(self) -> str:
        if self._global_container_stack:
            return self._global_container_stack.definition.getName()
        return ""

    @pyqtProperty(str, notify = globalContainerChanged)
    def activeMachineName(self) -> str:
        if self._global_container_stack:
            return self._global_container_stack.getName()
        return ""

    @pyqtProperty(str, notify = globalContainerChanged)
    def activeMachineId(self) -> str:
        if self._global_container_stack:
            return self._global_container_stack.getId()
        return ""

    @pyqtProperty(str, notify = globalContainerChanged)
    def activeMachineNetworkKey(self) -> str:
        if self._global_container_stack:
            return self._global_container_stack.getMetaDataEntry("um_network_key")
        return ""

    @pyqtProperty(str, notify = globalContainerChanged)
    def activeMachineNetworkGroupName(self) -> str:
        if self._global_container_stack:
            return self._global_container_stack.getMetaDataEntry("connect_group_name")
        return ""

    @pyqtProperty(QObject, notify = globalContainerChanged)
    def activeMachine(self) -> Optional["GlobalStack"]:
        return self._global_container_stack

    @pyqtProperty(str, notify = activeStackChanged)
    def activeStackId(self) -> str:
        if self._active_container_stack:
            return self._active_container_stack.getId()
        return ""

    @pyqtProperty(QObject, notify = activeStackChanged)
    def activeStack(self) -> Optional["ExtruderStack"]:
        return self._active_container_stack

    @pyqtProperty(str, notify=activeMaterialChanged)
    def activeMaterialId(self) -> str:
        if self._active_container_stack:
            material = self._active_container_stack.material
            if material:
                return material.getId()
        return ""

    ##  Gets a dict with the active materials ids set in all extruder stacks and the global stack
    #   (when there is one extruder, the material is set in the global stack)
    #
    #   \return The material ids in all stacks
    @pyqtProperty("QVariantMap", notify = activeMaterialChanged)
    def allActiveMaterialIds(self) -> Dict[str, str]:
        result = {}

        active_stacks = ExtruderManager.getInstance().getActiveExtruderStacks()
        if active_stacks is not None:  # If we have extruder stacks
            for stack in active_stacks:
                material_container = stack.material
                if not material_container:
                    continue
                result[stack.getId()] = material_container.getId()

        return result

    ##  Gets the layer height of the currently active quality profile.
    #
    #   This is indicated together with the name of the active quality profile.
    #
    #   \return The layer height of the currently active quality profile. If
    #   there is no quality profile, this returns 0.
    @pyqtProperty(float, notify = activeQualityGroupChanged)
    def activeQualityLayerHeight(self) -> float:
        if not self._global_container_stack:
            return 0
        if self._current_quality_changes_group:
            value = self._global_container_stack.getRawProperty("layer_height", "value", skip_until_container = self._global_container_stack.qualityChanges.getId())
            if isinstance(value, SettingFunction):
                value = value(self._global_container_stack)
            return value
        elif self._current_quality_group:
            value = self._global_container_stack.getRawProperty("layer_height", "value", skip_until_container = self._global_container_stack.quality.getId())
            if isinstance(value, SettingFunction):
                value = value(self._global_container_stack)
            return value
        return 0

    @pyqtProperty(str, notify = activeVariantChanged)
    def globalVariantName(self) -> str:
        if self._global_container_stack:
            variant = self._global_container_stack.variant
            if variant and not isinstance(variant, type(self._empty_variant_container)):
                return variant.getName()
        return ""

    @pyqtProperty(str, notify = activeQualityGroupChanged)
    def activeQualityType(self) -> str:
        quality_type = ""
        if self._active_container_stack:
            if self._current_quality_group:
                quality_type = self._current_quality_group.quality_type
        return quality_type

    @pyqtProperty(bool, notify = activeQualityGroupChanged)
    def isActiveQualitySupported(self) -> bool:
        is_supported = False
        if self._global_container_stack:
            if self._current_quality_group:
                is_supported = self._current_quality_group.is_available
        return is_supported

    ##  Returns whether there is anything unsupported in the current set-up.
    #
    #   The current set-up signifies the global stack and all extruder stacks,
    #   so this indicates whether there is any container in any of the container
    #   stacks that is not marked as supported.
    @pyqtProperty(bool, notify = activeQualityChanged)
    def isCurrentSetupSupported(self) -> bool:
        if not self._global_container_stack:
            return False
        for stack in [self._global_container_stack] + list(self._global_container_stack.extruders.values()):
            for container in stack.getContainers():
                if not container:
                    return False
                if not Util.parseBool(container.getMetaDataEntry("supported", True)):
                    return False
        return True

    ## Check if a container is read_only
    @pyqtSlot(str, result = bool)
    def isReadOnly(self, container_id: str) -> bool:
        return ContainerRegistry.getInstance().isReadOnly(container_id)

    ## Copy the value of the setting of the current extruder to all other extruders as well as the global container.
    @pyqtSlot(str)
    def copyValueToExtruders(self, key: str):
        new_value = self._active_container_stack.getProperty(key, "value")
        extruder_stacks = [stack for stack in ExtruderManager.getInstance().getMachineExtruders(self._global_container_stack.getId())]

        # check in which stack the value has to be replaced
        for extruder_stack in extruder_stacks:
            if extruder_stack != self._active_container_stack and extruder_stack.getProperty(key, "value") != new_value:
                extruder_stack.userChanges.setProperty(key, "value", new_value)  # TODO: nested property access, should be improved

    @pyqtProperty(str, notify = activeVariantChanged)
    def activeVariantName(self) -> str:
        if self._active_container_stack:
            variant = self._active_container_stack.variant
            if variant:
                return variant.getName()

        return ""

    @pyqtProperty(str, notify = activeVariantChanged)
    def activeVariantBuildplateName(self) -> str:
        if self._global_container_stack:
            variant = self._global_container_stack.variant
            if variant:
                return variant.getName()

        return ""

    @pyqtProperty(str, notify = globalContainerChanged)
    def activeDefinitionId(self) -> str:
        if self._global_container_stack:
            return self._global_container_stack.definition.id

        return ""

    ##  Get the Definition ID to use to select quality profiles for the currently active machine
    #   \returns DefinitionID (string) if found, empty string otherwise
    @pyqtProperty(str, notify = globalContainerChanged)
    def activeQualityDefinitionId(self) -> str:
        if self._global_container_stack:
            return getMachineDefinitionIDForQualitySearch(self._global_container_stack)
        return ""

    ##  Gets how the active definition calls variants
    #   Caveat: per-definition-variant-title is currently not translated (though the fallback is)
    @pyqtProperty(str, notify = globalContainerChanged)
    def activeDefinitionVariantsName(self) -> str:
        fallback_title = catalog.i18nc("@label", "Nozzle")
        if self._global_container_stack:
            return self._global_container_stack.definition.getMetaDataEntry("variants_name", fallback_title)

        return fallback_title

    @pyqtSlot(str, str)
    def renameMachine(self, machine_id: str, new_name: str):
        container_registry = ContainerRegistry.getInstance()
        machine_stack = container_registry.findContainerStacks(id = machine_id)
        if machine_stack:
            new_name = container_registry.createUniqueName("machine", machine_stack[0].getName(), new_name, machine_stack[0].definition.getName())
            machine_stack[0].setName(new_name)
            self.globalContainerChanged.emit()

    @pyqtSlot(str)
    def removeMachine(self, machine_id: str):
        # If the machine that is being removed is the currently active machine, set another machine as the active machine.
        activate_new_machine = (self._global_container_stack and self._global_container_stack.getId() == machine_id)

        # activate a new machine before removing a machine because this is safer
        if activate_new_machine:
            machine_stacks = ContainerRegistry.getInstance().findContainerStacksMetadata(type = "machine")
            other_machine_stacks = [s for s in machine_stacks if s["id"] != machine_id]
            if other_machine_stacks:
                self.setActiveMachine(other_machine_stacks[0]["id"])

        ExtruderManager.getInstance().removeMachineExtruders(machine_id)
        containers = ContainerRegistry.getInstance().findInstanceContainersMetadata(type = "user", machine = machine_id)
        for container in containers:
            ContainerRegistry.getInstance().removeContainer(container["id"])
        ContainerRegistry.getInstance().removeContainer(machine_id)

    @pyqtProperty(bool, notify = globalContainerChanged)
    def hasMaterials(self) -> bool:
        if self._global_container_stack:
            return Util.parseBool(self._global_container_stack.getMetaDataEntry("has_materials", False))
        return False

    @pyqtProperty(bool, notify = globalContainerChanged)
    def hasVariants(self) -> bool:
        if self._global_container_stack:
            return Util.parseBool(self._global_container_stack.getMetaDataEntry("has_variants", False))
        return False

    @pyqtProperty(bool, notify = globalContainerChanged)
    def hasVariantBuildplates(self) -> bool:
        if self._global_container_stack:
            return Util.parseBool(self._global_container_stack.getMetaDataEntry("has_variant_buildplates", False))
        return False

    ##  The selected buildplate is compatible if it is compatible with all the materials in all the extruders
    @pyqtProperty(bool, notify = activeMaterialChanged)
    def variantBuildplateCompatible(self) -> bool:
        if not self._global_container_stack:
            return True

        buildplate_compatible = True  # It is compatible by default
        extruder_stacks = self._global_container_stack.extruders.values()
        for stack in extruder_stacks:
            if not stack.isEnabled:
                continue
            material_container = stack.material
            if material_container == self._empty_material_container:
                continue
            if material_container.getMetaDataEntry("buildplate_compatible"):
                buildplate_compatible = buildplate_compatible and material_container.getMetaDataEntry("buildplate_compatible")[self.activeVariantBuildplateName]

        return buildplate_compatible

    ##  The selected buildplate is usable if it is usable for all materials OR it is compatible for one but not compatible
    #   for the other material but the buildplate is still usable
    @pyqtProperty(bool, notify = activeMaterialChanged)
    def variantBuildplateUsable(self) -> bool:
        if not self._global_container_stack:
            return True

        # Here the next formula is being calculated:
        # result = (not (material_left_compatible and material_right_compatible)) and
        #           (material_left_compatible or material_left_usable) and
        #           (material_right_compatible or material_right_usable)
        result = not self.variantBuildplateCompatible
        extruder_stacks = self._global_container_stack.extruders.values()
        for stack in extruder_stacks:
            material_container = stack.material
            if material_container == self._empty_material_container:
                continue
            buildplate_compatible = material_container.getMetaDataEntry("buildplate_compatible")[self.activeVariantBuildplateName] if material_container.getMetaDataEntry("buildplate_compatible") else True
            buildplate_usable = material_container.getMetaDataEntry("buildplate_recommended")[self.activeVariantBuildplateName] if material_container.getMetaDataEntry("buildplate_recommended") else True

            result = result and (buildplate_compatible or buildplate_usable)

        return result

    ##  Property to indicate if a machine has "specialized" material profiles.
    #   Some machines have their own material profiles that "override" the default catch all profiles.
    @pyqtProperty(bool, notify = globalContainerChanged)
    def filterMaterialsByMachine(self) -> bool:
        if self._global_container_stack:
            return Util.parseBool(self._global_container_stack.getMetaDataEntry("has_machine_materials", False))
        return False

    ##  Property to indicate if a machine has "specialized" quality profiles.
    #   Some machines have their own quality profiles that "override" the default catch all profiles.
    @pyqtProperty(bool, notify = globalContainerChanged)
    def filterQualityByMachine(self) -> bool:
        if self._global_container_stack:
            return Util.parseBool(self._global_container_stack.getMetaDataEntry("has_machine_quality", False))
        return False

    ##  Get the Definition ID of a machine (specified by ID)
    #   \param machine_id string machine id to get the definition ID of
    #   \returns DefinitionID (string) if found, None otherwise
    @pyqtSlot(str, result = str)
    def getDefinitionByMachineId(self, machine_id: str) -> str:
        containers = ContainerRegistry.getInstance().findContainerStacks(id = machine_id)
        if containers:
            return containers[0].definition.getId()

    def getIncompatibleSettingsOnEnabledExtruders(self, container):
        extruder_count = self._global_container_stack.getProperty("machine_extruder_count", "value")
        result = []
        for setting_instance in container.findInstances():
            setting_key = setting_instance.definition.key
            setting_enabled = self._global_container_stack.getProperty(setting_key, "enabled")
            if not setting_enabled:
                # A setting is not visible anymore
                result.append(setting_key)
                Logger.log("d", "Reset setting [%s] from [%s] because the setting is no longer enabled", setting_key, container)
                continue

            if not self._global_container_stack.getProperty(setting_key, "type") in ("extruder", "optional_extruder"):
                continue

            old_value = container.getProperty(setting_key, "value")
            if int(old_value) >= extruder_count or not self._global_container_stack.extruders[str(old_value)].isEnabled:
                result.append(setting_key)
                Logger.log("d", "Reset setting [%s] in [%s] because its old value [%s] is no longer valid", setting_key, container, old_value)
        return result

    ##  Update extruder number to a valid value when the number of extruders are changed, or when an extruder is changed
    def correctExtruderSettings(self):
        for setting_key in self.getIncompatibleSettingsOnEnabledExtruders(self._global_container_stack.userChanges):
            self._global_container_stack.userChanges.removeInstance(setting_key)
        add_user_changes = self.getIncompatibleSettingsOnEnabledExtruders(self._global_container_stack.qualityChanges)
        for setting_key in add_user_changes:
            # Apply quality changes that are incompatible to user changes, so we do not change the quality changes itself.
            self._global_container_stack.userChanges.setProperty(setting_key, "value", self._default_extruder_position)
        if add_user_changes:
            caution_message = Message(catalog.i18nc(
                "@info:generic",
                "Settings have been changed to match the current availability of extruders: [%s]" % ", ".join(add_user_changes)),
                lifetime=0,
                title = catalog.i18nc("@info:title", "Settings updated"))
            caution_message.show()

    ##  Set the amount of extruders on the active machine (global stack)
    #   \param extruder_count int the number of extruders to set
    def setActiveMachineExtruderCount(self, extruder_count):
        extruder_manager = Application.getInstance().getExtruderManager()

        definition_changes_container = self._global_container_stack.definitionChanges
        if not self._global_container_stack or definition_changes_container == self._empty_definition_changes_container:
            return

        previous_extruder_count = self._global_container_stack.getProperty("machine_extruder_count", "value")
        if extruder_count == previous_extruder_count:
            return

        definition_changes_container.setProperty("machine_extruder_count", "value", extruder_count)

        self.updateDefaultExtruder()
        self.updateNumberExtrudersEnabled()
        self.correctExtruderSettings()

        # Check to see if any objects are set to print with an extruder that will no longer exist
        root_node = Application.getInstance().getController().getScene().getRoot()
        for node in DepthFirstIterator(root_node):
            if node.getMeshData():
                extruder_nr = node.callDecoration("getActiveExtruderPosition")

                if extruder_nr is not None and int(extruder_nr) > extruder_count - 1:
                    node.callDecoration("setActiveExtruder", extruder_manager.getExtruderStack(extruder_count - 1).getId())

        # Make sure one of the extruder stacks is active
        extruder_manager.setActiveExtruderIndex(0)

        # Move settable_per_extruder values out of the global container
        # After CURA-4482 this should not be the case anymore, but we still want to support older project files.
        global_user_container = self._global_container_stack.userChanges

        # Make sure extruder_stacks exists
        extruder_stacks = []

        if previous_extruder_count == 1:
            extruder_stacks = ExtruderManager.getInstance().getActiveExtruderStacks()
            global_user_container = self._global_container_stack.userChanges

        for setting_instance in global_user_container.findInstances():
            setting_key = setting_instance.definition.key
            settable_per_extruder = self._global_container_stack.getProperty(setting_key, "settable_per_extruder")

            if settable_per_extruder:
                limit_to_extruder = int(self._global_container_stack.getProperty(setting_key, "limit_to_extruder"))
                extruder_stack = extruder_stacks[max(0, limit_to_extruder)]
                extruder_stack.userChanges.setProperty(setting_key, "value", global_user_container.getProperty(setting_key, "value"))
                global_user_container.removeInstance(setting_key)

        # Signal that the global stack has changed
        Application.getInstance().globalContainerStackChanged.emit()
        self.forceUpdateAllSettings()

    @pyqtSlot(int, result = QObject)
    def getExtruder(self, position: int):
        extruder = None
        if self._global_container_stack:
            extruder = self._global_container_stack.extruders.get(str(position))
        return extruder

    def updateDefaultExtruder(self):
        extruder_items = sorted(self._global_container_stack.extruders.items())
        old_position = self._default_extruder_position
        new_default_position = "0"
        for position, extruder in extruder_items:
            if extruder.isEnabled:
                new_default_position = position
                break
        if new_default_position != old_position:
            self._default_extruder_position = new_default_position
            self.extruderChanged.emit()

    def updateNumberExtrudersEnabled(self):
        definition_changes_container = self._global_container_stack.definitionChanges
        extruder_count = 0
        for position, extruder in self._global_container_stack.extruders.items():
            if extruder.isEnabled:
                extruder_count += 1
        definition_changes_container.setProperty("extruders_enabled_count", "value", extruder_count)

    @pyqtProperty(str, notify = extruderChanged)
    def defaultExtruderPosition(self):
        return self._default_extruder_position

    ##  This will fire the propertiesChanged for all settings so they will be updated in the front-end
    @pyqtSlot()
    def forceUpdateAllSettings(self):
<<<<<<< HEAD
        property_names = ["value", "resolve"]
        for container in [self._global_container_stack] + list(self._global_container_stack.extruders.values()):
            for setting_key in container.getAllKeys():
                container.propertiesChanged.emit(setting_key, property_names)
=======
        with postponeSignals(*self._getContainerChangedSignals(), compress = CompressTechnique.CompressPerParameterValue):
            property_names = ["value", "resolve"]
            for setting_key in self._global_container_stack.getAllKeys():
                self._global_container_stack.propertiesChanged.emit(setting_key, property_names)
>>>>>>> 9f89678e

    @pyqtSlot(int, bool)
    def setExtruderEnabled(self, position: int, enabled) -> None:
        extruder = self.getExtruder(position)
        extruder.setEnabled(enabled)
        self.updateDefaultExtruder()
        self.updateNumberExtrudersEnabled()
        self.correctExtruderSettings()
        # ensure that the quality profile is compatible with current combination, or choose a compatible one if available
        self._updateQualityWithMaterial()
        self.extruderChanged.emit()
        # update material compatibility color
        self.activeQualityGroupChanged.emit()
        # update items in SettingExtruder
        ExtruderManager.getInstance().extrudersChanged.emit(self._global_container_stack.getId())
        # Make sure the front end reflects changes
        self.forceUpdateAllSettings()

    def _onMachineNameChanged(self):
        self.globalContainerChanged.emit()

    def _onMaterialNameChanged(self):
        self.activeMaterialChanged.emit()

    def _onQualityNameChanged(self):
        self.activeQualityChanged.emit()

    def _getContainerChangedSignals(self) -> List[Signal]:
        stacks = ExtruderManager.getInstance().getActiveExtruderStacks()
        stacks.append(self._global_container_stack)
        return [ s.containersChanged for s in stacks ]

    @pyqtSlot(str, str, str)
    def setSettingForAllExtruders(self, setting_name: str, property_name: str, property_value: str):
        for key, extruder in self._global_container_stack.extruders.items():
            container = extruder.userChanges
            container.setProperty(setting_name, property_name, property_value)

    @pyqtProperty("QVariantList", notify = globalContainerChanged)
    def currentExtruderPositions(self):
        if self._global_container_stack is None:
            return []
        return sorted(list(self._global_container_stack.extruders.keys()))

    ##  Update _current_root_material_id when the current root material was changed.
    def _onRootMaterialChanged(self):
        self._current_root_material_id = {}

        if self._global_container_stack:
            for position in self._global_container_stack.extruders:
                self._current_root_material_id[position] = self._global_container_stack.extruders[position].material.getMetaDataEntry("base_file")

    @pyqtProperty("QVariant", notify = rootMaterialChanged)
    def currentRootMaterialId(self):
        return self._current_root_material_id

    ##  Return the variant names in the extruder stack(s).
    ##  For the variant in the global stack, use activeVariantBuildplateName
    @pyqtProperty("QVariant", notify = activeVariantChanged)
    def activeVariantNames(self):
        result = {}

        active_stacks = ExtruderManager.getInstance().getActiveExtruderStacks()
        if active_stacks is not None:
            for stack in active_stacks:
                variant_container = stack.variant
                position = stack.getMetaDataEntry("position")
                if variant_container and variant_container != self._empty_variant_container:
                    result[position] = variant_container.getName()

        return result

    #
    # Sets all quality and quality_changes containers to empty_quality and empty_quality_changes containers
    # for all stacks in the currently active machine.
    #
    def _setEmptyQuality(self):
        self._current_quality_group = None
        self._current_quality_changes_group = None
        self._global_container_stack.quality = self._empty_quality_container
        self._global_container_stack.qualityChanges = self._empty_quality_changes_container
        for extruder in self._global_container_stack.extruders.values():
            extruder.quality = self._empty_quality_container
            extruder.qualityChanges = self._empty_quality_changes_container

        self.activeQualityGroupChanged.emit()
        self.activeQualityChangesGroupChanged.emit()

    def _setQualityGroup(self, quality_group, empty_quality_changes = True):
        self._current_quality_group = quality_group
        if empty_quality_changes:
            self._current_quality_changes_group = None

        # Set quality and quality_changes for the GlobalStack
        self._global_container_stack.quality = quality_group.node_for_global.getContainer()
        if empty_quality_changes:
            self._global_container_stack.qualityChanges = self._empty_quality_changes_container

        # Set quality and quality_changes for each ExtruderStack
        for position, node in quality_group.nodes_for_extruders.items():
            self._global_container_stack.extruders[str(position)].quality = node.getContainer()
            if empty_quality_changes:
                self._global_container_stack.extruders[str(position)].qualityChanges = self._empty_quality_changes_container

        self.activeQualityGroupChanged.emit()
        self.activeQualityChangesGroupChanged.emit()

    def _setQualityChangesGroup(self, quality_changes_group):
        quality_type = quality_changes_group.quality_type
        quality_group_dict = self._quality_manager.getQualityGroups(self._global_container_stack)
        quality_group = quality_group_dict[quality_type]

        quality_changes_container = self._empty_quality_changes_container
        quality_container = self._empty_quality_changes_container
        if quality_changes_group.node_for_global:
            quality_changes_container = quality_changes_group.node_for_global.getContainer()
        if quality_group.node_for_global:
            quality_container = quality_group.node_for_global.getContainer()

        self._global_container_stack.quality = quality_container
        self._global_container_stack.qualityChanges = quality_changes_container

        for position, extruder in self._global_container_stack.extruders.items():
            quality_changes_node = quality_changes_group.nodes_for_extruders.get(position)
            quality_node = quality_group.nodes_for_extruders.get(position)

            quality_changes_container = self._empty_quality_changes_container
            quality_container = self._empty_quality_container
            if quality_changes_node:
                quality_changes_container = quality_changes_node.getContainer()
            if quality_node:
                quality_container = quality_node.getContainer()

            extruder.quality = quality_container
            extruder.qualityChanges = quality_changes_container

        self._current_quality_group = quality_group
        self._current_quality_changes_group = quality_changes_group
        self.activeQualityGroupChanged.emit()
        self.activeQualityChangesGroupChanged.emit()

    def _setVariantNode(self, position, container_node):
        self._global_container_stack.extruders[position].variant = container_node.getContainer()
        self.activeVariantChanged.emit()

    def _setGlobalVariant(self, container_node):
        self._global_container_stack.variant = container_node.getContainer()

    def _setMaterial(self, position, container_node = None):
        if container_node:
            self._global_container_stack.extruders[position].material = container_node.getContainer()
            root_material_id = container_node.metadata["base_file"]
        else:
            self._global_container_stack.extruders[position].material = self._empty_material_container
            root_material_id = None
        # The _current_root_material_id is used in the MaterialMenu to see which material is selected
        if root_material_id != self._current_root_material_id[position]:
            self._current_root_material_id[position] = root_material_id
            self.rootMaterialChanged.emit()

    def activeMaterialsCompatible(self):
        # check material - variant compatibility
        if Util.parseBool(self._global_container_stack.getMetaDataEntry("has_materials", False)):
            for position, extruder in self._global_container_stack.extruders.items():
                if extruder.isEnabled and not extruder.material.getMetaDataEntry("compatible"):
                    return False
                if not extruder.material.getMetaDataEntry("compatible"):
                    return False
        return True

    ## Update current quality type and machine after setting material
    def _updateQualityWithMaterial(self, *args):
        Logger.log("i", "Updating quality/quality_changes due to material change")
        current_quality_type = None
        if self._current_quality_group:
            current_quality_type = self._current_quality_group.quality_type
        candidate_quality_groups = self._quality_manager.getQualityGroups(self._global_container_stack)
        available_quality_types = {qt for qt, g in candidate_quality_groups.items() if g.is_available}

        Logger.log("d", "Current quality type = [%s]", current_quality_type)
        if not self.activeMaterialsCompatible():
            Logger.log("i", "Active materials are not compatible, setting all qualities to empty (Not Supported).")
            self._setEmptyQuality()
            return

        if not available_quality_types:
            Logger.log("i", "No available quality types found, setting all qualities to empty (Not Supported).")
            self._setEmptyQuality()
            return

        if current_quality_type in available_quality_types:
            Logger.log("i", "Current available quality type [%s] is available, applying changes.", current_quality_type)
            self._setQualityGroup(candidate_quality_groups[current_quality_type], empty_quality_changes = False)
            return

        # The current quality type is not available so we use the preferred quality type if it's available,
        # otherwise use one of the available quality types.
        quality_type = sorted(list(available_quality_types))[0]
        preferred_quality_type = self._global_container_stack.getMetaDataEntry("preferred_quality_type")
        if preferred_quality_type in available_quality_types:
            quality_type = preferred_quality_type

        Logger.log("i", "The current quality type [%s] is not available, switching to [%s] instead",
                   current_quality_type, quality_type)
        self._setQualityGroup(candidate_quality_groups[quality_type], empty_quality_changes = True)

    def _updateMaterialWithVariant(self, position: Optional[str]):
        if position is None:
            position_list = list(self._global_container_stack.extruders.keys())
        else:
            position_list = [position]

        for position in position_list:
            extruder = self._global_container_stack.extruders[position]

            current_material_base_name = extruder.material.getMetaDataEntry("base_file")
            current_variant_name = None
            if extruder.variant.getId() != self._empty_variant_container.getId():
                current_variant_name = extruder.variant.getMetaDataEntry("name")

            from UM.Settings.Interfaces import PropertyEvaluationContext
            from cura.Settings.CuraContainerStack import _ContainerIndexes
            context = PropertyEvaluationContext(extruder)
            context.context["evaluate_from_container_index"] = _ContainerIndexes.DefinitionChanges
            material_diameter = self._global_container_stack.getProperty("material_diameter", "value", context)
            candidate_materials = self._material_manager.getAvailableMaterials(
                self._global_container_stack.definition.getId(),
                current_variant_name,
                material_diameter)

            if not candidate_materials:
                self._setMaterial(position, container_node = None)
                continue

            if current_material_base_name in candidate_materials:
                new_material = candidate_materials[current_material_base_name]
                self._setMaterial(position, new_material)
                continue

            # The current material is not available, find the preferred one
            material_node = self._material_manager.getDefaultMaterial(self._global_container_stack, current_variant_name)
            if material_node is not None:
                self._setMaterial(position, material_node)

    ##  Given a printer definition name, select the right machine instance. In case it doesn't exist, create a new
    #   instance with the same network key.
    @pyqtSlot(str)
    def switchPrinterType(self, machine_name):
        # Don't switch if the user tries to change to the same type of printer
        if self.activeMachineDefinitionName == machine_name:
            return
        # Get the definition id corresponding to this machine name
        machine_definition_id = ContainerRegistry.getInstance().findDefinitionContainers(name = machine_name)[0].getId()
        # Try to find a machine with the same network key
        new_machine = self.getMachine(machine_definition_id, metadata_filter = {"um_network_key": self.activeMachineNetworkKey})
        # If there is no machine, then create a new one and set it to the non-hidden instance
        if not new_machine:
            new_machine = CuraStackBuilder.createMachine(machine_definition_id + "_sync", machine_definition_id)
            new_machine.addMetaDataEntry("um_network_key", self.activeMachineNetworkKey)
            new_machine.addMetaDataEntry("connect_group_name", self.activeMachineNetworkGroupName)
            new_machine.addMetaDataEntry("hidden", False)
        else:
            Logger.log("i", "Found a %s with the key %s. Let's use it!", machine_name, self.activeMachineNetworkKey)
            new_machine.setMetaDataEntry("hidden", False)

        # Set the current printer instance to hidden (the metadata entry must exist)
        self._global_container_stack.setMetaDataEntry("hidden", True)

        self.setActiveMachine(new_machine.getId())

    @pyqtSlot(QObject)
    def applyRemoteConfiguration(self, configuration: ConfigurationModel):
        self.blurSettings.emit()
        with postponeSignals(*self._getContainerChangedSignals(), compress = CompressTechnique.CompressPerParameterValue):
            self.switchPrinterType(configuration.printerType)
            for extruder_configuration in configuration.extruderConfigurations:
                position = str(extruder_configuration.position)
                variant_container_node = self._variant_manager.getVariantNode(self._global_container_stack.definition.getId(), extruder_configuration.hotendID)
                material_container_node = self._material_manager.getMaterialNodeByType(self._global_container_stack, extruder_configuration.hotendID,extruder_configuration.material.guid)
                if variant_container_node:
                    self._setVariantNode(position, variant_container_node)
                else:
                    self._global_container_stack.extruders[position].variant = self._empty_variant_container

                if material_container_node:
                    self._setMaterial(position, material_container_node)
                else:
                    self._global_container_stack.extruders[position].material = self._empty_material_container
                self._updateMaterialWithVariant(position)

            if configuration.buildplateConfiguration is not None:
                global_variant_container_node = self._variant_manager.getBuildplateVariantNode(self._global_container_stack.definition.getId(), configuration.buildplateConfiguration)
                if global_variant_container_node:
                    self._setGlobalVariant(global_variant_container_node)
                else:
                    self._global_container_stack.variant = self._empty_variant_container
            else:
                self._global_container_stack.variant = self._empty_variant_container
            self._updateQualityWithMaterial()

    ##  Find all container stacks that has the pair 'key = value' in its metadata and replaces the value with 'new_value'
    def replaceContainersMetadata(self, key: str, value: str, new_value: str):
        machines = ContainerRegistry.getInstance().findContainerStacks(type = "machine")
        for machine in machines:
            if machine.getMetaDataEntry(key) == value:
                machine.setMetaDataEntry(key, new_value)

    @pyqtSlot("QVariant")
    def setGlobalVariant(self, container_node):
        self.blurSettings.emit()
        with postponeSignals(*self._getContainerChangedSignals(), compress = CompressTechnique.CompressPerParameterValue):
            self._setGlobalVariant(container_node)
            self._updateMaterialWithVariant(None)  # Update all materials
            self._updateQualityWithMaterial()

    @pyqtSlot(str, "QVariant")
    def setMaterial(self, position, container_node):
        position = str(position)
        self.blurSettings.emit()
        with postponeSignals(*self._getContainerChangedSignals(), compress = CompressTechnique.CompressPerParameterValue):
            self._setMaterial(position, container_node)
            self._updateQualityWithMaterial()

    @pyqtSlot(str, "QVariant")
    def setVariantGroup(self, position, container_node):
        position = str(position)
        self.blurSettings.emit()
        with postponeSignals(*self._getContainerChangedSignals(), compress = CompressTechnique.CompressPerParameterValue):
            self._setVariantNode(position, container_node)
            self._updateMaterialWithVariant(position)
            self._updateQualityWithMaterial()

    @pyqtSlot(QObject)
    def setQualityGroup(self, quality_group, no_dialog = False):
        self.blurSettings.emit()
        with postponeSignals(*self._getContainerChangedSignals(), compress = CompressTechnique.CompressPerParameterValue):
            self._setQualityGroup(quality_group)

        # See if we need to show the Discard or Keep changes screen
        if not no_dialog and self.hasUserSettings and Preferences.getInstance().getValue("cura/active_mode") == 1:
            self._application.discardOrKeepProfileChanges()

    @pyqtProperty(QObject, fset = setQualityGroup, notify = activeQualityGroupChanged)
    def activeQualityGroup(self):
        return self._current_quality_group

    @pyqtSlot(QObject)
    def setQualityChangesGroup(self, quality_changes_group, no_dialog = False):
        self.blurSettings.emit()
        with postponeSignals(*self._getContainerChangedSignals(), compress = CompressTechnique.CompressPerParameterValue):
            self._setQualityChangesGroup(quality_changes_group)

        # See if we need to show the Discard or Keep changes screen
        if not no_dialog and self.hasUserSettings and Preferences.getInstance().getValue("cura/active_mode") == 1:
            self._application.discardOrKeepProfileChanges()

    @pyqtProperty(QObject, fset = setQualityChangesGroup, notify = activeQualityChangesGroupChanged)
    def activeQualityChangesGroup(self):
        return self._current_quality_changes_group

    @pyqtProperty(str, notify = activeQualityGroupChanged)
    def activeQualityOrQualityChangesName(self):
        name = self._empty_quality_container.getName()
        if self._current_quality_changes_group:
            name = self._current_quality_changes_group.name
        elif self._current_quality_group:
            name = self._current_quality_group.name
        return name

    def _updateUponMaterialMetadataChange(self):
        with postponeSignals(*self._getContainerChangedSignals(), compress = CompressTechnique.CompressPerParameterValue):
            self._updateMaterialWithVariant(None)
            self._updateQualityWithMaterial()<|MERGE_RESOLUTION|>--- conflicted
+++ resolved
@@ -881,17 +881,11 @@
     ##  This will fire the propertiesChanged for all settings so they will be updated in the front-end
     @pyqtSlot()
     def forceUpdateAllSettings(self):
-<<<<<<< HEAD
-        property_names = ["value", "resolve"]
-        for container in [self._global_container_stack] + list(self._global_container_stack.extruders.values()):
-            for setting_key in container.getAllKeys():
-                container.propertiesChanged.emit(setting_key, property_names)
-=======
         with postponeSignals(*self._getContainerChangedSignals(), compress = CompressTechnique.CompressPerParameterValue):
             property_names = ["value", "resolve"]
-            for setting_key in self._global_container_stack.getAllKeys():
-                self._global_container_stack.propertiesChanged.emit(setting_key, property_names)
->>>>>>> 9f89678e
+            for container in [self._global_container_stack] + list(self._global_container_stack.extruders.values()):
+                for setting_key in container.getAllKeys():
+                    container.propertiesChanged.emit(setting_key, property_names)
 
     @pyqtSlot(int, bool)
     def setExtruderEnabled(self, position: int, enabled) -> None:
