# Copyright (c) 2016 Ultimaker B.V.
# Cura is released under the terms of the AGPLv3 or higher.

import collections

from PyQt5.QtCore import pyqtProperty, pyqtSignal, Qt

import UM.Application
import UM.Logger
import UM.Qt
import UM.Settings


class QualitySettingsModel(UM.Qt.ListModel.ListModel):
    KeyRole = Qt.UserRole + 1
    LabelRole = Qt.UserRole + 2
    UnitRole = Qt.UserRole + 3
    ProfileValueRole = Qt.UserRole + 4
    UserValueRole = Qt.UserRole + 5
    CategoryRole = Qt.UserRole + 6

    def __init__(self, parent = None):
        super().__init__(parent = parent)

        self._extruder_id = None
        self._quality = None
        self._material = None

        self.addRoleName(self.KeyRole, "key")
        self.addRoleName(self.LabelRole, "label")
        self.addRoleName(self.UnitRole, "unit")
        self.addRoleName(self.ProfileValueRole, "profile_value")
        self.addRoleName(self.UserValueRole, "user_value")
        self.addRoleName(self.CategoryRole, "category")

    def setExtruderId(self, extruder_id):
        if extruder_id != self._extruder_id:
            self._extruder_id = extruder_id
            self._update()
            self.extruderIdChanged.emit()

    extruderIdChanged = pyqtSignal()
    @pyqtProperty(str, fset = setExtruderId, notify = extruderIdChanged)
    def extruderId(self):
        return self._extruder_id

    def setQuality(self, quality):
        if quality != self._quality:
            self._quality = quality
            self._update()
            self.qualityChanged.emit()

    qualityChanged = pyqtSignal()
    @pyqtProperty(str, fset = setQuality, notify = qualityChanged)
    def quality(self):
        return self._quality

    def setMaterial(self, material):
        if material != self._material:
            self._material = material
            self._update()
            self.materialChanged.emit()

    materialChanged = pyqtSignal()
    @pyqtProperty(str, fset = setMaterial, notify = materialChanged)
    def material(self):
        return self._material

    def _update(self):
        if not self._quality:
            return

        items = []

        settings = collections.OrderedDict()
        definition_container = UM.Application.getInstance().getGlobalContainerStack().getBottom()

        containers = UM.Settings.ContainerRegistry.getInstance().findInstanceContainers(id = self._quality)
        if not containers:
            UM.Logger.log("w", "Could not find a quality container with id %s", self._quality)
            return

        quality_container = None
        quality_changes_container = None

        if containers[0].getMetaDataEntry("type") == "quality":
            quality_container = containers[0]
        else:
            quality_changes_container = containers[0]

            criteria = {
                "type": "quality",
                "quality_type": quality_changes_container.getMetaDataEntry("quality"),
                "definition": quality_changes_container.getDefinition().getId()
            }

            if self._material:
                criteria["material"] = self._material

            quality_container = UM.Settings.ContainerRegistry.getInstance().findInstanceContainers(**criteria)
            if not quality_container:
                UM.Logger.log("w", "Could not find a quality container matching quality changes %s", quality_changes_container.getId())
                return
            quality_container = quality_container[0]

        quality_type = quality_container.getMetaDataEntry("quality_type")
        definition_id = quality_container.getDefinition().getId()

        criteria = {"type": "quality", "quality_type": quality_type, "definition": definition_id}

        if self._material:
            criteria["material"] = self._material

        criteria["extruder"] = self._extruder_id

        containers = UM.Settings.ContainerRegistry.getInstance().findInstanceContainers(**criteria)
        if not containers:
            # Try again, this time without extruder
            new_criteria = criteria.copy()
            new_criteria.pop("extruder")
            containers = UM.Settings.ContainerRegistry.getInstance().findInstanceContainers(**new_criteria)

        if not containers:
            # Try again, this time without material
            criteria.pop("material")
            containers = UM.Settings.ContainerRegistry.getInstance().findInstanceContainers(**criteria)

        if not containers:
            # Try again, this time without material or extruder
            criteria.pop("extruder") # "material" has already been popped
            containers = UM.Settings.ContainerRegistry.getInstance().findInstanceContainers(**criteria)

        if not containers:
            UM.Logger.log("Could not find any quality containers matching the search criteria %s" % str(criteria))
            return

        if quality_changes_container:
            criteria = {"type": "quality_changes", "quality": quality_type, "definition": definition_id, "name": quality_changes_container.getName()}
            if self._extruder_id != "":
                criteria["extruder"] = self._extruder_id
            else:
                criteria["extruder"] = None

            changes = UM.Settings.ContainerRegistry.getInstance().findInstanceContainers(**criteria)

            if changes:
                containers.extend(changes)

        current_category = ""
        for definition in definition_container.findDefinitions():
            if definition.type == "category":
                current_category = definition.label
                continue

            profile_value = None
            for container in containers:
                new_value = container.getProperty(definition.key, "value")
                if new_value:
                    profile_value = new_value

            user_value = None
            if not self._extruder_id:
                user_value = UM.Application.getInstance().getGlobalContainerStack().getTop().getProperty(definition.key, "value")
            else:
                extruder_stack = UM.Settings.ContainerRegistry.getInstance().findContainerStacks(id = self._extruder_id)
                if extruder_stack:
                    user_value = extruder_stack[0].getTop().getProperty(definition.key, "value")

            if not profile_value and not user_value:
                continue

<<<<<<< HEAD
            # If a setting is global (not settable per extruder) and we're looking at an extruder stack, ignore this value.
            if not UM.Application.getInstance().getGlobalContainerStack().getProperty(definition.key, "settable_per_extruder") and self._extruder_id != "":
                continue

            # If a setting is settable per extruder and we're looking at global tab, ignore this value.
            if self._extruder_id == "" and UM.Application.getInstance().getGlobalContainerStack().getProperty(definition.key, "settable_per_extruder"):
                continue

            self.appendItem({
=======
            items.append({
>>>>>>> b3436491
                "key": definition.key,
                "label": definition.label,
                "unit": definition.unit,
                "profile_value": "" if profile_value is None else str(profile_value),  # it is for display only
                "user_value": "" if user_value is None else str(user_value),
                "category": current_category
            })

        self.setItems(items)<|MERGE_RESOLUTION|>--- conflicted
+++ resolved
@@ -142,7 +142,6 @@
                 criteria["extruder"] = None
 
             changes = UM.Settings.ContainerRegistry.getInstance().findInstanceContainers(**criteria)
-
             if changes:
                 containers.extend(changes)
 
@@ -169,7 +168,6 @@
             if not profile_value and not user_value:
                 continue
 
-<<<<<<< HEAD
             # If a setting is global (not settable per extruder) and we're looking at an extruder stack, ignore this value.
             if not UM.Application.getInstance().getGlobalContainerStack().getProperty(definition.key, "settable_per_extruder") and self._extruder_id != "":
                 continue
@@ -178,10 +176,7 @@
             if self._extruder_id == "" and UM.Application.getInstance().getGlobalContainerStack().getProperty(definition.key, "settable_per_extruder"):
                 continue
 
-            self.appendItem({
-=======
             items.append({
->>>>>>> b3436491
                 "key": definition.key,
                 "label": definition.label,
                 "unit": definition.unit,
