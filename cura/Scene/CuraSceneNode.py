--- conflicted
+++ resolved
@@ -2,11 +2,7 @@
 # Cura is released under the terms of the LGPLv3 or higher.
 
 from copy import deepcopy
-<<<<<<< HEAD
 from typing import cast, Dict, List, Optional
-=======
-from typing import List, Optional
->>>>>>> dc5a48fb
 
 from UM.Application import Application
 from UM.Math.AxisAlignedBox import AxisAlignedBox
@@ -21,17 +17,10 @@
 ##  Scene nodes that are models are only seen when selecting the corresponding build plate
 #   Note that many other nodes can just be UM SceneNode objects.
 class CuraSceneNode(SceneNode):
-<<<<<<< HEAD
     def __init__(self, parent: Optional["SceneNode"] = None, visible: bool = True, name: str = "", no_setting_override: bool = False) -> None:
         super().__init__(parent = parent, visible = visible, name = name)
         if not no_setting_override:
-            self.addDecorator(SettingOverrideDecorator())
-=======
-    def __init__(self, parent: Optional["SceneNode"] = None, visible: bool = True, name: str = "", no_setting_override: bool = False):
-        super().__init__(parent = parent, visible = visible, name = name)
-        if not no_setting_override:
             self.addDecorator(SettingOverrideDecorator())  # now we always have a getActiveExtruderPosition, unless explicitly disabled
->>>>>>> dc5a48fb
         self._outside_buildarea = False
 
     def setOutsideBuildArea(self, new_value: bool) -> None:
