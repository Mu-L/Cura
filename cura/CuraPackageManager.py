# Copyright (c) 2018 Ultimaker B.V.
# Cura is released under the terms of the LGPLv3 or higher.

from typing import Optional, Dict, Any
import json
import os
import shutil
import zipfile
import tempfile

from PyQt5.QtCore import pyqtSlot, QObject, pyqtSignal

from UM.Application import Application
from UM.Logger import Logger
from UM.Resources import Resources
from UM.Version import Version

<<<<<<< HEAD
BUNDLED = [
    "DagomaChromatikPLA",
    "FABtotumABS",
    "FABtotumNylon",
    "FABtotumPLA",
    "FABtotumTPU",
    "FiberlogyHDPLA",
    "Filo3DPLA",
    "IMADE3DJellyBOXPETG",
    "IMADE3DJellyBOXPLA",
    "UltimakerABS",
    "UltimakerCPE",
    "UltimakerNylon",
    "UltimakerPC",
    "UltimakerPLA",
    "UltimakerPVA",
    "VertexDeltaABS",
    "VertexDeltaPET",
    "VertexDeltaPLA",
    "VertexDeltaTPU"
]
=======
>>>>>>> 85810892

class CuraPackageManager(QObject):
    Version = 1

    # The prefix that's added to all files for an installed package to avoid naming conflicts with user created
    # files.
    PREFIX_PLACE_HOLDER = "-CP;"

    def __init__(self, parent = None):
        super().__init__(parent)

        self._application = Application.getInstance()
        self._container_registry = self._application.getContainerRegistry()
        self._plugin_registry = self._application.getPluginRegistry()

        # JSON file that keeps track of all installed packages.
        self._package_management_file_path = os.path.join(os.path.abspath(Resources.getDataStoragePath()),
                                                          "packages.json")
        self._installed_package_dict = {}  # a dict of all installed packages
        self._to_remove_package_set = set()  # a set of packages that need to be removed at the next start
        self._to_install_package_dict = {}  # a dict of packages that need to be installed at the next start

    installedPackagesChanged = pyqtSignal()  # Emitted whenever the installed packages collection have been changed.

    def initialize(self):
        self._loadManagementData()
        self._removeAllScheduledPackages()
        self._installAllScheduledPackages()

    # (for initialize) Loads the package management file if exists
    def _loadManagementData(self) -> None:
        if not os.path.exists(self._package_management_file_path):
            Logger.log("i", "Package management file %s doesn't exist, do nothing", self._package_management_file_path)
            return

        # Need to use the file lock here to prevent concurrent I/O from other processes/threads
        container_registry = self._application.getContainerRegistry()
        with container_registry.lockFile():
            with open(self._package_management_file_path, "r", encoding = "utf-8") as f:
                management_dict = json.load(f, encoding = "utf-8")

                self._installed_package_dict = management_dict.get("installed", {})
                self._to_remove_package_set = set(management_dict.get("to_remove", []))
                self._to_install_package_dict = management_dict.get("to_install", {})

                Logger.log("i", "Package management file %s is loaded", self._package_management_file_path)

    def _saveManagementData(self) -> None:
        # Need to use the file lock here to prevent concurrent I/O from other processes/threads
        container_registry = self._application.getContainerRegistry()
        with container_registry.lockFile():
            with open(self._package_management_file_path, "w", encoding = "utf-8") as f:
                data_dict = {"version": CuraPackageManager.Version,
                             "installed": self._installed_package_dict,
                             "to_remove": list(self._to_remove_package_set),
                             "to_install": self._to_install_package_dict}
                data_dict["to_remove"] = list(data_dict["to_remove"])
                json.dump(data_dict, f)
                Logger.log("i", "Package management file %s is saved", self._package_management_file_path)

    # (for initialize) Removes all packages that have been scheduled to be removed.
    def _removeAllScheduledPackages(self) -> None:
        for package_id in self._to_remove_package_set:
            self._purgePackage(package_id)
        self._to_remove_package_set.clear()
        self._saveManagementData()

    # (for initialize) Installs all packages that have been scheduled to be installed.
    def _installAllScheduledPackages(self) -> None:
        for package_id, installation_package_data in self._to_install_package_dict.items():
            self._installPackage(installation_package_data)
        self._to_install_package_dict.clear()
        self._saveManagementData()

    # Checks the given package is installed. If so, return a dictionary that contains the package's information.
    def getInstalledPackageInfo(self, package_id: str) -> Optional[dict]:
        if package_id in self._to_remove_package_set:
            return None

        if package_id in self._to_install_package_dict:
            package_info = self._to_install_package_dict[package_id]["package_info"]
            return package_info

        if package_id in self._installed_package_dict:
            package_info = self._installed_package_dict.get(package_id)
            return package_info

        for section, packages in self.getAllInstalledPackagesInfo().items():
            for package in packages:
                if package["package_id"] == package_id:
                    return package

        return None

    def getAllInstalledPackagesInfo(self) -> dict:
        installed_package_id_set = set(self._installed_package_dict.keys()) | set(self._to_install_package_dict.keys())
        installed_package_id_set = installed_package_id_set.difference(self._to_remove_package_set)

        managed_package_id_set = installed_package_id_set | self._to_remove_package_set

        # TODO: This function seems to run in a loop even though no loop is ever called with it.

        # map of <package_type> -> <package_id> -> <package_info>
        installed_packages_dict = {}
        for package_id in installed_package_id_set:
            if package_id in Application.getInstance().getRequiredPlugins():
                continue
            if package_id in self._to_install_package_dict:
                package_info = self._to_install_package_dict[package_id]["package_info"]
            else:
                package_info = self._installed_package_dict[package_id]
            package_info["is_bundled"] = False

            package_type = package_info["package_type"]
            if package_type not in installed_packages_dict:
                installed_packages_dict[package_type] = []
            installed_packages_dict[package_type].append( package_info )

            # We also need to get information from the plugin registry such as if a plugin is active
            package_info["is_active"] = self._plugin_registry.isActivePlugin(package_id)

        # HACK: This is to know which packages are bundled and therefore always installed.
        for package_id in BUNDLED:
            package_info = {
                "package_id": package_id,
                "package_type": "material",
                "package_version": "1.0.0",
                "description": "",
                "cura_version": 4,
                "website": "",
                "display_name": package_id,
                "author": {
                    "author_id": "Ultimaker",
                    "display_name": "Ultimaker B.V.",
                    "email": "materials@ultimaker.com",
                    "website": "http://www.ultimaker.com/materials"
                },
                "tags": [],
                "is_active": True,
                "is_bundled": True
            }
            package_type = package_info["package_type"]
            if package_type not in installed_packages_dict:
                installed_packages_dict[package_type] = []
            installed_packages_dict[package_type].append( package_info )

        # Also get all bundled plugins
        all_metadata = self._plugin_registry.getAllMetaData()
        for item in all_metadata:
            if item == {}:
                continue

            plugin_package_info = self.__convertPluginMetadataToPackageMetadata(item)
            # Only gather the bundled plugins here.
            package_id = plugin_package_info["package_id"]
            if package_id in managed_package_id_set:
                continue
            if package_id in Application.getInstance().getRequiredPlugins():
                continue

            plugin_package_info["is_bundled"] = plugin_package_info["package_id"] in BUNDLED
            plugin_package_info["is_active"] = self._plugin_registry.isActivePlugin(package_id)
            package_type = "plugin"
            if package_type not in installed_packages_dict:
                installed_packages_dict[package_type] = []
            installed_packages_dict[package_type].append( plugin_package_info )

        return installed_packages_dict

    def __convertPluginMetadataToPackageMetadata(self, plugin_metadata: dict) -> dict:
        package_metadata = {
            "package_id": plugin_metadata["id"],
            "package_type": "plugin",
            "display_name": plugin_metadata["plugin"]["name"],
            "description": plugin_metadata["plugin"].get("description"),
            "package_version": plugin_metadata["plugin"]["version"],
            "cura_version": int(plugin_metadata["plugin"]["api"]),
            "website": "",
            "author_id": plugin_metadata["plugin"].get("author", "UnknownID"),
            "author": {
                "author_id": plugin_metadata["plugin"].get("author", "UnknownID"),
                "display_name": plugin_metadata["plugin"].get("author", ""),
                "email": "",
                "website": "",
            },
            "tags": ["plugin"]
        }
        return package_metadata

    # Checks if the given package is installed.
    def isPackageInstalled(self, package_id: str) -> bool:
        return self.getInstalledPackageInfo(package_id) is not None

    # Schedules the given package file to be installed upon the next start.
    @pyqtSlot(str)
    def installPackage(self, filename: str) -> None:
        has_changes = False
        try:
            # Get package information
            package_info = self.getPackageInfo(filename)
            if not package_info:
                return
            package_id = package_info["package_id"]

            # Check the delayed installation and removal lists first
            if package_id in self._to_remove_package_set:
                self._to_remove_package_set.remove(package_id)
                has_changes = True

            # Check if it is installed
            installed_package_info = self.getInstalledPackageInfo(package_info["package_id"])
            to_install_package = installed_package_info is None  # Install if the package has not been installed
            if installed_package_info is not None:
                # Compare versions and only schedule the installation if the given package is newer
                new_version = package_info["package_version"]
                installed_version = installed_package_info["package_version"]
                if Version(new_version) > Version(installed_version):
                    Logger.log("i", "Package [%s] version [%s] is newer than the installed version [%s], update it.",
                               package_id, new_version, installed_version)
                    to_install_package = True

            if to_install_package:
                # Need to use the lock file to prevent concurrent I/O issues.
                with self._container_registry.lockFile():
                    Logger.log("i", "Package [%s] version [%s] is scheduled to be installed.",
                               package_id, package_info["package_version"])
                    # Copy the file to cache dir so we don't need to rely on the original file to be present
                    package_cache_dir = os.path.join(os.path.abspath(Resources.getCacheStoragePath()), "cura_packages")
                    if not os.path.exists(package_cache_dir):
                        os.makedirs(package_cache_dir, exist_ok=True)

                    target_file_path = os.path.join(package_cache_dir, package_id + ".curapackage")
                    shutil.copy2(filename, target_file_path)

                    self._to_install_package_dict[package_id] = {"package_info": package_info,
                                                                 "filename": target_file_path}
                    has_changes = True
        except:
            Logger.logException("c", "Failed to install package file '%s'", filename)
        finally:
            self._saveManagementData()
            if has_changes:
                self.installedPackagesChanged.emit()

    # Schedules the given package to be removed upon the next start.
    @pyqtSlot(str)
    def removePackage(self, package_id: str) -> None:
        # Check the delayed installation and removal lists first
        if not self.isPackageInstalled(package_id):
            Logger.log("i", "Attempt to remove package [%s] that is not installed, do nothing.", package_id)
            return

        # Remove from the delayed installation list if present
        if package_id in self._to_install_package_dict:
            del self._to_install_package_dict[package_id]

        # Schedule for a delayed removal:
        self._to_remove_package_set.add(package_id)

        self._saveManagementData()
        self.installedPackagesChanged.emit()

    # Removes everything associated with the given package ID.
    def _purgePackage(self, package_id: str) -> None:
        # Iterate through all directories in the data storage directory and look for sub-directories that belong to
        # the package we need to remove, that is the sub-dirs with the package_id as names, and remove all those dirs.
        data_storage_dir = os.path.abspath(Resources.getDataStoragePath())

        for root, dir_names, _ in os.walk(data_storage_dir):
            for dir_name in dir_names:
                package_dir = os.path.join(root, dir_name, package_id)
                if os.path.exists(package_dir):
                    Logger.log("i", "Removing '%s' for package [%s]", package_dir, package_id)
                    shutil.rmtree(package_dir)
            break

    # Installs all files associated with the given package.
    def _installPackage(self, installation_package_data: dict):
        package_info = installation_package_data["package_info"]
        filename = installation_package_data["filename"]

        package_id = package_info["package_id"]

        if not os.path.exists(filename):
            Logger.log("w", "Package [%s] file '%s' is missing, cannot install this package", package_id, filename)
            return

        Logger.log("i", "Installing package [%s] from file [%s]", package_id, filename)

        # If it's installed, remove it first and then install
        if package_id in self._installed_package_dict:
            self._purgePackage(package_id)

        # Install the package
        with zipfile.ZipFile(filename, "r") as archive:

            temp_dir = tempfile.TemporaryDirectory()
            archive.extractall(temp_dir.name)

            from cura.CuraApplication import CuraApplication
            installation_dirs_dict = {
                "materials": Resources.getStoragePath(CuraApplication.ResourceTypes.MaterialInstanceContainer),
                "quality": Resources.getStoragePath(CuraApplication.ResourceTypes.QualityInstanceContainer),
                "plugins": os.path.abspath(Resources.getStoragePath(Resources.Plugins)),
            }

            for sub_dir_name, installation_root_dir in installation_dirs_dict.items():
                src_dir_path = os.path.join(temp_dir.name, "files", sub_dir_name)
                dst_dir_path = os.path.join(installation_root_dir, package_id)

                if not os.path.exists(src_dir_path):
                    continue

                # Need to rename the container files so they don't get ID conflicts
                to_rename_files = sub_dir_name not in ("plugins",)
                self.__installPackageFiles(package_id, src_dir_path, dst_dir_path, need_to_rename_files= to_rename_files)

        # Remove the file
        os.remove(filename)

    def __installPackageFiles(self, package_id: str, src_dir: str, dst_dir: str, need_to_rename_files: bool = True) -> None:
        shutil.move(src_dir, dst_dir)

        # Rename files if needed
        if not need_to_rename_files:
            return
        for root, _, file_names in os.walk(dst_dir):
            for filename in file_names:
                new_filename = self.PREFIX_PLACE_HOLDER + package_id + "-" + filename
                old_file_path = os.path.join(root, filename)
                new_file_path = os.path.join(root, new_filename)
                os.rename(old_file_path, new_file_path)

    # Gets package information from the given file.
    def getPackageInfo(self, filename: str) -> Dict[str, Any]:
        with zipfile.ZipFile(filename) as archive:
            try:
                # All information is in package.json
                with archive.open("package.json") as f:
                    package_info_dict = json.loads(f.read().decode("utf-8"))
                    return package_info_dict
            except Exception as e:
                Logger.logException("w", "Could not get package information from file '%s': %s" % (filename, e))
                return {}

    # Gets the license file content if present in the given package file.
    # Returns None if there is no license file found.
    def getPackageLicense(self, filename: str) -> Optional[str]:
        license_string = None
        with zipfile.ZipFile(filename) as archive:
            # Go through all the files and use the first successful read as the result
            for file_info in archive.infolist():
                is_dir = lambda file_info: file_info.filename.endswith('/')
                if is_dir or not file_info.filename.startswith("files/"):
                    continue

                filename_parts = os.path.basename(file_info.filename.lower()).split(".")
                stripped_filename = filename_parts[0]
                if stripped_filename in ("license", "licence"):
                    Logger.log("d", "Found potential license file '%s'", file_info.filename)
                    try:
                        with archive.open(file_info.filename, "r") as f:
                            data = f.read()
                        license_string = data.decode("utf-8")
                        break
                    except:
                        Logger.logException("e", "Failed to load potential license file '%s' as text file.",
                                            file_info.filename)
                        license_string = None
        return license_string<|MERGE_RESOLUTION|>--- conflicted
+++ resolved
@@ -15,7 +15,6 @@
 from UM.Resources import Resources
 from UM.Version import Version
 
-<<<<<<< HEAD
 BUNDLED = [
     "DagomaChromatikPLA",
     "FABtotumABS",
@@ -37,8 +36,6 @@
     "VertexDeltaPLA",
     "VertexDeltaTPU"
 ]
-=======
->>>>>>> 85810892
 
 class CuraPackageManager(QObject):
     Version = 1
