--- conflicted
+++ resolved
@@ -220,10 +220,7 @@
         self._first_start_machine_actions_model = FirstStartMachineActionsModel(self)
         self._welcome_pages_model = WelcomePagesModel(self)
         self._add_printer_pages_model = AddPrinterPagesModel(self)
-<<<<<<< HEAD
-=======
         self._whats_new_pages_model = WhatsNewPagesModel(self)
->>>>>>> f2044998
         self._text_manager = TextManager(self)
 
         self._quality_profile_drop_down_menu_model = None
@@ -770,10 +767,7 @@
         self._output_device_manager.start()
         self._welcome_pages_model.initialize()
         self._add_printer_pages_model.initialize()
-<<<<<<< HEAD
-=======
         self._whats_new_pages_model.initialize()
->>>>>>> f2044998
 
         # Detect in which mode to run and execute that mode
         if self._is_headless:
@@ -890,13 +884,10 @@
         return self._add_printer_pages_model
 
     @pyqtSlot(result = QObject)
-<<<<<<< HEAD
-=======
     def getWhatsNewPagesModel(self, *args) -> "WhatsNewPagesModel":
         return self._whats_new_pages_model
 
     @pyqtSlot(result = QObject)
->>>>>>> f2044998
     def getMachineSettingsManager(self, *args) -> "MachineSettingsManager":
         return self._machine_settings_manager
 
@@ -1037,10 +1028,7 @@
         qmlRegisterSingletonType(MachineActionManager.MachineActionManager, "Cura", 1, 0, "MachineActionManager", self.getMachineActionManager)
 
         qmlRegisterType(WelcomePagesModel, "Cura", 1, 0, "WelcomePagesModel")
-<<<<<<< HEAD
-=======
         qmlRegisterType(WhatsNewPagesModel, "Cura", 1, 0, "WhatsNewPagesModel")
->>>>>>> f2044998
         qmlRegisterType(AddPrinterPagesModel, "Cura", 1, 0, "AddPrinterPagesModel")
         qmlRegisterType(TextManager, "Cura", 1, 0, "TextManager")
 
