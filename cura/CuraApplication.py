--- conflicted
+++ resolved
@@ -749,11 +749,8 @@
         # Initialize Cura API
         self._cura_API.initialize()
 
-<<<<<<< HEAD
+        self._output_device_manager.start()
         self._welcome_pages_model.initialize()
-=======
-        self._output_device_manager.start()
->>>>>>> 1c7e047a
 
         # Detect in which mode to run and execute that mode
         if self._is_headless:
