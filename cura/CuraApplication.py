--- conflicted
+++ resolved
@@ -131,19 +131,6 @@
 
 numpy.seterr(all = "ignore")
 
-<<<<<<< HEAD
-try:
-    from cura.CuraVersion import CuraAppName, CuraAppDisplayName, CuraVersion, CuraBuildType, CuraDebugMode, CuraSDKVersion  # type: ignore
-except ImportError:
-    CuraAppName = "cura"
-    CuraAppDisplayName = "Ultimaker Cura"
-    CuraVersion = "master"  # [CodeStyle: Reflecting imported value]
-    CuraBuildType = ""
-    CuraDebugMode = False
-    CuraSDKVersion = "5.0.0"
-
-=======
->>>>>>> a51289d7
 
 class CuraApplication(QtApplication):
     # SettingVersion represents the set of settings available in the machine/extruder definitions.
@@ -169,21 +156,12 @@
     Q_ENUMS(ResourceTypes)
 
     def __init__(self, *args, **kwargs):
-<<<<<<< HEAD
-        super().__init__(name = CuraAppName,
-                         app_display_name = CuraAppDisplayName,
-                         version = CuraVersion,
-                         api_version = CuraSDKVersion,
-                         buildtype = CuraBuildType,
-                         is_debug_mode = CuraDebugMode,
-=======
-        super().__init__(name = "cura",
+        super().__init__(name = ApplicationMetadata.CuraAppName,
                          app_display_name = ApplicationMetadata.CuraAppDisplayName,
                          version = ApplicationMetadata.CuraVersion,
                          api_version = ApplicationMetadata.CuraSDKVersion,
                          buildtype = ApplicationMetadata.CuraBuildType,
                          is_debug_mode = ApplicationMetadata.CuraDebugMode,
->>>>>>> a51289d7
                          tray_icon_name = "cura-icon-32.png",
                          **kwargs)
 
