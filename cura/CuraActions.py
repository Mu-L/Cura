# Copyright (c) 2018 Ultimaker B.V.
# Cura is released under the terms of the LGPLv3 or higher.

from PyQt5.QtCore import QObject, QUrl
from PyQt5.QtGui import QDesktopServices
from typing import List, Optional, cast

from UM.Event import CallFunctionEvent
from UM.FlameProfiler import pyqtSlot
from UM.Math.Quaternion import Quaternion
from UM.Math.Vector import Vector
from UM.Scene.Selection import Selection
from UM.Scene.Iterator.BreadthFirstIterator import BreadthFirstIterator
from UM.Operations.GroupedOperation import GroupedOperation
from UM.Operations.RemoveSceneNodeOperation import RemoveSceneNodeOperation
from UM.Operations.RotateOperation import RotateOperation
from UM.Operations.TranslateOperation import TranslateOperation

import cura.CuraApplication
from cura.Operations.SetParentOperation import SetParentOperation
from cura.MultiplyObjectsJob import MultiplyObjectsJob
from cura.Settings.SetObjectExtruderOperation import SetObjectExtruderOperation
from cura.Settings.ExtruderManager import ExtruderManager

from cura.Operations.SetBuildPlateNumberOperation import SetBuildPlateNumberOperation

from UM.Logger import Logger
from UM.Scene.SceneNode import SceneNode


class CuraActions(QObject):
    def __init__(self, parent: QObject = None) -> None:
        super().__init__(parent)

    @pyqtSlot()
    def openDocumentation(self) -> None:
        # Starting a web browser from a signal handler connected to a menu will crash on windows.
        # So instead, defer the call to the next run of the event loop, since that does work.
        # Note that weirdly enough, only signal handlers that open a web browser fail like that.
        event = CallFunctionEvent(self._openUrl, [QUrl("https://ultimaker.com/en/resources/manuals/software")], {})
        cura.CuraApplication.CuraApplication.getInstance().functionEvent(event)

    @pyqtSlot()
    def openBugReportPage(self) -> None:
        event = CallFunctionEvent(self._openUrl, [QUrl("https://github.com/Ultimaker/Cura/issues")], {})
        cura.CuraApplication.CuraApplication.getInstance().functionEvent(event)

    ##  Reset camera position and direction to default
    @pyqtSlot()
    def homeCamera(self) -> None:
        scene = cura.CuraApplication.CuraApplication.getInstance().getController().getScene()
        camera = scene.getActiveCamera()
        if camera:
            diagonal_size = cura.CuraApplication.CuraApplication.getInstance().getBuildVolume().getDiagonalSize()
            camera.setPosition(Vector(-80, 250, 700) * diagonal_size / 375)
            camera.setPerspective(True)
            camera.lookAt(Vector(0, 0, 0))

    ##  Center all objects in the selection
    @pyqtSlot()
    def centerSelection(self) -> None:
        operation = GroupedOperation()
        for node in Selection.getAllSelectedObjects():
            current_node = node
            parent_node = current_node.getParent()
            while parent_node and parent_node.callDecoration("isGroup"):
                current_node = parent_node
                parent_node = current_node.getParent()

            #   This was formerly done with SetTransformOperation but because of
            #   unpredictable matrix deconstruction it was possible that mirrors
            #   could manifest as rotations. Centering is therefore done by
            #   moving the node to negative whatever its position is:
            center_operation = TranslateOperation(current_node, -current_node._position)
            operation.addOperation(center_operation)
        operation.push()

    # Rotate the selection, so that the face that the mouse-pointer is on, faces the build-plate.
    @pyqtSlot()
    def bottomFaceSelection(self) -> None:
        selected_face = Selection.getSelectedFace()
        if not selected_face:
            Logger.log("e", "Bottom face operation shouldn't have been called without a selected face.")
            return

        original_node, face_id = selected_face
        meshdata = original_node.getMeshDataTransformed()
<<<<<<< HEAD
        if not meshdata or face_id < 0 or face_id > Selection.maxFaceSelectionId():
=======
        if not meshdata or face_id < 0 or face_id > Selection.getEndFaceSelectionId():
>>>>>>> efbcdcc8
            return

        rotation_point, face_normal = meshdata.getFacePlane(face_id)
        rotation_point_vector = Vector(rotation_point[0], rotation_point[1], rotation_point[2])
        face_normal_vector = Vector(face_normal[0], face_normal[1], face_normal[2])
        rotation_quaternion = Quaternion.rotationTo(face_normal_vector.normalized(), Vector(0.0, -1.0, 0.0))

        operation = GroupedOperation()
        current_node = None  # type: Optional[SceneNode]
        for node in Selection.getAllSelectedObjects():
            current_node = node
            parent_node = current_node.getParent()
            while parent_node and parent_node.callDecoration("isGroup"):
                current_node = parent_node
                parent_node = current_node.getParent()
        if current_node is None:
            return

        rotate_operation = RotateOperation(current_node, rotation_quaternion, rotation_point_vector)
        operation.addOperation(rotate_operation)
        operation.push()

    ##  Multiply all objects in the selection
    #
    #   \param count The number of times to multiply the selection.
    @pyqtSlot(int)
    def multiplySelection(self, count: int) -> None:
        min_offset = cura.CuraApplication.CuraApplication.getInstance().getBuildVolume().getEdgeDisallowedSize() + 2  # Allow for some rounding errors
        job = MultiplyObjectsJob(Selection.getAllSelectedObjects(), count, min_offset = max(min_offset, 8))
        job.start()

    ##  Delete all selected objects.
    @pyqtSlot()
    def deleteSelection(self) -> None:
        if not cura.CuraApplication.CuraApplication.getInstance().getController().getToolsEnabled():
            return

        removed_group_nodes = [] #type: List[SceneNode]
        op = GroupedOperation()
        nodes = Selection.getAllSelectedObjects()
        for node in nodes:
            op.addOperation(RemoveSceneNodeOperation(node))
            group_node = node.getParent()
            if group_node and group_node.callDecoration("isGroup") and group_node not in removed_group_nodes:
                remaining_nodes_in_group = list(set(group_node.getChildren()) - set(nodes))
                if len(remaining_nodes_in_group) == 1:
                    removed_group_nodes.append(group_node)
                    op.addOperation(SetParentOperation(remaining_nodes_in_group[0], group_node.getParent()))
                    op.addOperation(RemoveSceneNodeOperation(group_node))

            # Reset the print information
            cura.CuraApplication.CuraApplication.getInstance().getController().getScene().sceneChanged.emit(node)

        op.push()

    ##  Set the extruder that should be used to print the selection.
    #
    #   \param extruder_id The ID of the extruder stack to use for the selected objects.
    @pyqtSlot(str)
    def setExtruderForSelection(self, extruder_id: str) -> None:
        operation = GroupedOperation()

        nodes_to_change = []
        for node in Selection.getAllSelectedObjects():
            # If the node is a group, apply the active extruder to all children of the group.
            if node.callDecoration("isGroup"):
                for grouped_node in BreadthFirstIterator(node): #type: ignore #Ignore type error because iter() should get called automatically by Python syntax.
                    if grouped_node.callDecoration("getActiveExtruder") == extruder_id:
                        continue

                    if grouped_node.callDecoration("isGroup"):
                        continue

                    nodes_to_change.append(grouped_node)
                continue

            # Do not change any nodes that already have the right extruder set.
            if node.callDecoration("getActiveExtruder") == extruder_id:
                continue

            nodes_to_change.append(node)

        if not nodes_to_change:
            # If there are no changes to make, we still need to reset the selected extruders.
            # This is a workaround for checked menu items being deselected while still being
            # selected.
            ExtruderManager.getInstance().resetSelectedObjectExtruders()
            return

        for node in nodes_to_change:
            operation.addOperation(SetObjectExtruderOperation(node, extruder_id))
        operation.push()

    @pyqtSlot(int)
    def setBuildPlateForSelection(self, build_plate_nr: int) -> None:
        Logger.log("d", "Setting build plate number... %d" % build_plate_nr)
        operation = GroupedOperation()

        root = cura.CuraApplication.CuraApplication.getInstance().getController().getScene().getRoot()

        nodes_to_change = []  # type: List[SceneNode]
        for node in Selection.getAllSelectedObjects():
            parent_node = node  # Find the parent node to change instead
            while parent_node.getParent() != root:
                parent_node = cast(SceneNode, parent_node.getParent())

            for single_node in BreadthFirstIterator(parent_node):  # type: ignore #Ignore type error because iter() should get called automatically by Python syntax.
                nodes_to_change.append(single_node)

        if not nodes_to_change:
            Logger.log("d", "Nothing to change.")
            return

        for node in nodes_to_change:
            operation.addOperation(SetBuildPlateNumberOperation(node, build_plate_nr))
        operation.push()

        Selection.clear()

    def _openUrl(self, url: QUrl) -> None:
        QDesktopServices.openUrl(url)<|MERGE_RESOLUTION|>--- conflicted
+++ resolved
@@ -85,11 +85,7 @@
 
         original_node, face_id = selected_face
         meshdata = original_node.getMeshDataTransformed()
-<<<<<<< HEAD
-        if not meshdata or face_id < 0 or face_id > Selection.maxFaceSelectionId():
-=======
-        if not meshdata or face_id < 0 or face_id > Selection.getEndFaceSelectionId():
->>>>>>> efbcdcc8
+        if not meshdata or face_id < 0 or face_id > Selection.getMaxFaceSelectionId():
             return
 
         rotation_point, face_normal = meshdata.getFacePlane(face_id)
