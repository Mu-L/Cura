# Copyright (c) 2018 Ultimaker B.V.
# Cura is released under the terms of the LGPLv3 or higher.

from cura.Scene.CuraSceneNode import CuraSceneNode
from cura.Settings.ExtruderManager import ExtruderManager
from UM.i18n import i18nCatalog
from UM.Scene.Platform import Platform
from UM.Scene.Iterator.BreadthFirstIterator import BreadthFirstIterator
from UM.Scene.SceneNode import SceneNode
from UM.Application import Application
from UM.Resources import Resources
from UM.Mesh.MeshBuilder import MeshBuilder
from UM.Math.Vector import Vector
from UM.Math.Matrix import Matrix
from UM.Math.Color import Color
from UM.Math.AxisAlignedBox import AxisAlignedBox
from UM.Math.Polygon import Polygon
from UM.Message import Message
from UM.Signal import Signal
from PyQt5.QtCore import QTimer
from UM.View.RenderBatch import RenderBatch
from UM.View.GL.OpenGL import OpenGL
catalog = i18nCatalog("cura")

import numpy
import math

from typing import List, Optional

# Setting for clearance around the prime
PRIME_CLEARANCE = 6.5


##  Build volume is a special kind of node that is responsible for rendering the printable area & disallowed areas.
class BuildVolume(SceneNode):
    raftThicknessChanged = Signal()

    def __init__(self, parent = None):
        super().__init__(parent)

        self._volume_outline_color = None
        self._x_axis_color = None
        self._y_axis_color = None
        self._z_axis_color = None
        self._disallowed_area_color = None
        self._error_area_color = None

        self._width = 0
        self._height = 0
        self._depth = 0
        self._shape = ""

        self._shader = None

        self._origin_mesh = None
        self._origin_line_length = 20
        self._origin_line_width = 0.5

        self._grid_mesh = None
        self._grid_shader = None

        self._disallowed_areas = []
        self._disallowed_area_mesh = None

        self._error_areas = []
        self._error_mesh = None

        self.setCalculateBoundingBox(False)
        self._volume_aabb = None

        self._raft_thickness = 0.0
        self._extra_z_clearance = 0.0
        self._adhesion_type = None
        self._platform = Platform(self)

        self._global_container_stack = None
        Application.getInstance().globalContainerStackChanged.connect(self._onStackChanged)
        self._onStackChanged()

        self._engine_ready = False
        Application.getInstance().engineCreatedSignal.connect(self._onEngineCreated)

        self._has_errors = False
        Application.getInstance().getController().getScene().sceneChanged.connect(self._onSceneChanged)

        #Objects loaded at the moment. We are connected to the property changed events of these objects.
        self._scene_objects = set()

        self._scene_change_timer = QTimer()
        self._scene_change_timer.setInterval(100)
        self._scene_change_timer.setSingleShot(True)
        self._scene_change_timer.timeout.connect(self._onSceneChangeTimerFinished)

        self._setting_change_timer = QTimer()
        self._setting_change_timer.setInterval(150)
        self._setting_change_timer.setSingleShot(True)
        self._setting_change_timer.timeout.connect(self._onSettingChangeTimerFinished)

        self._build_volume_message = Message(catalog.i18nc("@info:status",
            "The build volume height has been reduced due to the value of the"
            " \"Print Sequence\" setting to prevent the gantry from colliding"
            " with printed models."), title = catalog.i18nc("@info:title","Build Volume"))

        # Must be after setting _build_volume_message, apparently that is used in getMachineManager.
        # activeQualityChanged is always emitted after setActiveVariant, setActiveMaterial and setActiveQuality.
        # Therefore this works.
        Application.getInstance().getMachineManager().activeQualityChanged.connect(self._onStackChanged)

        # This should also ways work, and it is semantically more correct,
        # but it does not update the disallowed areas after material change
        Application.getInstance().getMachineManager().activeStackChanged.connect(self._onStackChanged)

        # list of settings which were updated
        self._changed_settings_since_last_rebuild = []

    def _onSceneChanged(self, source):
        if self._global_container_stack:
            self._scene_change_timer.start()

    def _onSceneChangeTimerFinished(self):
        root = Application.getInstance().getController().getScene().getRoot()
        new_scene_objects = set(node for node in BreadthFirstIterator(root) if node.callDecoration("isSliceable"))
        if new_scene_objects != self._scene_objects:
            for node in new_scene_objects - self._scene_objects: #Nodes that were added to the scene.
                self._updateNodeListeners(node)
                node.decoratorsChanged.connect(self._updateNodeListeners)  # Make sure that decoration changes afterwards also receive the same treatment
            for node in self._scene_objects - new_scene_objects: #Nodes that were removed from the scene.
                per_mesh_stack = node.callDecoration("getStack")
                if per_mesh_stack:
                    per_mesh_stack.propertyChanged.disconnect(self._onSettingPropertyChanged)
                active_extruder_changed = node.callDecoration("getActiveExtruderChangedSignal")
                if active_extruder_changed is not None:
                    node.callDecoration("getActiveExtruderChangedSignal").disconnect(self._updateDisallowedAreasAndRebuild)
                node.decoratorsChanged.disconnect(self._updateNodeListeners)

            self._scene_objects = new_scene_objects
            self._onSettingPropertyChanged("print_sequence", "value")  # Create fake event, so right settings are triggered.

    ##  Updates the listeners that listen for changes in per-mesh stacks.
    #
    #   \param node The node for which the decorators changed.
    def _updateNodeListeners(self, node: SceneNode):
        per_mesh_stack = node.callDecoration("getStack")
        if per_mesh_stack:
            per_mesh_stack.propertyChanged.connect(self._onSettingPropertyChanged)
        active_extruder_changed = node.callDecoration("getActiveExtruderChangedSignal")
        if active_extruder_changed is not None:
            active_extruder_changed.connect(self._updateDisallowedAreasAndRebuild)
            self._updateDisallowedAreasAndRebuild()

    def setWidth(self, width):
        if width is not None:
            self._width = width

    def setHeight(self, height):
        if height is not None:
            self._height = height

    def setDepth(self, depth):
        if depth is not None:
            self._depth = depth

    def setShape(self, shape: str):
        if shape:
            self._shape = shape

    def getDisallowedAreas(self) -> List[Polygon]:
        return self._disallowed_areas

    def setDisallowedAreas(self, areas: List[Polygon]):
        self._disallowed_areas = areas

    def render(self, renderer):
        if not self.getMeshData():
            return True

        if not self._shader:
            self._shader = OpenGL.getInstance().createShaderProgram(Resources.getPath(Resources.Shaders, "default.shader"))
            self._grid_shader = OpenGL.getInstance().createShaderProgram(Resources.getPath(Resources.Shaders, "grid.shader"))
            theme = Application.getInstance().getTheme()
            self._grid_shader.setUniformValue("u_plateColor", Color(*theme.getColor("buildplate").getRgb()))
            self._grid_shader.setUniformValue("u_gridColor0", Color(*theme.getColor("buildplate_grid").getRgb()))
            self._grid_shader.setUniformValue("u_gridColor1", Color(*theme.getColor("buildplate_grid_minor").getRgb()))

        renderer.queueNode(self, mode = RenderBatch.RenderMode.Lines)
        renderer.queueNode(self, mesh = self._origin_mesh)
        renderer.queueNode(self, mesh = self._grid_mesh, shader = self._grid_shader, backface_cull = True)
        if self._disallowed_area_mesh:
            renderer.queueNode(self, mesh = self._disallowed_area_mesh, shader = self._shader, transparent = True, backface_cull = True, sort = -9)

        if self._error_mesh:
            renderer.queueNode(self, mesh=self._error_mesh, shader=self._shader, transparent=True,
                               backface_cull=True, sort=-8)

        return True

<<<<<<< HEAD
    ##  For every sliceable node, update outsideBuildArea
    def updateNodeBoundaryCheck(self):
        root = Application.getInstance().getController().getScene().getRoot()
        nodes = list(BreadthFirstIterator(root))
        group_nodes = []
=======
    ##  For every sliceable node, update node._outside_buildarea.
    def updateAllBoundaryChecks(self):
        self.updateNodeBoundaryCheck(Application.getInstance().getController().getScene().getRoot())
>>>>>>> a31d6578

    ##  For a single node, update _outside_buildarea.
    #
    #   If the node is a group node, the child nodes will also get updated.
    #   \param node The node to update the boundary checks of.
    def updateNodeBoundaryCheck(self, node: SceneNode):
        if not node.callDecoration("isSliceable") and not node.callDecoration("isGroup"):
            for child in node.getChildren(): #Still update the children! For instance, the root is not sliceable.
                self.updateNodeBoundaryCheck(child)
            return #Don't compute for non-sliceable nodes.

        #Mark the node as outside the build volume if the bounding box test fails.
        build_volume = self.getBoundingBox()
        if build_volume is None:
            #No bounding box. This is triggered when running Cura from command line with a model for the first time.
            #In that situation there is a model, but no machine (and therefore no build volume).
            return
        build_volume = build_volume.set(bottom = -999999) #Allow models to clip the build plate. This should allow printing but remove the bottom side of the model underneath the build plate.
        bounding_box = node.getBoundingBox()
        if build_volume.intersectsBox(bounding_box) != AxisAlignedBox.IntersectionResult.FullIntersection:
            node._outside_buildarea = True
        else:

<<<<<<< HEAD
        for node in nodes:
            # Need to check group nodes later
            self.checkBoundsAndUpdate(node, bounds = build_volume_bounding_box)
=======
            #Check for collisions between disallowed areas and the object.
            convex_hull = node.callDecoration("getConvexHull")
            if not convex_hull or not convex_hull.isValid():
                return
            for area in self.getDisallowedAreas():
                overlap = convex_hull.intersectsPolygon(area)
                if overlap is not None:
                    node._outside_buildarea = True
                    break
            else:
                node._outside_buildarea = False
>>>>>>> a31d6578

        #Group nodes should override the _outside_buildarea property of their children.
        if node.callDecoration("isGroup"):
            for child in node.getAllChildren():
                child._outside_buildarea = node._outside_buildarea
        else:
            for child in node.getChildren():
                self.updateNodeBoundaryCheck(child)

    ##  Update the outsideBuildArea of a single node, given bounds or current build volume
    def checkBoundsAndUpdate(self, node: CuraSceneNode, bounds: Optional[AxisAlignedBox] = None):
        if not isinstance(node, CuraSceneNode):
            return

        if bounds is None:
            build_volume_bounding_box = self.getBoundingBox()
            if build_volume_bounding_box:
                # It's over 9000!
                build_volume_bounding_box = build_volume_bounding_box.set(bottom=-9001)
            else:
                # No bounding box. This is triggered when running Cura from command line with a model for the first time
                # In that situation there is a model, but no machine (and therefore no build volume.
                return
        else:
            build_volume_bounding_box = bounds

        if node.callDecoration("isSliceable") or node.callDecoration("isGroup"):
            bbox = node.getBoundingBox()

            # Mark the node as outside the build volume if the bounding box test fails.
            if build_volume_bounding_box.intersectsBox(bbox) != AxisAlignedBox.IntersectionResult.FullIntersection:
                node.setOutsideBuildArea(True)
                return

            convex_hull = self.callDecoration("getConvexHull")
            if convex_hull:
                if not convex_hull.isValid():
                    return
                # Check for collisions between disallowed areas and the object
                for area in self.getDisallowedAreas():
                    overlap = convex_hull.intersectsPolygon(area)
                    if overlap is None:
                        continue
                    node.setOutsideBuildArea(True)
                    return
            node.setOutsideBuildArea(False)

    ##  Recalculates the build volume & disallowed areas.
    def rebuild(self):
        if not self._width or not self._height or not self._depth:
            return

        if not Application.getInstance()._engine:
            return

        if not self._volume_outline_color:
            theme = Application.getInstance().getTheme()
            self._volume_outline_color = Color(*theme.getColor("volume_outline").getRgb())
            self._x_axis_color = Color(*theme.getColor("x_axis").getRgb())
            self._y_axis_color = Color(*theme.getColor("y_axis").getRgb())
            self._z_axis_color = Color(*theme.getColor("z_axis").getRgb())
            self._disallowed_area_color = Color(*theme.getColor("disallowed_area").getRgb())
            self._error_area_color = Color(*theme.getColor("error_area").getRgb())

        min_w = -self._width / 2
        max_w = self._width / 2
        min_h = 0.0
        max_h = self._height
        min_d = -self._depth / 2
        max_d = self._depth / 2

        z_fight_distance = 0.2 # Distance between buildplate and disallowed area meshes to prevent z-fighting

        if self._shape != "elliptic":
            # Outline 'cube' of the build volume
            mb = MeshBuilder()
            mb.addLine(Vector(min_w, min_h, min_d), Vector(max_w, min_h, min_d), color = self._volume_outline_color)
            mb.addLine(Vector(min_w, min_h, min_d), Vector(min_w, max_h, min_d), color = self._volume_outline_color)
            mb.addLine(Vector(min_w, max_h, min_d), Vector(max_w, max_h, min_d), color = self._volume_outline_color)
            mb.addLine(Vector(max_w, min_h, min_d), Vector(max_w, max_h, min_d), color = self._volume_outline_color)

            mb.addLine(Vector(min_w, min_h, max_d), Vector(max_w, min_h, max_d), color = self._volume_outline_color)
            mb.addLine(Vector(min_w, min_h, max_d), Vector(min_w, max_h, max_d), color = self._volume_outline_color)
            mb.addLine(Vector(min_w, max_h, max_d), Vector(max_w, max_h, max_d), color = self._volume_outline_color)
            mb.addLine(Vector(max_w, min_h, max_d), Vector(max_w, max_h, max_d), color = self._volume_outline_color)

            mb.addLine(Vector(min_w, min_h, min_d), Vector(min_w, min_h, max_d), color = self._volume_outline_color)
            mb.addLine(Vector(max_w, min_h, min_d), Vector(max_w, min_h, max_d), color = self._volume_outline_color)
            mb.addLine(Vector(min_w, max_h, min_d), Vector(min_w, max_h, max_d), color = self._volume_outline_color)
            mb.addLine(Vector(max_w, max_h, min_d), Vector(max_w, max_h, max_d), color = self._volume_outline_color)

            self.setMeshData(mb.build())

            # Build plate grid mesh
            mb = MeshBuilder()
            mb.addQuad(
                Vector(min_w, min_h - z_fight_distance, min_d),
                Vector(max_w, min_h - z_fight_distance, min_d),
                Vector(max_w, min_h - z_fight_distance, max_d),
                Vector(min_w, min_h - z_fight_distance, max_d)
            )

            for n in range(0, 6):
                v = mb.getVertex(n)
                mb.setVertexUVCoordinates(n, v[0], v[2])
            self._grid_mesh = mb.build()

        else:
            # Bottom and top 'ellipse' of the build volume
            aspect = 1.0
            scale_matrix = Matrix()
            if self._width != 0:
                # Scale circular meshes by aspect ratio if width != height
                aspect = self._depth / self._width
                scale_matrix.compose(scale = Vector(1, 1, aspect))
            mb = MeshBuilder()
            mb.addArc(max_w, Vector.Unit_Y, center = (0, min_h - z_fight_distance, 0), color = self._volume_outline_color)
            mb.addArc(max_w, Vector.Unit_Y, center = (0, max_h, 0),  color = self._volume_outline_color)
            self.setMeshData(mb.build().getTransformed(scale_matrix))

            # Build plate grid mesh
            mb = MeshBuilder()
            mb.addVertex(0, min_h - z_fight_distance, 0)
            mb.addArc(max_w, Vector.Unit_Y, center = Vector(0, min_h - z_fight_distance, 0))
            sections = mb.getVertexCount() - 1 # Center point is not an arc section
            indices = []
            for n in range(0, sections - 1):
                indices.append([0, n + 2, n + 1])
            mb.addIndices(numpy.asarray(indices, dtype = numpy.int32))
            mb.calculateNormals()

            for n in range(0, mb.getVertexCount()):
                v = mb.getVertex(n)
                mb.setVertexUVCoordinates(n, v[0], v[2] * aspect)
            self._grid_mesh = mb.build().getTransformed(scale_matrix)

        # Indication of the machine origin
        if self._global_container_stack.getProperty("machine_center_is_zero", "value"):
            origin = (Vector(min_w, min_h, min_d) + Vector(max_w, min_h, max_d)) / 2
        else:
            origin = Vector(min_w, min_h, max_d)

        mb = MeshBuilder()
        mb.addCube(
            width = self._origin_line_length,
            height = self._origin_line_width,
            depth = self._origin_line_width,
            center = origin + Vector(self._origin_line_length / 2, 0, 0),
            color = self._x_axis_color
        )
        mb.addCube(
            width = self._origin_line_width,
            height = self._origin_line_length,
            depth = self._origin_line_width,
            center = origin + Vector(0, self._origin_line_length / 2, 0),
            color = self._y_axis_color
        )
        mb.addCube(
            width = self._origin_line_width,
            height = self._origin_line_width,
            depth = self._origin_line_length,
            center = origin - Vector(0, 0, self._origin_line_length / 2),
            color = self._z_axis_color
        )
        self._origin_mesh = mb.build()

        disallowed_area_height = 0.1
        disallowed_area_size = 0
        if self._disallowed_areas:
            mb = MeshBuilder()
            color = self._disallowed_area_color
            for polygon in self._disallowed_areas:
                points = polygon.getPoints()
                if len(points) == 0:
                    continue

                first = Vector(self._clamp(points[0][0], min_w, max_w), disallowed_area_height, self._clamp(points[0][1], min_d, max_d))
                previous_point = Vector(self._clamp(points[0][0], min_w, max_w), disallowed_area_height, self._clamp(points[0][1], min_d, max_d))
                for point in points:
                    new_point = Vector(self._clamp(point[0], min_w, max_w), disallowed_area_height, self._clamp(point[1], min_d, max_d))
                    mb.addFace(first, previous_point, new_point, color = color)
                    previous_point = new_point

                # Find the largest disallowed area to exclude it from the maximum scale bounds.
                # This is a very nasty hack. This pretty much only works for UM machines.
                # This disallowed area_size needs a -lot- of rework at some point in the future: TODO
                if numpy.min(points[:, 1]) >= 0: # This filters out all areas that have points to the left of the centre. This is done to filter the skirt area.
                    size = abs(numpy.max(points[:, 1]) - numpy.min(points[:, 1]))
                else:
                    size = 0
                disallowed_area_size = max(size, disallowed_area_size)

            self._disallowed_area_mesh = mb.build()
        else:
            self._disallowed_area_mesh = None

        if self._error_areas:
            mb = MeshBuilder()
            for error_area in self._error_areas:
                color = self._error_area_color
                points = error_area.getPoints()
                first = Vector(self._clamp(points[0][0], min_w, max_w), disallowed_area_height,
                               self._clamp(points[0][1], min_d, max_d))
                previous_point = Vector(self._clamp(points[0][0], min_w, max_w), disallowed_area_height,
                                        self._clamp(points[0][1], min_d, max_d))
                for point in points:
                    new_point = Vector(self._clamp(point[0], min_w, max_w), disallowed_area_height,
                                       self._clamp(point[1], min_d, max_d))
                    mb.addFace(first, previous_point, new_point, color=color)
                    previous_point = new_point
            self._error_mesh = mb.build()
        else:
            self._error_mesh = None

        self._volume_aabb = AxisAlignedBox(
            minimum = Vector(min_w, min_h - 1.0, min_d),
            maximum = Vector(max_w, max_h - self._raft_thickness - self._extra_z_clearance, max_d))

        bed_adhesion_size = self._getEdgeDisallowedSize()

        # As this works better for UM machines, we only add the disallowed_area_size for the z direction.
        # This is probably wrong in all other cases. TODO!
        # The +1 and -1 is added as there is always a bit of extra room required to work properly.
        scale_to_max_bounds = AxisAlignedBox(
            minimum = Vector(min_w + bed_adhesion_size + 1, min_h, min_d + disallowed_area_size - bed_adhesion_size + 1),
            maximum = Vector(max_w - bed_adhesion_size - 1, max_h - self._raft_thickness - self._extra_z_clearance, max_d - disallowed_area_size + bed_adhesion_size - 1)
        )

        Application.getInstance().getController().getScene()._maximum_bounds = scale_to_max_bounds

        self.updateAllBoundaryChecks()

    def getBoundingBox(self) -> AxisAlignedBox:
        return self._volume_aabb

    def getRaftThickness(self) -> float:
        return self._raft_thickness

    def _updateRaftThickness(self):
        old_raft_thickness = self._raft_thickness
        self._adhesion_type = self._global_container_stack.getProperty("adhesion_type", "value")
        self._raft_thickness = 0.0
        if self._adhesion_type == "raft":
            self._raft_thickness = (
                self._global_container_stack.getProperty("raft_base_thickness", "value") +
                self._global_container_stack.getProperty("raft_interface_thickness", "value") +
                self._global_container_stack.getProperty("raft_surface_layers", "value") *
                    self._global_container_stack.getProperty("raft_surface_thickness", "value") +
                self._global_container_stack.getProperty("raft_airgap", "value") -
                self._global_container_stack.getProperty("layer_0_z_overlap", "value"))

        # Rounding errors do not matter, we check if raft_thickness has changed at all
        if old_raft_thickness != self._raft_thickness:
            self.setPosition(Vector(0, -self._raft_thickness, 0), SceneNode.TransformSpace.World)
            self.raftThicknessChanged.emit()

    def _updateExtraZClearance(self) -> None:
        extra_z = 0.0
        extruders = ExtruderManager.getInstance().getUsedExtruderStacks()
        use_extruders = False
        for extruder in extruders:
            if extruder.getProperty("retraction_hop_enabled", "value"):
                retraction_hop = extruder.getProperty("retraction_hop", "value")
                if extra_z is None or retraction_hop > extra_z:
                    extra_z = retraction_hop
            use_extruders = True
        if not use_extruders:
            # If no extruders, take global value.
            if self._global_container_stack.getProperty("retraction_hop_enabled", "value"):
                extra_z = self._global_container_stack.getProperty("retraction_hop", "value")
        if extra_z != self._extra_z_clearance:
            self._extra_z_clearance = extra_z

    ##  Update the build volume visualization
    def _onStackChanged(self):
        if self._global_container_stack:
            self._global_container_stack.propertyChanged.disconnect(self._onSettingPropertyChanged)
            extruders = ExtruderManager.getInstance().getMachineExtruders(self._global_container_stack.getId())
            for extruder in extruders:
                extruder.propertyChanged.disconnect(self._onSettingPropertyChanged)

        self._global_container_stack = Application.getInstance().getGlobalContainerStack()

        if self._global_container_stack:
            self._global_container_stack.propertyChanged.connect(self._onSettingPropertyChanged)
            extruders = ExtruderManager.getInstance().getMachineExtruders(self._global_container_stack.getId())
            for extruder in extruders:
                extruder.propertyChanged.connect(self._onSettingPropertyChanged)

            self._width = self._global_container_stack.getProperty("machine_width", "value")
            machine_height = self._global_container_stack.getProperty("machine_height", "value")
            if self._global_container_stack.getProperty("print_sequence", "value") == "one_at_a_time" and len(self._scene_objects) > 1:
                self._height = min(self._global_container_stack.getProperty("gantry_height", "value"), machine_height)
                if self._height < machine_height:
                    self._build_volume_message.show()
                else:
                    self._build_volume_message.hide()
            else:
                self._height = self._global_container_stack.getProperty("machine_height", "value")
                self._build_volume_message.hide()
            self._depth = self._global_container_stack.getProperty("machine_depth", "value")
            self._shape = self._global_container_stack.getProperty("machine_shape", "value")

            self._updateDisallowedAreas()
            self._updateRaftThickness()
            self._updateExtraZClearance()

            if self._engine_ready:
                self.rebuild()

    def _onEngineCreated(self):
        self._engine_ready = True
        self.rebuild()

    def _onSettingChangeTimerFinished(self):
        rebuild_me = False
        update_disallowed_areas = False
        update_raft_thickness = False
        update_extra_z_clearance = True

        for setting_key in self._changed_settings_since_last_rebuild:

            if setting_key == "print_sequence":
                machine_height = self._global_container_stack.getProperty("machine_height", "value")
                if Application.getInstance().getGlobalContainerStack().getProperty("print_sequence", "value") == "one_at_a_time" and len(self._scene_objects) > 1:
                    self._height = min(self._global_container_stack.getProperty("gantry_height", "value"), machine_height)
                    if self._height < machine_height:
                        self._build_volume_message.show()
                    else:
                        self._build_volume_message.hide()
                else:
                    self._height = self._global_container_stack.getProperty("machine_height", "value")
                    self._build_volume_message.hide()
                update_disallowed_areas = True
                rebuild_me = True

            # sometimes the machine size or shape settings are adjusted on the active machine, we should reflect this
            if setting_key in self._machine_settings:
                self._height = self._global_container_stack.getProperty("machine_height", "value")
                self._width = self._global_container_stack.getProperty("machine_width", "value")
                self._depth = self._global_container_stack.getProperty("machine_depth", "value")
                self._shape = self._global_container_stack.getProperty("machine_shape", "value")
                update_extra_z_clearance = True
                update_disallowed_areas = True
                rebuild_me = True

            if setting_key in self._skirt_settings + self._prime_settings + self._tower_settings + self._ooze_shield_settings + self._distance_settings + self._extruder_settings:
                update_disallowed_areas = True
                rebuild_me = True

            if setting_key in self._raft_settings:
                update_raft_thickness = True
                rebuild_me = True

            if setting_key in self._extra_z_settings:
                update_extra_z_clearance = True
                rebuild_me = True

            if setting_key in self._limit_to_extruder_settings:
                update_disallowed_areas = True
                rebuild_me = True

        # We only want to update all of them once.
        if update_disallowed_areas:
            self._updateDisallowedAreas()

        if update_raft_thickness:
            self._updateRaftThickness()

        if update_extra_z_clearance:
            self._updateExtraZClearance()

        if rebuild_me:
            self.rebuild()

        # We just did a rebuild, reset the list.
        self._changed_settings_since_last_rebuild = []

    def _onSettingPropertyChanged(self, setting_key: str, property_name: str):
        if property_name != "value":
            return

        if setting_key not in self._changed_settings_since_last_rebuild:
            self._changed_settings_since_last_rebuild.append(setting_key)
            self._setting_change_timer.start()

    def hasErrors(self) -> bool:
        return self._has_errors

    ##  Calls _updateDisallowedAreas and makes sure the changes appear in the
    #   scene.
    #
    #   This is required for a signal to trigger the update in one go. The
    #   ``_updateDisallowedAreas`` method itself shouldn't call ``rebuild``,
    #   since there may be other changes before it needs to be rebuilt, which
    #   would hit performance.
    def _updateDisallowedAreasAndRebuild(self):
        self._updateDisallowedAreas()
        self._updateRaftThickness()
        self._updateExtraZClearance()
        self.rebuild()

    def _updateDisallowedAreas(self):
        if not self._global_container_stack:
            return

        self._error_areas = []

        extruder_manager = ExtruderManager.getInstance()
        used_extruders = extruder_manager.getUsedExtruderStacks()
        disallowed_border_size = self._getEdgeDisallowedSize()

        if not used_extruders:
            # If no extruder is used, assume that the active extruder is used (else nothing is drawn)
            if extruder_manager.getActiveExtruderStack():
                used_extruders = [extruder_manager.getActiveExtruderStack()]
            else:
                used_extruders = [self._global_container_stack]

        result_areas = self._computeDisallowedAreasStatic(disallowed_border_size, used_extruders) #Normal machine disallowed areas can always be added.
        prime_areas = self._computeDisallowedAreasPrimeBlob(disallowed_border_size, used_extruders)
        prime_disallowed_areas = self._computeDisallowedAreasStatic(0, used_extruders) #Where the priming is not allowed to happen. This is not added to the result, just for collision checking.

        #Check if prime positions intersect with disallowed areas.
        for extruder in used_extruders:
            extruder_id = extruder.getId()

            collision = False
            for prime_polygon in prime_areas[extruder_id]:
                for disallowed_polygon in prime_disallowed_areas[extruder_id]:
                    if prime_polygon.intersectsPolygon(disallowed_polygon) is not None:
                        collision = True
                        break
                if collision:
                    break

                #Also check other prime positions (without additional offset).
                for other_extruder_id in prime_areas:
                    if extruder_id == other_extruder_id: #It is allowed to collide with itself.
                        continue
                    for other_prime_polygon in prime_areas[other_extruder_id]:
                        if prime_polygon.intersectsPolygon(other_prime_polygon):
                            collision = True
                            break
                    if collision:
                        break
                if collision:
                    break

            result_areas[extruder_id].extend(prime_areas[extruder_id])

            nozzle_disallowed_areas = extruder.getProperty("nozzle_disallowed_areas", "value")
            for area in nozzle_disallowed_areas:
                polygon = Polygon(numpy.array(area, numpy.float32))
                polygon = polygon.getMinkowskiHull(Polygon.approximatedCircle(disallowed_border_size))
                result_areas[extruder_id].append(polygon) #Don't perform the offset on these.

        # Add prime tower location as disallowed area.
        if len(used_extruders) > 1: #No prime tower in single-extrusion.
            prime_tower_collision = False
            prime_tower_areas = self._computeDisallowedAreasPrinted(used_extruders)
            for extruder_id in prime_tower_areas:
                for prime_tower_area in prime_tower_areas[extruder_id]:
                    for area in result_areas[extruder_id]:
                        if prime_tower_area.intersectsPolygon(area) is not None:
                            prime_tower_collision = True
                            break
                    if prime_tower_collision: #Already found a collision.
                        break
                if not prime_tower_collision:
                    result_areas[extruder_id].extend(prime_tower_areas[extruder_id])
                else:
                    self._error_areas.extend(prime_tower_areas[extruder_id])

        self._has_errors = len(self._error_areas) > 0

        self._disallowed_areas = []
        for extruder_id in result_areas:
            self._disallowed_areas.extend(result_areas[extruder_id])

    ##  Computes the disallowed areas for objects that are printed with print
    #   features.
    #
    #   This means that the brim, travel avoidance and such will be applied to
    #   these features.
    #
    #   \return A dictionary with for each used extruder ID the disallowed areas
    #   where that extruder may not print.
    def _computeDisallowedAreasPrinted(self, used_extruders):
        result = {}
        for extruder in used_extruders:
            result[extruder.getId()] = []

        #Currently, the only normally printed object is the prime tower.
        if ExtruderManager.getInstance().getResolveOrValue("prime_tower_enable"):
            prime_tower_size = self._global_container_stack.getProperty("prime_tower_size", "value")
            machine_width = self._global_container_stack.getProperty("machine_width", "value")
            machine_depth = self._global_container_stack.getProperty("machine_depth", "value")
            prime_tower_x = self._global_container_stack.getProperty("prime_tower_position_x", "value")
            prime_tower_y = - self._global_container_stack.getProperty("prime_tower_position_y", "value")
            if not self._global_container_stack.getProperty("machine_center_is_zero", "value"):
                prime_tower_x = prime_tower_x - machine_width / 2 #Offset by half machine_width and _depth to put the origin in the front-left.
                prime_tower_y = prime_tower_y + machine_depth / 2

            prime_tower_area = Polygon([
                [prime_tower_x - prime_tower_size, prime_tower_y - prime_tower_size],
                [prime_tower_x, prime_tower_y - prime_tower_size],
                [prime_tower_x, prime_tower_y],
                [prime_tower_x - prime_tower_size, prime_tower_y],
            ])
            prime_tower_area = prime_tower_area.getMinkowskiHull(Polygon.approximatedCircle(0))
            for extruder in used_extruders:
                result[extruder.getId()].append(prime_tower_area) #The prime tower location is the same for each extruder, regardless of offset.

        return result

    ##  Computes the disallowed areas for the prime blobs.
    #
    #   These are special because they are not subject to things like brim or
    #   travel avoidance. They do get a dilute with the border size though
    #   because they may not intersect with brims and such of other objects.
    #
    #   \param border_size The size with which to offset the disallowed areas
    #   due to skirt, brim, travel avoid distance, etc.
    #   \param used_extruders The extruder stacks to generate disallowed areas
    #   for.
    #   \return A dictionary with for each used extruder ID the prime areas.
    def _computeDisallowedAreasPrimeBlob(self, border_size, used_extruders):
        result = {}

        machine_width = self._global_container_stack.getProperty("machine_width", "value")
        machine_depth = self._global_container_stack.getProperty("machine_depth", "value")
        for extruder in used_extruders:
            prime_blob_enabled = extruder.getProperty("prime_blob_enable", "value")
            prime_x = extruder.getProperty("extruder_prime_pos_x", "value")
            prime_y = -extruder.getProperty("extruder_prime_pos_y", "value")

            #Ignore extruder prime position if it is not set or if blob is disabled
            if (prime_x == 0 and prime_y == 0) or not prime_blob_enabled:
                result[extruder.getId()] = []
                continue

            if not self._global_container_stack.getProperty("machine_center_is_zero", "value"):
                prime_x = prime_x - machine_width / 2 #Offset by half machine_width and _depth to put the origin in the front-left.
                prime_y = prime_y + machine_depth / 2

            prime_polygon = Polygon.approximatedCircle(PRIME_CLEARANCE)
            prime_polygon = prime_polygon.getMinkowskiHull(Polygon.approximatedCircle(border_size))

            prime_polygon = prime_polygon.translate(prime_x, prime_y)
            result[extruder.getId()] = [prime_polygon]

        return result

    ##  Computes the disallowed areas that are statically placed in the machine.
    #
    #   It computes different disallowed areas depending on the offset of the
    #   extruder. The resulting dictionary will therefore have an entry for each
    #   extruder that is used.
    #
    #   \param border_size The size with which to offset the disallowed areas
    #   due to skirt, brim, travel avoid distance, etc.
    #   \param used_extruders The extruder stacks to generate disallowed areas
    #   for.
    #   \return A dictionary with for each used extruder ID the disallowed areas
    #   where that extruder may not print.
    def _computeDisallowedAreasStatic(self, border_size, used_extruders):
        #Convert disallowed areas to polygons and dilate them.
        machine_disallowed_polygons = []
        for area in self._global_container_stack.getProperty("machine_disallowed_areas", "value"):
            polygon = Polygon(numpy.array(area, numpy.float32))
            polygon = polygon.getMinkowskiHull(Polygon.approximatedCircle(border_size))
            machine_disallowed_polygons.append(polygon)

        # For certain machines we don't need to compute disallowed areas for each nozzle.
        # So we check here and only do the nozzle offsetting if needed.
        nozzle_offsetting_for_disallowed_areas = self._global_container_stack.getMetaDataEntry(
            "nozzle_offsetting_for_disallowed_areas", True)

        result = {}
        for extruder in used_extruders:
            extruder_id = extruder.getId()
            offset_x = extruder.getProperty("machine_nozzle_offset_x", "value")
            if offset_x is None:
                offset_x = 0
            offset_y = extruder.getProperty("machine_nozzle_offset_y", "value")
            if offset_y is None:
                offset_y = 0
            result[extruder_id] = []

            for polygon in machine_disallowed_polygons:
                result[extruder_id].append(polygon.translate(offset_x, offset_y)) #Compensate for the nozzle offset of this extruder.

            #Add the border around the edge of the build volume.
            left_unreachable_border = 0
            right_unreachable_border = 0
            top_unreachable_border = 0
            bottom_unreachable_border = 0

            # Only do nozzle offsetting if needed
            if nozzle_offsetting_for_disallowed_areas:
                #The build volume is defined as the union of the area that all extruders can reach, so we need to know the relative offset to all extruders.
                for other_extruder in ExtruderManager.getInstance().getActiveExtruderStacks():
                    other_offset_x = other_extruder.getProperty("machine_nozzle_offset_x", "value")
                    if other_offset_x is None:
                        other_offset_x = 0
                    other_offset_y = other_extruder.getProperty("machine_nozzle_offset_y", "value")
                    if other_offset_y is None:
                        other_offset_y = 0
                    other_offset_y = -other_offset_y
                    left_unreachable_border = min(left_unreachable_border, other_offset_x - offset_x)
                    right_unreachable_border = max(right_unreachable_border, other_offset_x - offset_x)
                    top_unreachable_border = min(top_unreachable_border, other_offset_y - offset_y)
                    bottom_unreachable_border = max(bottom_unreachable_border, other_offset_y - offset_y)
            half_machine_width = self._global_container_stack.getProperty("machine_width", "value") / 2
            half_machine_depth = self._global_container_stack.getProperty("machine_depth", "value") / 2

            if self._shape != "elliptic":
                if border_size - left_unreachable_border > 0:
                    result[extruder_id].append(Polygon(numpy.array([
                        [-half_machine_width, -half_machine_depth],
                        [-half_machine_width, half_machine_depth],
                        [-half_machine_width + border_size - left_unreachable_border, half_machine_depth - border_size - bottom_unreachable_border],
                        [-half_machine_width + border_size - left_unreachable_border, -half_machine_depth + border_size - top_unreachable_border]
                    ], numpy.float32)))
                if border_size + right_unreachable_border > 0:
                    result[extruder_id].append(Polygon(numpy.array([
                        [half_machine_width, half_machine_depth],
                        [half_machine_width, -half_machine_depth],
                        [half_machine_width - border_size - right_unreachable_border, -half_machine_depth + border_size - top_unreachable_border],
                        [half_machine_width - border_size - right_unreachable_border, half_machine_depth - border_size - bottom_unreachable_border]
                    ], numpy.float32)))
                if border_size + bottom_unreachable_border > 0:
                    result[extruder_id].append(Polygon(numpy.array([
                        [-half_machine_width, half_machine_depth],
                        [half_machine_width, half_machine_depth],
                        [half_machine_width - border_size - right_unreachable_border, half_machine_depth - border_size - bottom_unreachable_border],
                        [-half_machine_width + border_size - left_unreachable_border, half_machine_depth - border_size - bottom_unreachable_border]
                    ], numpy.float32)))
                if border_size - top_unreachable_border > 0:
                    result[extruder_id].append(Polygon(numpy.array([
                        [half_machine_width, -half_machine_depth],
                        [-half_machine_width, -half_machine_depth],
                        [-half_machine_width + border_size - left_unreachable_border, -half_machine_depth + border_size - top_unreachable_border],
                        [half_machine_width - border_size - right_unreachable_border, -half_machine_depth + border_size - top_unreachable_border]
                    ], numpy.float32)))
            else:
                sections = 32
                arc_vertex = [0, half_machine_depth - border_size]
                for i in range(0, sections):
                    quadrant = math.floor(4 * i / sections)
                    vertices = []
                    if quadrant == 0:
                        vertices.append([-half_machine_width, half_machine_depth])
                    elif quadrant == 1:
                        vertices.append([-half_machine_width, -half_machine_depth])
                    elif quadrant == 2:
                        vertices.append([half_machine_width, -half_machine_depth])
                    elif quadrant == 3:
                        vertices.append([half_machine_width, half_machine_depth])
                    vertices.append(arc_vertex)

                    angle = 2 * math.pi * (i + 1) / sections
                    arc_vertex = [-(half_machine_width - border_size) * math.sin(angle), (half_machine_depth - border_size) * math.cos(angle)]
                    vertices.append(arc_vertex)

                    result[extruder_id].append(Polygon(numpy.array(vertices, numpy.float32)))

                if border_size > 0:
                    result[extruder_id].append(Polygon(numpy.array([
                        [-half_machine_width, -half_machine_depth],
                        [-half_machine_width, half_machine_depth],
                        [-half_machine_width + border_size, 0]
                    ], numpy.float32)))
                    result[extruder_id].append(Polygon(numpy.array([
                        [-half_machine_width, half_machine_depth],
                        [ half_machine_width, half_machine_depth],
                        [ 0, half_machine_depth - border_size]
                    ], numpy.float32)))
                    result[extruder_id].append(Polygon(numpy.array([
                        [ half_machine_width, half_machine_depth],
                        [ half_machine_width, -half_machine_depth],
                        [ half_machine_width - border_size, 0]
                    ], numpy.float32)))
                    result[extruder_id].append(Polygon(numpy.array([
                        [ half_machine_width,-half_machine_depth],
                        [-half_machine_width,-half_machine_depth],
                        [ 0, -half_machine_depth + border_size]
                    ], numpy.float32)))

        return result

    ##  Private convenience function to get a setting from every extruder.
    #
    #   For single extrusion machines, this gets the setting from the global
    #   stack.
    #
    #   \return A sequence of setting values, one for each extruder.
    def _getSettingFromAllExtruders(self, setting_key, property = "value"):
        all_values = ExtruderManager.getInstance().getAllExtruderSettings(setting_key, property)
        all_types = ExtruderManager.getInstance().getAllExtruderSettings(setting_key, "type")
        for i in range(len(all_values)):
            if not all_values[i] and (all_types[i] == "int" or all_types[i] == "float"):
                all_values[i] = 0
        return all_values

    ##  Convenience function to calculate the disallowed radius around the edge.
    #
    #   This disallowed radius is to allow for space around the models that is
    #   not part of the collision radius, such as bed adhesion (skirt/brim/raft)
    #   and travel avoid distance.
    def _getEdgeDisallowedSize(self):
        if not self._global_container_stack:
            return 0

        container_stack = self._global_container_stack
        used_extruders = ExtruderManager.getInstance().getUsedExtruderStacks()

        # If we are printing one at a time, we need to add the bed adhesion size to the disallowed areas of the objects
        if container_stack.getProperty("print_sequence", "value") == "one_at_a_time":
            return 0.1  # Return a very small value, so we do draw disallowed area's near the edges.

        adhesion_type = container_stack.getProperty("adhesion_type", "value")
        skirt_brim_line_width = self._global_container_stack.getProperty("skirt_brim_line_width", "value")
        initial_layer_line_width_factor = self._global_container_stack.getProperty("initial_layer_line_width_factor", "value")
        if adhesion_type == "skirt":
            skirt_distance = self._global_container_stack.getProperty("skirt_gap", "value")
            skirt_line_count = self._global_container_stack.getProperty("skirt_line_count", "value")

            bed_adhesion_size = skirt_distance + (skirt_brim_line_width * skirt_line_count) * initial_layer_line_width_factor / 100.0

            for extruder_stack in used_extruders:
                bed_adhesion_size += extruder_stack.getProperty("skirt_brim_line_width", "value") * extruder_stack.getProperty("initial_layer_line_width_factor", "value") / 100.0

            # We don't create an additional line for the extruder we're printing the skirt with.
            bed_adhesion_size -= skirt_brim_line_width * initial_layer_line_width_factor / 100.0

        elif adhesion_type == "brim":
            brim_line_count = self._global_container_stack.getProperty("brim_line_count", "value")
            bed_adhesion_size = skirt_brim_line_width * brim_line_count * initial_layer_line_width_factor / 100.0

            for extruder_stack in used_extruders:
                bed_adhesion_size += extruder_stack.getProperty("skirt_brim_line_width", "value") * extruder_stack.getProperty("initial_layer_line_width_factor", "value") / 100.0

            # We don't create an additional line for the extruder we're printing the brim with.
            bed_adhesion_size -= skirt_brim_line_width * initial_layer_line_width_factor / 100.0

        elif adhesion_type == "raft":
            bed_adhesion_size = self._global_container_stack.getProperty("raft_margin", "value")

        elif adhesion_type == "none":
            bed_adhesion_size = 0

        else:
            raise Exception("Unknown bed adhesion type. Did you forget to update the build volume calculations for your new bed adhesion type?")

        support_expansion = 0
        support_enabled = self._global_container_stack.getProperty("support_enable", "value")
        support_offset = self._global_container_stack.getProperty("support_offset", "value")
        if support_enabled and support_offset:
            support_expansion += support_offset

        farthest_shield_distance = 0
        if container_stack.getProperty("draft_shield_enabled", "value"):
            farthest_shield_distance = max(farthest_shield_distance, container_stack.getProperty("draft_shield_dist", "value"))
        if container_stack.getProperty("ooze_shield_enabled", "value"):
            farthest_shield_distance = max(farthest_shield_distance, container_stack.getProperty("ooze_shield_dist", "value"))

        move_from_wall_radius = 0  # Moves that start from outer wall.
        move_from_wall_radius = max(move_from_wall_radius, max(self._getSettingFromAllExtruders("infill_wipe_dist")))
        avoid_enabled_per_extruder = [stack.getProperty("travel_avoid_other_parts","value") for stack in used_extruders]
        travel_avoid_distance_per_extruder = [stack.getProperty("travel_avoid_distance", "value") for stack in used_extruders]
        for avoid_other_parts_enabled, avoid_distance in zip(avoid_enabled_per_extruder, travel_avoid_distance_per_extruder): #For each extruder (or just global).
            if avoid_other_parts_enabled:
                move_from_wall_radius = max(move_from_wall_radius, avoid_distance)

        # Now combine our different pieces of data to get the final border size.
        # Support expansion is added to the bed adhesion, since the bed adhesion goes around support.
        # Support expansion is added to farthest shield distance, since the shields go around support.
        border_size = max(move_from_wall_radius, support_expansion + farthest_shield_distance, support_expansion + bed_adhesion_size)
        return border_size

    def _clamp(self, value, min_value, max_value):
        return max(min(value, max_value), min_value)

    _machine_settings = ["machine_width", "machine_depth", "machine_height", "machine_shape", "machine_center_is_zero"]
    _skirt_settings = ["adhesion_type", "skirt_gap", "skirt_line_count", "skirt_brim_line_width", "brim_width", "brim_line_count", "raft_margin", "draft_shield_enabled", "draft_shield_dist", "initial_layer_line_width_factor"]
    _raft_settings = ["adhesion_type", "raft_base_thickness", "raft_interface_thickness", "raft_surface_layers", "raft_surface_thickness", "raft_airgap", "layer_0_z_overlap"]
    _extra_z_settings = ["retraction_hop_enabled", "retraction_hop"]
    _prime_settings = ["extruder_prime_pos_x", "extruder_prime_pos_y", "extruder_prime_pos_z", "prime_blob_enable"]
    _tower_settings = ["prime_tower_enable", "prime_tower_size", "prime_tower_position_x", "prime_tower_position_y"]
    _ooze_shield_settings = ["ooze_shield_enabled", "ooze_shield_dist"]
    _distance_settings = ["infill_wipe_dist", "travel_avoid_distance", "support_offset", "support_enable", "travel_avoid_other_parts"]
    _extruder_settings = ["support_enable", "support_bottom_enable", "support_roof_enable", "support_infill_extruder_nr", "support_extruder_nr_layer_0", "support_bottom_extruder_nr", "support_roof_extruder_nr", "brim_line_count", "adhesion_extruder_nr", "adhesion_type"] #Settings that can affect which extruders are used.
    _limit_to_extruder_settings = ["wall_extruder_nr", "wall_0_extruder_nr", "wall_x_extruder_nr", "top_bottom_extruder_nr", "infill_extruder_nr", "support_infill_extruder_nr", "support_extruder_nr_layer_0", "support_bottom_extruder_nr", "support_roof_extruder_nr", "adhesion_extruder_nr"]<|MERGE_RESOLUTION|>--- conflicted
+++ resolved
@@ -194,17 +194,9 @@
 
         return True
 
-<<<<<<< HEAD
-    ##  For every sliceable node, update outsideBuildArea
-    def updateNodeBoundaryCheck(self):
-        root = Application.getInstance().getController().getScene().getRoot()
-        nodes = list(BreadthFirstIterator(root))
-        group_nodes = []
-=======
     ##  For every sliceable node, update node._outside_buildarea.
     def updateAllBoundaryChecks(self):
         self.updateNodeBoundaryCheck(Application.getInstance().getController().getScene().getRoot())
->>>>>>> a31d6578
 
     ##  For a single node, update _outside_buildarea.
     #
@@ -228,11 +220,6 @@
             node._outside_buildarea = True
         else:
 
-<<<<<<< HEAD
-        for node in nodes:
-            # Need to check group nodes later
-            self.checkBoundsAndUpdate(node, bounds = build_volume_bounding_box)
-=======
             #Check for collisions between disallowed areas and the object.
             convex_hull = node.callDecoration("getConvexHull")
             if not convex_hull or not convex_hull.isValid():
@@ -244,7 +231,6 @@
                     break
             else:
                 node._outside_buildarea = False
->>>>>>> a31d6578
 
         #Group nodes should override the _outside_buildarea property of their children.
         if node.callDecoration("isGroup"):
