--- conflicted
+++ resolved
@@ -93,18 +93,14 @@
                 if variant_definition not in self._machine_to_buildplate_dict_map:
                     self._machine_to_buildplate_dict_map[variant_definition] = OrderedDict()
 
-<<<<<<< HEAD
-                variant_container = container_registry.findContainers(type = "variant", id = variant_metadata["id"])[0]
-=======
                 try:
-                    variant_container = self._container_registry.findContainers(type = "variant", id = variant_metadata["id"])[0]
+                    variant_container = container_registry.findContainers(type = "variant", id = variant_metadata["id"])[0]
                 except IndexError as e:
                     # It still needs to break, but we want to know what variant ID made it break.
                     msg = "Unable to find build plate variant with the id [%s]" % variant_metadata["id"]
                     Logger.logException("e", msg)
                     raise IndexError(msg)
 
->>>>>>> 20201c65
                 buildplate_type = variant_container.getProperty("machine_buildplate_type", "value")
                 if buildplate_type not in self._machine_to_buildplate_dict_map[variant_definition]:
                     self._machine_to_variant_dict_map[variant_definition][buildplate_type] = dict()
