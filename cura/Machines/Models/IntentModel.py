--- conflicted
+++ resolved
@@ -6,11 +6,8 @@
 from PyQt5.QtCore import Qt, QObject, pyqtProperty, pyqtSignal
 
 from UM.Qt.ListModel import ListModel
-<<<<<<< HEAD
 from UM.Settings.ContainerRegistry import ContainerRegistry
 from UM.Settings.SettingFunction import SettingFunction
-=======
->>>>>>> d548404d
 
 from cura.Machines.ContainerTree import ContainerTree
 from cura.Settings.ExtruderManager import ExtruderManager
@@ -36,15 +33,11 @@
 
         self._intent_category = "engineering"
 
-<<<<<<< HEAD
+        machine_manager = cura.CuraApplication.CuraApplication.getInstance().getMachineManager()
+        machine_manager.globalContainerChanged.connect(self._update)
         ContainerRegistry.getInstance().containerAdded.connect(self._onChanged)
         ContainerRegistry.getInstance().containerRemoved.connect(self._onChanged)
         self._layer_height_unit = ""  # This is cached
-=======
-        machine_manager = cura.CuraApplication.CuraApplication.getInstance().getMachineManager()
-        machine_manager.globalContainerChanged.connect(self._update)
-        machine_manager.activeStackChanged.connect(self._update)
->>>>>>> d548404d
         self._update()
 
     intentCategoryChanged = pyqtSignal()
@@ -58,6 +51,10 @@
     @pyqtProperty(str, fset = setIntentCategory, notify = intentCategoryChanged)
     def intentCategory(self) -> str:
         return self._intent_category
+
+    def _onChanged(self, container):
+        if container.getMetaDataEntry("type") == "intent":
+            self._update()
 
     def _update(self) -> None:
         new_items = []  # type: List[Dict[str, Any]]
