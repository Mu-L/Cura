--- conflicted
+++ resolved
@@ -12,12 +12,7 @@
 
 
 class SingleInstance:
-<<<<<<< HEAD
     def __init__(self, application: Application, files_to_open: Optional[List[str]]) -> None:
-=======
-
-    def __init__(self, application, files_to_open: Optional[List[str]]) -> None:
->>>>>>> eca23e5b
         self._application = application
         self._files_to_open = files_to_open
 
