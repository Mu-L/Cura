// Copyright (c) 2021 Ultimaker B.V.
// Cura is released under the terms of the LGPLv3 or higher.

import QtQuick 2.15
import QtQuick.Controls 2.15
import QtQuick.Layouts 1.15
import QtQuick.Window 2.2

import UM 1.2 as UM
import Cura 1.6 as Cura

Window
{
    id: marketplaceDialog
    property variant catalog: UM.I18nCatalog { name: "cura" }

    signal searchStringChanged(string new_search)

    minimumWidth: UM.Theme.getSize("modal_window_minimum").width
    minimumHeight: UM.Theme.getSize("modal_window_minimum").height
    width: minimumWidth
    height: minimumHeight

    // Set and unset the content. No need to keep things in memory if it's not visible.
    onVisibleChanged: content.source = visible ? "Plugins.qml" : ""

    Connections
    {
        target: Cura.API.account
        function onLoginStateChanged()
        {
            close();
        }
    }

    title: "Marketplace" //Seen by Ultimaker as a brand name, so this doesn't get translated.
    modality: Qt.NonModal

    // Background color
    Rectangle
    {
        anchors.fill: parent
        color: UM.Theme.getColor("main_background")

        ColumnLayout
        {
            anchors.fill: parent

            spacing: UM.Theme.getSize("default_margin").height

            // Page title.
            Item
            {
                Layout.preferredWidth: parent.width
                Layout.preferredHeight: childrenRect.height + UM.Theme.getSize("default_margin").height

                Label
                {
                    id: pageTitle
                    anchors
                    {
                        left: parent.left
                        leftMargin: UM.Theme.getSize("default_margin").width
                        right: parent.right
                        rightMargin: UM.Theme.getSize("default_margin").width
                        bottom: parent.bottom
                    }

                    font: UM.Theme.getFont("large")
                    color: UM.Theme.getColor("text")
                    text: content.item ? content.item.pageTitle: catalog.i18nc("@title", "Loading...")
                }
            }

            // Search & Top-Level Tabs
            Item
            {
                Layout.preferredHeight: childrenRect.height
<<<<<<< HEAD

                // Page selection.
                TabBar
                {
                    id: pageSelectionTabBar
                    anchors.right: parent.right
                    anchors.rightMargin: UM.Theme.getSize("default_margin").width
                    height: UM.Theme.getSize("button_icon").height
                    spacing: 0
=======
                Layout.preferredWidth: parent.width - 2 * UM.Theme.getSize("thin_margin").width
                RowLayout
                {
                    width: parent.width
                    height: UM.Theme.getSize("button_icon").height + UM.Theme.getSize("default_margin").height
                    spacing: UM.Theme.getSize("thin_margin").width

                    Rectangle
                    {
                        Layout.preferredHeight: parent.height
                        Layout.preferredWidth: searchBar.visible ? UM.Theme.getSize("thin_margin").width : 0
                        Layout.fillWidth: ! searchBar.visible
                    }

                    Cura.SearchBar
                    {
                        id: searchBar
                        Layout.preferredHeight: parent.height
                        Layout.fillWidth: true
                        onTextEdited: searchStringChanged(text)
                    }
>>>>>>> e44a58b3

                    // Page selection.
                    TabBar
                    {
                        id: pageSelectionTabBar
                        height: parent.height
                        width: implicitWidth
<<<<<<< HEAD
                        text: catalog.i18nc("@button", "Plugins")
                        onClicked: content.source = "Plugins.qml"
=======
                        spacing: 0

                        PackageTypeTab
                        {
                            id: pluginTabText
                            width: implicitWidth
                            padding: UM.Theme.getSize("thin_margin").width
                            text: catalog.i18nc("@button", "Plugins")
                            onClicked:
                            {
                                searchBar.text = ""
                                searchBar.visible = true
                                content.source = "Plugins.qml"
                            }
                        }
                        PackageTypeTab
                        {
                            id: materialsTabText
                            width: implicitWidth
                            padding: UM.Theme.getSize("thin_margin").width
                            text: catalog.i18nc("@button", "Materials")
                            onClicked:
                            {
                                searchBar.text = ""
                                searchBar.visible = true
                                content.source = "Materials.qml"
                            }
                        }
>>>>>>> e44a58b3
                    }
                    TextMetrics
                    {
<<<<<<< HEAD
                        width: implicitWidth
                        text: catalog.i18nc("@button", "Materials")
                        onClicked: content.source = "Materials.qml"
=======
                        id: pluginTabTextMetrics
                        text: pluginTabText.text
                        font: pluginTabText.font
                    }
                    TextMetrics
                    {
                        id: materialsTabTextMetrics
                        text: materialsTabText.text
                        font: materialsTabText.font
                    }

                    ManagePackagesButton
                    {
                        id: managePackagesButton
                        height: parent.height
                        width: UM.Theme.getSize("button_icon").width

                        onClicked:
                        {
                            searchBar.text = ""
                            searchBar.visible = false
                            content.source = "ManagedPackages.qml"
                        }
>>>>>>> e44a58b3
                    }
                    ManagePackagesButton
                    {
                        onClicked: content.source = "ManagedPackages.qml"
                    }
                }
            }

            // Page contents.
            Rectangle
            {
                Layout.preferredWidth: parent.width
                Layout.fillHeight: true
                color: UM.Theme.getColor("detail_background")

                // Page contents.
                Loader
                {
                    id: content
                    anchors.fill: parent
                    anchors.margins: UM.Theme.getSize("default_margin").width
                    source: "Plugins.qml"

                    Connections
                    {
                        target: content
                        function onLoaded()
                        {
                            pageTitle.text = content.item.pageTitle
                            searchStringChanged.connect(handleSearchStringChanged)
                        }
                        function handleSearchStringChanged(new_search)
                        {
                            content.item.model.searchString = new_search
                        }
                    }
                }
            }
        }
    }
}<|MERGE_RESOLUTION|>--- conflicted
+++ resolved
@@ -76,17 +76,6 @@
             Item
             {
                 Layout.preferredHeight: childrenRect.height
-<<<<<<< HEAD
-
-                // Page selection.
-                TabBar
-                {
-                    id: pageSelectionTabBar
-                    anchors.right: parent.right
-                    anchors.rightMargin: UM.Theme.getSize("default_margin").width
-                    height: UM.Theme.getSize("button_icon").height
-                    spacing: 0
-=======
                 Layout.preferredWidth: parent.width - 2 * UM.Theme.getSize("thin_margin").width
                 RowLayout
                 {
@@ -108,25 +97,19 @@
                         Layout.fillWidth: true
                         onTextEdited: searchStringChanged(text)
                     }
->>>>>>> e44a58b3
 
                     // Page selection.
                     TabBar
                     {
                         id: pageSelectionTabBar
-                        height: parent.height
-                        width: implicitWidth
-<<<<<<< HEAD
-                        text: catalog.i18nc("@button", "Plugins")
-                        onClicked: content.source = "Plugins.qml"
-=======
+                        anchors.right: parent.right
+                        height: UM.Theme.getSize("button_icon").height
                         spacing: 0
 
                         PackageTypeTab
                         {
                             id: pluginTabText
                             width: implicitWidth
-                            padding: UM.Theme.getSize("thin_margin").width
                             text: catalog.i18nc("@button", "Plugins")
                             onClicked:
                             {
@@ -139,7 +122,6 @@
                         {
                             id: materialsTabText
                             width: implicitWidth
-                            padding: UM.Theme.getSize("thin_margin").width
                             text: catalog.i18nc("@button", "Materials")
                             onClicked:
                             {
@@ -148,15 +130,14 @@
                                 content.source = "Materials.qml"
                             }
                         }
->>>>>>> e44a58b3
+                        ManagePackagesButton
+                        {
+                            onClicked: content.source = "ManagedPackages.qml"
+                        }
                     }
+
                     TextMetrics
                     {
-<<<<<<< HEAD
-                        width: implicitWidth
-                        text: catalog.i18nc("@button", "Materials")
-                        onClicked: content.source = "Materials.qml"
-=======
                         id: pluginTabTextMetrics
                         text: pluginTabText.text
                         font: pluginTabText.font
@@ -166,26 +147,7 @@
                         id: materialsTabTextMetrics
                         text: materialsTabText.text
                         font: materialsTabText.font
-                    }
-
-                    ManagePackagesButton
-                    {
-                        id: managePackagesButton
-                        height: parent.height
-                        width: UM.Theme.getSize("button_icon").width
-
-                        onClicked:
-                        {
-                            searchBar.text = ""
-                            searchBar.visible = false
-                            content.source = "ManagedPackages.qml"
-                        }
->>>>>>> e44a58b3
-                    }
-                    ManagePackagesButton
-                    {
-                        onClicked: content.source = "ManagedPackages.qml"
-                    }
+                    }                   
                 }
             }
 
