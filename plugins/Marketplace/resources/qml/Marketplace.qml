// Copyright (c) 2021 Ultimaker B.V.
// Cura is released under the terms of the LGPLv3 or higher.

import QtQuick 2.15
import QtQuick.Controls 2.15
import QtQuick.Layouts 1.15
import QtQuick.Window 2.2

import UM 1.2 as UM
import Cura 1.6 as Cura

Window
{
    id: marketplaceDialog
    property variant catalog: UM.I18nCatalog { name: "cura" }

    signal searchStringChanged(string new_search)

    minimumWidth: UM.Theme.getSize("modal_window_minimum").width
    minimumHeight: UM.Theme.getSize("modal_window_minimum").height
    width: minimumWidth
    height: minimumHeight

    onVisibleChanged:
    {
        pageSelectionTabBar.currentIndex = 0; //Go back to the initial tab.
        while(contextStack.depth > 1)
        {
            contextStack.pop(); //Do NOT use the StackView.Immediate transition here, since it causes the window to stay empty. Seemingly a Qt bug: https://bugreports.qt.io/browse/QTBUG-60670?
        }
    }

    Connections
    {
        target: Cura.API.account
        function onLoginStateChanged()
        {
            close();
        }
    }

    title: "Marketplace" //Seen by Ultimaker as a brand name, so this doesn't get translated.
    modality: Qt.NonModal

    // Background color
    Rectangle
    {
        anchors.fill: parent
        anchors.topMargin: UM.Theme.getSize("default_margin").height
        color: UM.Theme.getColor("main_background")

        //The Marketplace can have a page in front of everything with package details. The stack view controls its visibility.
        StackView
        {
            id: contextStack
            anchors.fill: parent

            initialItem: packageBrowse

            ColumnLayout
            {
<<<<<<< HEAD
                id: packageBrowse

                spacing: UM.Theme.getSize("default_margin").height
=======
                Layout.preferredWidth: parent.width
                Layout.preferredHeight: childrenRect.height
>>>>>>> a0dce47d

                // Page title.
                Item
                {
                    Layout.preferredWidth: parent.width
                    Layout.preferredHeight: childrenRect.height + UM.Theme.getSize("default_margin").height

                    Label
                    {
<<<<<<< HEAD
                        id: pageTitle
                        anchors
                        {
                            left: parent.left
                            leftMargin: UM.Theme.getSize("default_margin").width
                            right: parent.right
                            rightMargin: UM.Theme.getSize("default_margin").width
                            bottom: parent.bottom
                        }
=======
                        left: parent.left
                        leftMargin: UM.Theme.getSize("default_margin").width
                        right: parent.right
                        rightMargin: UM.Theme.getSize("default_margin").width
                    }
>>>>>>> a0dce47d

                        font: UM.Theme.getFont("large")
                        color: UM.Theme.getColor("text")
                        text: content.item ? content.item.pageTitle: catalog.i18nc("@title", "Loading...")
                    }
                }

<<<<<<< HEAD
                // Search & Top-Level Tabs
                Item
                {
                    Layout.preferredHeight: childrenRect.height
                    Layout.preferredWidth: parent.width - 2 * UM.Theme.getSize("thin_margin").width
                    RowLayout
=======
            OnboardBanner
            {
                visible: content.item && content.item.bannerVisible
                text: content.item && content.item.bannerText
                icon: content.item && content.item.bannerIcon
                onRemove: content.item && content.item.onRemoveBanner
                readMoreUrl: content.item && content.item.bannerReadMoreUrl
            }

            // Search & Top-Level Tabs
            Item
            {
                Layout.preferredHeight: childrenRect.height
                Layout.preferredWidth: parent.width - 2 * UM.Theme.getSize("thin_margin").width
                RowLayout
                {
                    width: parent.width
                    height: UM.Theme.getSize("button_icon").height
                    spacing: UM.Theme.getSize("thin_margin").width

                    Rectangle
>>>>>>> a0dce47d
                    {
                        width: parent.width
                        height: UM.Theme.getSize("button_icon").height + UM.Theme.getSize("default_margin").height
                        spacing: UM.Theme.getSize("thin_margin").width

                        Rectangle
                        {
                            color: "transparent"
                            Layout.preferredHeight: parent.height
                            Layout.preferredWidth: searchBar.visible ? UM.Theme.getSize("thin_margin").width : 0
                            Layout.fillWidth: ! searchBar.visible
                        }

                        Cura.SearchBar
                        {
                            id: searchBar
                            Layout.preferredHeight: UM.Theme.getSize("button_icon").height
                            Layout.fillWidth: true
                            onTextEdited: searchStringChanged(text)
                        }

                        // Page selection.
                        TabBar
                        {
                            id: pageSelectionTabBar
                            anchors.right: parent.right
                            height: UM.Theme.getSize("button_icon").height
                            spacing: 0
                            background: Rectangle { color: "transparent" }

                            onCurrentIndexChanged:
                            {
                                searchBar.text = "";
                                searchBar.visible = currentItem.hasSearch;
                                content.source = currentItem.sourcePage;
                            }

                            PackageTypeTab
                            {
                                id: pluginTabText
                                width: implicitWidth
                                text: catalog.i18nc("@button", "Plugins")
                                property string sourcePage: "Plugins.qml"
                                property bool hasSearch: true
                            }
                            PackageTypeTab
                            {
                                id: materialsTabText
                                width: implicitWidth
                                text: catalog.i18nc("@button", "Materials")
                                property string sourcePage: "Materials.qml"
                                property bool hasSearch: true
                            }
                            ManagePackagesButton
                            {
                                property string sourcePage: "ManagedPackages.qml"
                                property bool hasSearch: false
                            }
                        }

                        TextMetrics
                        {
                            id: pluginTabTextMetrics
                            text: pluginTabText.text
                            font: pluginTabText.font
                        }
                        TextMetrics
                        {
                            id: materialsTabTextMetrics
                            text: materialsTabText.text
                            font: materialsTabText.font
                        }
                    }
                }
<<<<<<< HEAD
=======
            }

            Cura.TertiaryButton
            {
                text: catalog.i18nc("@info", "Search in the browser")
                iconSource: UM.Theme.getIcon("LinkExternal")

                isIconOnRightSide: true
                font: UM.Theme.getFont("default")

                onClicked: content.item && Qt.openUrlExternally(content.item.searchInBrowserUrl)
            }

            // Page contents.
            Rectangle
            {
                Layout.preferredWidth: parent.width
                Layout.fillHeight: true
                color: UM.Theme.getColor("detail_background")
>>>>>>> a0dce47d

                // Page contents.
                Rectangle
                {
                    Layout.preferredWidth: parent.width
                    Layout.fillHeight: true
                    color: UM.Theme.getColor("detail_background")

                    // Page contents.
                    Loader
                    {
                        id: content
                        anchors.fill: parent
                        anchors.margins: UM.Theme.getSize("default_margin").width
                        source: "Plugins.qml"

                        Connections
                        {
                            target: content
                            function onLoaded()
                            {
                                pageTitle.text = content.item.pageTitle
                                searchStringChanged.connect(handleSearchStringChanged)
                            }
                            function handleSearchStringChanged(new_search)
                            {
                                content.item.model.searchString = new_search
                            }
                        }
                    }
                }
            }
        }
    }
}<|MERGE_RESOLUTION|>--- conflicted
+++ resolved
@@ -46,7 +46,6 @@
     Rectangle
     {
         anchors.fill: parent
-        anchors.topMargin: UM.Theme.getSize("default_margin").height
         color: UM.Theme.getColor("main_background")
 
         //The Marketplace can have a page in front of everything with package details. The stack view controls its visibility.
@@ -59,14 +58,9 @@
 
             ColumnLayout
             {
-<<<<<<< HEAD
                 id: packageBrowse
 
                 spacing: UM.Theme.getSize("default_margin").height
-=======
-                Layout.preferredWidth: parent.width
-                Layout.preferredHeight: childrenRect.height
->>>>>>> a0dce47d
 
                 // Page title.
                 Item
@@ -76,7 +70,6 @@
 
                     Label
                     {
-<<<<<<< HEAD
                         id: pageTitle
                         anchors
                         {
@@ -86,13 +79,6 @@
                             rightMargin: UM.Theme.getSize("default_margin").width
                             bottom: parent.bottom
                         }
-=======
-                        left: parent.left
-                        leftMargin: UM.Theme.getSize("default_margin").width
-                        right: parent.right
-                        rightMargin: UM.Theme.getSize("default_margin").width
-                    }
->>>>>>> a0dce47d
 
                         font: UM.Theme.getFont("large")
                         color: UM.Theme.getColor("text")
@@ -100,36 +86,21 @@
                     }
                 }
 
-<<<<<<< HEAD
+                OnboardBanner
+                {
+                    visible: content.item && content.item.bannerVisible
+                    text: content.item && content.item.bannerText
+                    icon: content.item && content.item.bannerIcon
+                    onRemove: content.item && content.item.onRemoveBanner
+                    readMoreUrl: content.item && content.item.bannerReadMoreUrl
+                }
+
                 // Search & Top-Level Tabs
                 Item
                 {
                     Layout.preferredHeight: childrenRect.height
                     Layout.preferredWidth: parent.width - 2 * UM.Theme.getSize("thin_margin").width
                     RowLayout
-=======
-            OnboardBanner
-            {
-                visible: content.item && content.item.bannerVisible
-                text: content.item && content.item.bannerText
-                icon: content.item && content.item.bannerIcon
-                onRemove: content.item && content.item.onRemoveBanner
-                readMoreUrl: content.item && content.item.bannerReadMoreUrl
-            }
-
-            // Search & Top-Level Tabs
-            Item
-            {
-                Layout.preferredHeight: childrenRect.height
-                Layout.preferredWidth: parent.width - 2 * UM.Theme.getSize("thin_margin").width
-                RowLayout
-                {
-                    width: parent.width
-                    height: UM.Theme.getSize("button_icon").height
-                    spacing: UM.Theme.getSize("thin_margin").width
-
-                    Rectangle
->>>>>>> a0dce47d
                     {
                         width: parent.width
                         height: UM.Theme.getSize("button_icon").height + UM.Theme.getSize("default_margin").height
@@ -204,28 +175,17 @@
                         }
                     }
                 }
-<<<<<<< HEAD
-=======
-            }
-
-            Cura.TertiaryButton
-            {
-                text: catalog.i18nc("@info", "Search in the browser")
-                iconSource: UM.Theme.getIcon("LinkExternal")
-
-                isIconOnRightSide: true
-                font: UM.Theme.getFont("default")
-
-                onClicked: content.item && Qt.openUrlExternally(content.item.searchInBrowserUrl)
-            }
-
-            // Page contents.
-            Rectangle
-            {
-                Layout.preferredWidth: parent.width
-                Layout.fillHeight: true
-                color: UM.Theme.getColor("detail_background")
->>>>>>> a0dce47d
+
+                Cura.TertiaryButton
+                {
+                    text: catalog.i18nc("@info", "Search in the browser")
+                    iconSource: UM.Theme.getIcon("LinkExternal")
+
+                    isIconOnRightSide: true
+                    font: UM.Theme.getFont("default")
+
+                    onClicked: content.item && Qt.openUrlExternally(content.item.searchInBrowserUrl)
+                }
 
                 // Page contents.
                 Rectangle
