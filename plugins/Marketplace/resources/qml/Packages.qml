--- conflicted
+++ resolved
@@ -12,18 +12,13 @@
     width: parent.width
 
     property string pageTitle
-<<<<<<< HEAD
     property var selectedPackage
-=======
     property string searchInBrowserUrl
     property bool bannerVisible
     property var bannerIcon
     property string bannerText
     property string bannerReadMoreUrl
     property var onRemoveBanner
-
-    width: parent.width
->>>>>>> a0dce47d
 
     clip: true
 
