# Copyright (c) 2018 Ultimaker B.V.
# Cura is released under the terms of the LGPLv3 or higher.

import numpy
from string import Formatter
from enum import IntEnum
import time
from typing import Any, cast, Dict, List, Optional, Set
import re
import Arcus #For typing.

from UM.Job import Job
from UM.Logger import Logger
from UM.Settings.ContainerStack import ContainerStack #For typing.
from UM.Settings.SettingRelation import SettingRelation #For typing.

from UM.Scene.Iterator.DepthFirstIterator import DepthFirstIterator
from UM.Scene.Scene import Scene #For typing.
from UM.Settings.Validator import ValidatorState
from UM.Settings.SettingRelation import RelationType

from cura.CuraApplication import CuraApplication
from cura.Scene.CuraSceneNode import CuraSceneNode
from cura.OneAtATimeIterator import OneAtATimeIterator
from cura.Settings.ExtruderManager import ExtruderManager


NON_PRINTING_MESH_SETTINGS = ["anti_overhang_mesh", "infill_mesh", "cutting_mesh"]


class StartJobResult(IntEnum):
    Finished = 1
    Error = 2
    SettingError = 3
    NothingToSlice = 4
    MaterialIncompatible = 5
    BuildPlateError = 6
    ObjectSettingError = 7 #When an error occurs in per-object settings.
    ObjectsWithDisabledExtruder = 8


##  Formatter class that handles token expansion in start/end gcode
class GcodeStartEndFormatter(Formatter):
    def get_value(self, key: str, *args: str, default_extruder_nr: str = "-1", **kwargs) -> str: #type: ignore # [CodeStyle: get_value is an overridden function from the Formatter class]
        # The kwargs dictionary contains a dictionary for each stack (with a string of the extruder_nr as their key),
        # and a default_extruder_nr to use when no extruder_nr is specified

        extruder_nr = int(default_extruder_nr)

        key_fragments = [fragment.strip() for fragment in key.split(",")]
        if len(key_fragments) == 2:
            try:
                extruder_nr = int(key_fragments[1])
            except ValueError:
                try:
                    extruder_nr = int(kwargs["-1"][key_fragments[1]]) # get extruder_nr values from the global stack #TODO: How can you ever provide the '-1' kwarg?
                except (KeyError, ValueError):
                    # either the key does not exist, or the value is not an int
                    Logger.log("w", "Unable to determine stack nr '%s' for key '%s' in start/end g-code, using global stack", key_fragments[1], key_fragments[0])
        elif len(key_fragments) != 1:
            Logger.log("w", "Incorrectly formatted placeholder '%s' in start/end g-code", key)
            return "{" + key + "}"

        key = key_fragments[0]
        try:
            return kwargs[str(extruder_nr)][key]
        except KeyError:
            Logger.log("w", "Unable to replace '%s' placeholder in start/end g-code", key)
            return "{" + key + "}"


##  Job class that builds up the message of scene data to send to CuraEngine.
class StartSliceJob(Job):
    def __init__(self, slice_message: Arcus.PythonMessage) -> None:
        super().__init__()

        self._scene = CuraApplication.getInstance().getController().getScene() #type: Scene
        self._slice_message = slice_message #type: Arcus.PythonMessage
        self._is_cancelled = False #type: bool
        self._build_plate_number = None #type: Optional[int]

        self._all_extruders_settings = None #type: Optional[Dict[str, Any]] # cache for all setting values from all stacks (global & extruder) for the current machine

    def getSliceMessage(self) -> Arcus.PythonMessage:
        return self._slice_message

    def setBuildPlate(self, build_plate_number: int) -> None:
        self._build_plate_number = build_plate_number

    ##  Check if a stack has any errors.
    ##  returns true if it has errors, false otherwise.
    def _checkStackForErrors(self, stack: ContainerStack) -> bool:
        if stack is None:
            return False

        for key in stack.getAllKeys():
            validation_state = stack.getProperty(key, "validationState")
            if validation_state in (ValidatorState.Exception, ValidatorState.MaximumError, ValidatorState.MinimumError):
                Logger.log("w", "Setting %s is not valid, but %s. Aborting slicing.", key, validation_state)
                return True
            Job.yieldThread()
        return False

    ##  Runs the job that initiates the slicing.
    def run(self) -> None:
        if self._build_plate_number is None:
            self.setResult(StartJobResult.Error)
            return

        stack = CuraApplication.getInstance().getGlobalContainerStack()
        if not stack:
            self.setResult(StartJobResult.Error)
            return

        # Don't slice if there is a setting with an error value.
        if CuraApplication.getInstance().getMachineManager().stacksHaveErrors:
            self.setResult(StartJobResult.SettingError)
            return

        if CuraApplication.getInstance().getBuildVolume().hasErrors():
            self.setResult(StartJobResult.BuildPlateError)
            return

        # Don't slice if the buildplate or the nozzle type is incompatible with the materials
        if not CuraApplication.getInstance().getMachineManager().variantBuildplateCompatible and \
                not CuraApplication.getInstance().getMachineManager().variantBuildplateUsable:
            self.setResult(StartJobResult.MaterialIncompatible)
            return

        for position, extruder_stack in stack.extruders.items():
            material = extruder_stack.findContainer({"type": "material"})
            if not extruder_stack.isEnabled:
                continue
            if material:
                if material.getMetaDataEntry("compatible") == False:
                    self.setResult(StartJobResult.MaterialIncompatible)
                    return


        # Don't slice if there is a per object setting with an error value.
        for node in DepthFirstIterator(self._scene.getRoot()): #type: ignore #Ignore type error because iter() should get called automatically by Python syntax.
            if not isinstance(node, CuraSceneNode) or not node.isSelectable():
                continue

            if self._checkStackForErrors(node.callDecoration("getStack")):
                self.setResult(StartJobResult.ObjectSettingError)
                return

        with self._scene.getSceneLock():
            # Remove old layer data.
            for node in DepthFirstIterator(self._scene.getRoot()): #type: ignore #Ignore type error because iter() should get called automatically by Python syntax.
                if node.callDecoration("getLayerData") and node.callDecoration("getBuildPlateNumber") == self._build_plate_number:
                    node.getParent().removeChild(node)
                    break

            # Get the objects in their groups to print.
            object_groups = []
            if stack.getProperty("print_sequence", "value") == "one_at_a_time":
                for node in OneAtATimeIterator(self._scene.getRoot()): #type: ignore #Ignore type error because iter() should get called automatically by Python syntax.
                    temp_list = []

                    # Node can't be printed, so don't bother sending it.
                    if getattr(node, "_outside_buildarea", False):
                        continue

                    # Filter on current build plate
                    build_plate_number = node.callDecoration("getBuildPlateNumber")
                    if build_plate_number is not None and build_plate_number != self._build_plate_number:
                        continue

                    children = node.getAllChildren()
                    children.append(node)
                    for child_node in children:
                        if child_node.getMeshData() and child_node.getMeshData().getVertices() is not None:
                            temp_list.append(child_node)

                    if temp_list:
                        object_groups.append(temp_list)
                    Job.yieldThread()
                if len(object_groups) == 0:
                    Logger.log("w", "No objects suitable for one at a time found, or no correct order found")
            else:
                temp_list = []
                has_printing_mesh = False
                for node in DepthFirstIterator(self._scene.getRoot()): #type: ignore #Ignore type error because iter() should get called automatically by Python syntax.
                    if node.callDecoration("isSliceable") and node.getMeshData() and node.getMeshData().getVertices() is not None:
                        per_object_stack = node.callDecoration("getStack")
                        is_non_printing_mesh = False
                        if per_object_stack:
                            is_non_printing_mesh = any(per_object_stack.getProperty(key, "value") for key in NON_PRINTING_MESH_SETTINGS)

                        # Find a reason not to add the node
                        if node.callDecoration("getBuildPlateNumber") != self._build_plate_number:
                            continue
                        if getattr(node, "_outside_buildarea", False) and not is_non_printing_mesh:
                            continue

                        temp_list.append(node)
                        if not is_non_printing_mesh:
                            has_printing_mesh = True

                    Job.yieldThread()

                #If the list doesn't have any model with suitable settings then clean the list
                # otherwise CuraEngine will crash
                if not has_printing_mesh:
                    temp_list.clear()

                if temp_list:
                    object_groups.append(temp_list)

            global_stack = CuraApplication.getInstance().getGlobalContainerStack()
            if not global_stack:
                return
            extruders_enabled = {position: stack.isEnabled for position, stack in global_stack.extruders.items()}
            filtered_object_groups = []
            has_model_with_disabled_extruders = False
            associated_disabled_extruders = set()
            for group in object_groups:
                stack = global_stack
                skip_group = False
                for node in group:
                    extruder_position = node.callDecoration("getActiveExtruderPosition")
                    if not extruders_enabled[extruder_position]:
                        skip_group = True
                        has_model_with_disabled_extruders = True
                        associated_disabled_extruders.add(extruder_position)
                if not skip_group:
                    filtered_object_groups.append(group)

            if has_model_with_disabled_extruders:
                self.setResult(StartJobResult.ObjectsWithDisabledExtruder)
<<<<<<< HEAD
                associated_disabled_extruders_message = [str(c) for c in sorted([int(p) + 1 for p in associated_disabled_extruders])]
                self.setMessage(", ".join(associated_disabled_extruders_message))
=======
                associated_disabled_extruders = {str(c) for c in sorted([int(p) + 1 for p in associated_disabled_extruders])}
                self.setMessage(", ".join(associated_disabled_extruders))
>>>>>>> f59f23c0
                return

            # There are cases when there is nothing to slice. This can happen due to one at a time slicing not being
            # able to find a possible sequence or because there are no objects on the build plate (or they are outside
            # the build volume)
            if not filtered_object_groups:
                self.setResult(StartJobResult.NothingToSlice)
                return

            self._buildGlobalSettingsMessage(stack)
            self._buildGlobalInheritsStackMessage(stack)

            # Build messages for extruder stacks
            for extruder_stack in ExtruderManager.getInstance().getMachineExtruders(stack.getId()):
                self._buildExtruderMessage(extruder_stack)

            for group in filtered_object_groups:
                group_message = self._slice_message.addRepeatedMessage("object_lists")
                if group[0].getParent() is not None and group[0].getParent().callDecoration("isGroup"):
                    self._handlePerObjectSettings(group[0].getParent(), group_message)
                for object in group:
                    mesh_data = object.getMeshData()
                    rot_scale = object.getWorldTransformation().getTransposed().getData()[0:3, 0:3]
                    translate = object.getWorldTransformation().getData()[:3, 3]

                    # This effectively performs a limited form of MeshData.getTransformed that ignores normals.
                    verts = mesh_data.getVertices()
                    verts = verts.dot(rot_scale)
                    verts += translate

                    # Convert from Y up axes to Z up axes. Equals a 90 degree rotation.
                    verts[:, [1, 2]] = verts[:, [2, 1]]
                    verts[:, 1] *= -1

                    obj = group_message.addRepeatedMessage("objects")
                    obj.id = id(object)

                    indices = mesh_data.getIndices()
                    if indices is not None:
                        flat_verts = numpy.take(verts, indices.flatten(), axis=0)
                    else:
                        flat_verts = numpy.array(verts)

                    obj.vertices = flat_verts

                    self._handlePerObjectSettings(object, obj)

                    Job.yieldThread()

        self.setResult(StartJobResult.Finished)

    def cancel(self) -> None:
        super().cancel()
        self._is_cancelled = True

    def isCancelled(self) -> bool:
        return self._is_cancelled

    ##  Creates a dictionary of tokens to replace in g-code pieces.
    #
    #   This indicates what should be replaced in the start and end g-codes.
    #   \param stack The stack to get the settings from to replace the tokens
    #   with.
    #   \return A dictionary of replacement tokens to the values they should be
    #   replaced with.
    def _buildReplacementTokens(self, stack: ContainerStack) -> Dict[str, Any]:
        result = {}
        for key in stack.getAllKeys():
            value = stack.getProperty(key, "value")
            result[key] = value
            Job.yieldThread()

        result["print_bed_temperature"] = result["material_bed_temperature"] # Renamed settings.
        result["print_temperature"] = result["material_print_temperature"]
        result["time"] = time.strftime("%H:%M:%S") #Some extra settings.
        result["date"] = time.strftime("%d-%m-%Y")
        result["day"] = ["Sun", "Mon", "Tue", "Wed", "Thu", "Fri", "Sat"][int(time.strftime("%w"))]

        initial_extruder_stack = CuraApplication.getInstance().getExtruderManager().getUsedExtruderStacks()[0]
        initial_extruder_nr = initial_extruder_stack.getProperty("extruder_nr", "value")
        result["initial_extruder_nr"] = initial_extruder_nr

        return result

    ##  Replace setting tokens in a piece of g-code.
    #   \param value A piece of g-code to replace tokens in.
    #   \param default_extruder_nr Stack nr to use when no stack nr is specified, defaults to the global stack
    def _expandGcodeTokens(self, value: str, default_extruder_nr: int = -1) -> str:
        if not self._all_extruders_settings:
            global_stack = cast(ContainerStack, CuraApplication.getInstance().getGlobalContainerStack())

            # NB: keys must be strings for the string formatter
            self._all_extruders_settings = {
                "-1": self._buildReplacementTokens(global_stack)
            }

            for extruder_stack in ExtruderManager.getInstance().getMachineExtruders(global_stack.getId()):
                extruder_nr = extruder_stack.getProperty("extruder_nr", "value")
                self._all_extruders_settings[str(extruder_nr)] = self._buildReplacementTokens(extruder_stack)

        try:
            # any setting can be used as a token
            fmt = GcodeStartEndFormatter()
            settings = self._all_extruders_settings.copy()
            settings["default_extruder_nr"] = default_extruder_nr
            return str(fmt.format(value, **settings))
        except:
            Logger.logException("w", "Unable to do token replacement on start/end g-code")
            return str(value)

    ##  Create extruder message from stack
    def _buildExtruderMessage(self, stack: ContainerStack) -> None:
        message = self._slice_message.addRepeatedMessage("extruders")
        message.id = int(stack.getMetaDataEntry("position"))

        settings = self._buildReplacementTokens(stack)

        # Also send the material GUID. This is a setting in fdmprinter, but we have no interface for it.
        settings["material_guid"] = stack.material.getMetaDataEntry("GUID", "")

        # Replace the setting tokens in start and end g-code.
        extruder_nr = stack.getProperty("extruder_nr", "value")
        settings["machine_extruder_start_code"] = self._expandGcodeTokens(settings["machine_extruder_start_code"], extruder_nr)
        settings["machine_extruder_end_code"] = self._expandGcodeTokens(settings["machine_extruder_end_code"], extruder_nr)

        for key, value in settings.items():
            # Do not send settings that are not settable_per_extruder.
            if not stack.getProperty(key, "settable_per_extruder"):
                continue
            setting = message.getMessage("settings").addRepeatedMessage("settings")
            setting.name = key
            setting.value = str(value).encode("utf-8")
            Job.yieldThread()

    ##  Sends all global settings to the engine.
    #
    #   The settings are taken from the global stack. This does not include any
    #   per-extruder settings or per-object settings.
    def _buildGlobalSettingsMessage(self, stack: ContainerStack) -> None:
        settings = self._buildReplacementTokens(stack)

        # Pre-compute material material_bed_temp_prepend and material_print_temp_prepend
        start_gcode = settings["machine_start_gcode"]
        bed_temperature_settings = ["material_bed_temperature", "material_bed_temperature_layer_0"]
        pattern = r"\{(%s)(,\s?\w+)?\}" % "|".join(bed_temperature_settings) # match {setting} as well as {setting, extruder_nr}
        settings["material_bed_temp_prepend"] = re.search(pattern, start_gcode) == None
        print_temperature_settings = ["material_print_temperature", "material_print_temperature_layer_0", "default_material_print_temperature", "material_initial_print_temperature", "material_final_print_temperature", "material_standby_temperature"]
        pattern = r"\{(%s)(,\s?\w+)?\}" % "|".join(print_temperature_settings) # match {setting} as well as {setting, extruder_nr}
        settings["material_print_temp_prepend"] = re.search(pattern, start_gcode) == None

        # Replace the setting tokens in start and end g-code.
        # Use values from the first used extruder by default so we get the expected temperatures
        initial_extruder_stack = CuraApplication.getInstance().getExtruderManager().getUsedExtruderStacks()[0]
        initial_extruder_nr = initial_extruder_stack.getProperty("extruder_nr", "value")

        settings["machine_start_gcode"] = self._expandGcodeTokens(settings["machine_start_gcode"], initial_extruder_nr)
        settings["machine_end_gcode"] = self._expandGcodeTokens(settings["machine_end_gcode"], initial_extruder_nr)

        # Add all sub-messages for each individual setting.
        for key, value in settings.items():
            setting_message = self._slice_message.getMessage("global_settings").addRepeatedMessage("settings")
            setting_message.name = key
            setting_message.value = str(value).encode("utf-8")
            Job.yieldThread()

    ##  Sends for some settings which extruder they should fallback to if not
    #   set.
    #
    #   This is only set for settings that have the limit_to_extruder
    #   property.
    #
    #   \param stack The global stack with all settings, from which to read the
    #   limit_to_extruder property.
    def _buildGlobalInheritsStackMessage(self, stack: ContainerStack) -> None:
        for key in stack.getAllKeys():
            extruder_position = int(round(float(stack.getProperty(key, "limit_to_extruder"))))
            if extruder_position >= 0:  # Set to a specific extruder.
                setting_extruder = self._slice_message.addRepeatedMessage("limit_to_extruder")
                setting_extruder.name = key
                setting_extruder.extruder = extruder_position
            Job.yieldThread()

    ##  Check if a node has per object settings and ensure that they are set correctly in the message
    #   \param node Node to check.
    #   \param message object_lists message to put the per object settings in
    def _handlePerObjectSettings(self, node: CuraSceneNode, message: Arcus.PythonMessage):
        stack = node.callDecoration("getStack")

        # Check if the node has a stack attached to it and the stack has any settings in the top container.
        if not stack:
            return

        # Check all settings for relations, so we can also calculate the correct values for dependent settings.
        top_of_stack = stack.getTop()  # Cache for efficiency.
        changed_setting_keys = top_of_stack.getAllKeys()

        # Add all relations to changed settings as well.
        for key in top_of_stack.getAllKeys():
            instance = top_of_stack.getInstance(key)
            self._addRelations(changed_setting_keys, instance.definition.relations)
            Job.yieldThread()

        # Ensure that the engine is aware what the build extruder is.
        if stack.getProperty("machine_extruder_count", "value") > 1:
            changed_setting_keys.add("extruder_nr")

        # Get values for all changed settings
        for key in changed_setting_keys:
            setting = message.addRepeatedMessage("settings")
            setting.name = key
            extruder = int(round(float(stack.getProperty(key, "limit_to_extruder"))))

            # Check if limited to a specific extruder, but not overridden by per-object settings.
            if extruder >= 0 and key not in changed_setting_keys:
                limited_stack = ExtruderManager.getInstance().getActiveExtruderStacks()[extruder]
            else:
                limited_stack = stack

            setting.value = str(limited_stack.getProperty(key, "value")).encode("utf-8")

            Job.yieldThread()

    ##  Recursive function to put all settings that require each other for value changes in a list
    #   \param relations_set Set of keys of settings that are influenced
    #   \param relations list of relation objects that need to be checked.
    def _addRelations(self, relations_set: Set[str], relations: List[SettingRelation]):
        for relation in filter(lambda r: r.role == "value" or r.role == "limit_to_extruder", relations):
            if relation.type == RelationType.RequiresTarget:
                continue

            relations_set.add(relation.target.key)
            self._addRelations(relations_set, relation.target.relations)
<|MERGE_RESOLUTION|>--- conflicted
+++ resolved
@@ -230,13 +230,8 @@
 
             if has_model_with_disabled_extruders:
                 self.setResult(StartJobResult.ObjectsWithDisabledExtruder)
-<<<<<<< HEAD
-                associated_disabled_extruders_message = [str(c) for c in sorted([int(p) + 1 for p in associated_disabled_extruders])]
-                self.setMessage(", ".join(associated_disabled_extruders_message))
-=======
                 associated_disabled_extruders = {str(c) for c in sorted([int(p) + 1 for p in associated_disabled_extruders])}
                 self.setMessage(", ".join(associated_disabled_extruders))
->>>>>>> f59f23c0
                 return
 
             # There are cases when there is nothing to slice. This can happen due to one at a time slicing not being
