--- conflicted
+++ resolved
@@ -1,4 +1,4 @@
-# Copyright (c) 2020 Ultimaker B.V.
+# Copyright (c) 2021 Ultimaker B.V.
 # Cura is released under the terms of the LGPLv3 or higher.
 
 from UM.Math.Color import Color
@@ -160,26 +160,11 @@
                                 head_position = Vector(polygon.data[index+offset][0], polygon.data[index+offset][1], polygon.data[index+offset][2]) + node.getWorldPosition()
                                 break
                             break
-<<<<<<< HEAD
                         if self._layer_view._minimum_layer_num > layer:
                             start += element_counts[layer]
                         end += element_counts[layer]
 
                     # Calculate the range of paths in the last layer
-=======
-                        end += layer_data.getLayer(layer).vertexCount
-                        if layer < self._layer_view._minimum_layer_num:
-                            start = end
-
-                    # Calculate the range of paths in the last layer. -- The type-change count is needed to keep the
-                    # vertex-indices aligned between the two different ways we represent polygons here.
-                    # Since there is one type per line, that could give a vertex two different types, if it's a vertex
-                    # where a type-chage occurs. However, the shader expects vertices to have only one type. In order to
-                    # fix this, those vertices are duplicated. This introduces a discrepancy that we have to take into
-                    # account, which is done by the type-change-count.
-                    layer = layer_data.getLayer(self._layer_view._current_layer_num)
-                    type_change_count = 0 if layer is None else layer.lineMeshCumulativeTypeChangeCount(max(self._layer_view._current_path_num - 1, 0))
->>>>>>> 2000f814
                     current_layer_start = end
                     current_layer_end = end + self._layer_view._current_path_num * 2 # Because each point is used twice
 
