// Copyright (c) 2018 Ultimaker B.V.
// Toolbox is released under the terms of the LGPLv3 or higher.

import QtQuick 2.10
import QtQuick.Controls 1.4
import QtQuick.Controls.Styles 1.4
import QtQuick.Layouts 1.3
import UM 1.1 as UM
import Cura 1.1 as Cura

Item
{
    id: toolboxDownloadsGridTile
    property int packageCount: (toolbox.viewCategory == "material" && model.type === undefined) ? toolbox.getTotalNumberOfMaterialPackagesByAuthor(model.id) : 1
    property int installedPackages: (toolbox.viewCategory == "material" && model.type === undefined) ? toolbox.getNumberOfInstalledPackagesByAuthor(model.id) : (toolbox.isInstalled(model.id) ? 1 : 0)
    height: UM.Theme.getSize("toolbox_thumbnail_small").height
    Layout.alignment: Qt.AlignTop | Qt.AlignLeft
<<<<<<< HEAD

=======
    Rectangle
    {
        id: highlight
        anchors.fill: parent
        opacity: 0.0
        color: UM.Theme.getColor("primary")
    }
    Row
    {
        width: parent.width
        height: childrenRect.height
        spacing: Math.floor(UM.Theme.getSize("narrow_margin").width)
        Rectangle
        {
            id: thumbnail
            width: UM.Theme.getSize("toolbox_thumbnail_small").width
            height: UM.Theme.getSize("toolbox_thumbnail_small").height
            color: "white"
            border.width: UM.Theme.getSize("default_lining").width
            border.color: UM.Theme.getColor("lining")
            Image
            {
                anchors.centerIn: parent
                width: UM.Theme.getSize("toolbox_thumbnail_small").width - UM.Theme.getSize("wide_margin").width
                height: UM.Theme.getSize("toolbox_thumbnail_small").height - UM.Theme.getSize("wide_margin").width
                fillMode: Image.PreserveAspectFit
                source: model.icon_url || "../images/logobot.svg"
                mipmap: true
            }
            UM.RecolorImage
            {
                width: (parent.width * 0.4) | 0
                height: (parent.height * 0.4) | 0
                anchors
                {
                    bottom: parent.bottom
                    right: parent.right
                }
                sourceSize.height: height
                visible: installedPackages != 0
                color: (installedPackages == packageCount) ? UM.Theme.getColor("primary") : UM.Theme.getColor("border")
                source: "../images/installed_check.svg"
            }
        }
        Column
        {
            width: parent.width - thumbnail.width - parent.spacing
            spacing: Math.floor(UM.Theme.getSize("narrow_margin").width)
            anchors.top: parent.top
            anchors.topMargin: UM.Theme.getSize("default_margin").height
            Label
            {
                id: name
                text: model.name
                width: parent.width
                wrapMode: Text.WordWrap
                color: UM.Theme.getColor("text")
                font: UM.Theme.getFont("default_bold")
                renderType: Text.NativeRendering
            }
            Label
            {
                id: info
                text: model.description
                maximumLineCount: 2
                elide: Text.ElideRight
                width: parent.width
                wrapMode: Text.WordWrap
                color: UM.Theme.getColor("text_medium")
                font: UM.Theme.getFont("default")
                renderType: Text.NativeRendering
            }
        }
    }
>>>>>>> a505adbf
    MouseArea
    {
        anchors.fill: parent
        hoverEnabled: true
        onEntered: thumbnail.border.color = UM.Theme.getColor("primary")
        onExited: thumbnail.border.color = UM.Theme.getColor("lining")
        onClicked:
        {
            base.selection = model
            switch(toolbox.viewCategory)
            {
                case "material":

                    // If model has a type, it must be a package
                    if (model.type !== undefined)
                    {
                        toolbox.viewPage = "detail"
                        toolbox.filterModelByProp("packages", "id", model.id)
                    }
                    else
                    {
                        toolbox.viewPage = "author"
                        toolbox.setFilters("packages", {
                            "author_id": model.id,
                            "type": "material"
                        })
                    }
                    break
                default:
                    toolbox.viewPage = "detail"
                    toolbox.filterModelByProp("packages", "id", model.id)
                    break
            }
        }
    }

    Rectangle
    {
        id: thumbnail
        width: UM.Theme.getSize("toolbox_thumbnail_small").width
        height: UM.Theme.getSize("toolbox_thumbnail_small").height
        color: UM.Theme.getColor("main_background")
        border.width: UM.Theme.getSize("default_lining").width
        border.color: UM.Theme.getColor("lining")

        Image
        {
            anchors.centerIn: parent
            width: UM.Theme.getSize("toolbox_thumbnail_small").width - UM.Theme.getSize("wide_margin").width
            height: UM.Theme.getSize("toolbox_thumbnail_small").height - UM.Theme.getSize("wide_margin").width
            fillMode: Image.PreserveAspectFit
            source: model.icon_url || "../images/logobot.svg"
            mipmap: true
        }
        UM.RecolorImage
        {
            width: (parent.width * 0.4) | 0
            height: (parent.height * 0.4) | 0
            anchors
            {
                bottom: parent.bottom
                right: parent.right
            }
            sourceSize.height: height
            visible: installedPackages != 0
            color: (installedPackages == packageCount) ? UM.Theme.getColor("primary") : UM.Theme.getColor("border")
            source: "../images/installed_check.svg"
        }
    }
    Item
    {
        anchors
        {
            left: thumbnail.right
            leftMargin: Math.floor(UM.Theme.getSize("narrow_margin").width)
            right: parent.right
            top: parent.top
            bottom: parent.bottom
        }

        Label
        {
            id: name
            text: model.name
            width: parent.width
            elide: Text.ElideRight
            color: UM.Theme.getColor("text")
            font: UM.Theme.getFont("default_bold")
        }
        Label
        {
            id: info
            text: model.description
            elide: Text.ElideRight
            width: parent.width
            wrapMode: Text.WordWrap
            color: UM.Theme.getColor("text_medium")
            font: UM.Theme.getFont("default")
            anchors.top: name.bottom
            anchors.bottom: rating.top
            verticalAlignment: Text.AlignVCenter
            maximumLineCount: 2
        }
        SmallRatingWidget
        {
            id: rating
            anchors
            {
                bottom: parent.bottom
                left: parent.left
                right: parent.right
            }
        }
    }
}<|MERGE_RESOLUTION|>--- conflicted
+++ resolved
@@ -13,86 +13,9 @@
     id: toolboxDownloadsGridTile
     property int packageCount: (toolbox.viewCategory == "material" && model.type === undefined) ? toolbox.getTotalNumberOfMaterialPackagesByAuthor(model.id) : 1
     property int installedPackages: (toolbox.viewCategory == "material" && model.type === undefined) ? toolbox.getNumberOfInstalledPackagesByAuthor(model.id) : (toolbox.isInstalled(model.id) ? 1 : 0)
-    height: UM.Theme.getSize("toolbox_thumbnail_small").height
+    height: childrenRect.height
     Layout.alignment: Qt.AlignTop | Qt.AlignLeft
-<<<<<<< HEAD
 
-=======
-    Rectangle
-    {
-        id: highlight
-        anchors.fill: parent
-        opacity: 0.0
-        color: UM.Theme.getColor("primary")
-    }
-    Row
-    {
-        width: parent.width
-        height: childrenRect.height
-        spacing: Math.floor(UM.Theme.getSize("narrow_margin").width)
-        Rectangle
-        {
-            id: thumbnail
-            width: UM.Theme.getSize("toolbox_thumbnail_small").width
-            height: UM.Theme.getSize("toolbox_thumbnail_small").height
-            color: "white"
-            border.width: UM.Theme.getSize("default_lining").width
-            border.color: UM.Theme.getColor("lining")
-            Image
-            {
-                anchors.centerIn: parent
-                width: UM.Theme.getSize("toolbox_thumbnail_small").width - UM.Theme.getSize("wide_margin").width
-                height: UM.Theme.getSize("toolbox_thumbnail_small").height - UM.Theme.getSize("wide_margin").width
-                fillMode: Image.PreserveAspectFit
-                source: model.icon_url || "../images/logobot.svg"
-                mipmap: true
-            }
-            UM.RecolorImage
-            {
-                width: (parent.width * 0.4) | 0
-                height: (parent.height * 0.4) | 0
-                anchors
-                {
-                    bottom: parent.bottom
-                    right: parent.right
-                }
-                sourceSize.height: height
-                visible: installedPackages != 0
-                color: (installedPackages == packageCount) ? UM.Theme.getColor("primary") : UM.Theme.getColor("border")
-                source: "../images/installed_check.svg"
-            }
-        }
-        Column
-        {
-            width: parent.width - thumbnail.width - parent.spacing
-            spacing: Math.floor(UM.Theme.getSize("narrow_margin").width)
-            anchors.top: parent.top
-            anchors.topMargin: UM.Theme.getSize("default_margin").height
-            Label
-            {
-                id: name
-                text: model.name
-                width: parent.width
-                wrapMode: Text.WordWrap
-                color: UM.Theme.getColor("text")
-                font: UM.Theme.getFont("default_bold")
-                renderType: Text.NativeRendering
-            }
-            Label
-            {
-                id: info
-                text: model.description
-                maximumLineCount: 2
-                elide: Text.ElideRight
-                width: parent.width
-                wrapMode: Text.WordWrap
-                color: UM.Theme.getColor("text_medium")
-                font: UM.Theme.getFont("default")
-                renderType: Text.NativeRendering
-            }
-        }
-    }
->>>>>>> a505adbf
     MouseArea
     {
         anchors.fill: parent
