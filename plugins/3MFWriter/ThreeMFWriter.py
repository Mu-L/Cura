--- conflicted
+++ resolved
@@ -5,17 +5,8 @@
 import re
 import threading
 
-<<<<<<< HEAD
-from typing import Optional, cast, List, Dict, Set, TYPE_CHECKING
-
-if TYPE_CHECKING:
-    from Settings.ExtruderStack import ExtruderStack
-
-from Machines.Models.ExtrudersModel import ExtrudersModel
-=======
 from typing import Optional, cast, List, Dict, Set
 
->>>>>>> 3e25b4ff
 from UM.PluginRegistry import PluginRegistry
 from UM.Mesh.MeshWriter import MeshWriter
 from UM.Math.Vector import Vector
