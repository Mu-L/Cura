# Copyright (c) 2025 UltiMaker
# Cura is released under the terms of the LGPLv3 or higher.

from enum import IntEnum
import numpy
from PyQt6.QtCore import Qt, QObject, pyqtEnum
from PyQt6.QtGui import QImage, QPainter, QColor, QPen
from PyQt6 import QtWidgets
from typing import cast, Dict, List, Optional, Tuple

from numpy import ndarray

from UM.Application import Application
from UM.Event import Event, MouseEvent, KeyEvent
from UM.Job import Job
from UM.Logger import Logger
from UM.Scene.SceneNode import SceneNode
from UM.Scene.Selection import Selection
from UM.Tool import Tool
from UM.View.GL.OpenGL import OpenGL

from cura.CuraApplication import CuraApplication
from cura.PickingPass import PickingPass
from UM.View.SelectionPass import SelectionPass
from .PaintView import PaintView
from .PrepareTextureJob import PrepareTextureJob


class PaintTool(Tool):
    """Provides the tool to paint meshes."""

    class Brush(QObject):
        @pyqtEnum
        class Shape(IntEnum):
            SQUARE = 0
            CIRCLE = 1

    class Paint(QObject):
        @pyqtEnum
        class State(IntEnum):
            MULTIPLE_SELECTION = 0 # Multiple objects are selected, wait until there is only one
            PREPARING_MODEL = 1    # Model is being prepared (UV-unwrapping, texture generation)
            READY = 2              # Ready to paint !

    def __init__(self, view: PaintView) -> None:
        super().__init__()

        self._view: PaintView = view
        self._view.canUndoChanged.connect(self._onCanUndoChanged)
        self._view.canRedoChanged.connect(self._onCanRedoChanged)

        self._picking_pass: Optional[PickingPass] = None
        self._faces_selection_pass: Optional[SelectionPass] = None

        self._shortcut_key: Qt.Key = Qt.Key.Key_P

        self._node_cache: Optional[SceneNode] = None
        self._mesh_transformed_cache = None
        self._cache_dirty: bool = True

        self._brush_size: int = 200
        self._brush_color: str = "preferred"
        self._brush_extruder: int = 0
        self._brush_shape: PaintTool.Brush.Shape = PaintTool.Brush.Shape.CIRCLE
        self._brush_pen: QPen = self._createBrushPen()

        self._mouse_held: bool = False

        self._last_text_coords: Optional[numpy.ndarray] = None
        self._last_mouse_coords: Optional[Tuple[int, int]] = None
        self._last_face_id: Optional[int] = None

<<<<<<< HEAD
        self.setExposedProperties("PaintType", "BrushSize", "BrushColor", "BrushShape", "BrushExtruder")
=======
        self._state: PaintTool.Paint.State = PaintTool.Paint.State.MULTIPLE_SELECTION
        self._prepare_texture_job: Optional[PrepareTextureJob] = None

        self.setExposedProperties("PaintType", "BrushSize", "BrushColor", "BrushShape", "State", "CanUndo", "CanRedo")
>>>>>>> 243b7c56

        self._controller.activeViewChanged.connect(self._updateIgnoreUnselectedObjects)
        self._controller.activeToolChanged.connect(self._updateState)

    def _createBrushPen(self) -> QPen:
        pen = QPen()
        pen.setWidth(self._brush_size)
        pen.setColor(Qt.GlobalColor.white)

        match self._brush_shape:
            case PaintTool.Brush.Shape.SQUARE:
                pen.setCapStyle(Qt.PenCapStyle.SquareCap)
            case PaintTool.Brush.Shape.CIRCLE:
                pen.setCapStyle(Qt.PenCapStyle.RoundCap)
        return pen

    def _createStrokeImage(self, x0: float, y0: float, x1: float, y1: float) -> Tuple[QImage, Tuple[int, int]]:
        xdiff = int(x1 - x0)
        ydiff = int(y1 - y0)

        half_brush_size = self._brush_size // 2
        start_x = int(min(x0, x1) - half_brush_size)
        start_y = int(min(y0, y1) - half_brush_size)

        stroke_image = QImage(abs(xdiff) + self._brush_size, abs(ydiff) + self._brush_size, QImage.Format.Format_RGB32)
        stroke_image.fill(0)

        painter = QPainter(stroke_image)
        painter.setRenderHint(QPainter.RenderHint.Antialiasing, False)
        painter.setPen(self._brush_pen)
        if xdiff == 0 and ydiff == 0:
            painter.drawPoint(int(x0 - start_x), int(y0 - start_y))
        else:
            painter.drawLine(int(x0 - start_x), int(y0 - start_y), int(x1 - start_x), int(y1 - start_y))
        painter.end()

        return stroke_image, (start_x, start_y)

    def getPaintType(self) -> str:
        return self._view.getPaintType()

    def setPaintType(self, paint_type: str) -> None:
        if paint_type != self.getPaintType():
            self._view.setPaintType(paint_type)

            self._brush_pen = self._createBrushPen()
            self._updateScene()
            self.propertyChanged.emit()

    def getBrushSize(self) -> int:
        return self._brush_size

    def setBrushSize(self, brush_size: float) -> None:
        brush_size_int = int(brush_size)
        if brush_size_int != self._brush_size:
            self._brush_size = brush_size_int
            self._brush_pen = self._createBrushPen()
            self.propertyChanged.emit()

    def getBrushColor(self) -> str:
        return self._brush_color

    def setBrushColor(self, brush_color: str) -> None:
        if brush_color != self._brush_color:
            self._brush_color = brush_color
            self.propertyChanged.emit()

    def getBrushExtruder(self) -> int:
        return self._brush_extruder

    def setBrushExtruder(self, brush_extruder: int) -> None:
        if brush_extruder != self._brush_extruder:
            self._brush_extruder = brush_extruder
            self.propertyChanged.emit()

    def getBrushShape(self) -> int:
        return self._brush_shape

    def setBrushShape(self, brush_shape: int) -> None:
        if brush_shape != self._brush_shape:
            self._brush_shape = brush_shape
            self._brush_pen = self._createBrushPen()
            self.propertyChanged.emit()

    def getCanUndo(self) -> bool:
        return self._view.canUndo()

    def getState(self) -> int:
        return self._state

    def _onCanUndoChanged(self):
        self.propertyChanged.emit()

    def getCanRedo(self) -> bool:
        return self._view.canRedo()

    def _onCanRedoChanged(self):
        self.propertyChanged.emit()

    def undoStackAction(self) -> None:
        self._view.undoStroke()
        self._updateScene()

    def redoStackAction(self) -> None:
        self._view.redoStroke()
        self._updateScene()

    def clear(self) -> None:
        width, height = self._view.getUvTexDimensions()
        clear_image = QImage(width, height, QImage.Format.Format_RGB32)
        clear_image.fill(Qt.GlobalColor.white)
        self._view.addStroke(clear_image, 0, 0, "none", False)

        self._updateScene()

    @staticmethod
    def _get_intersect_ratio_via_pt(a: numpy.ndarray, pt: numpy.ndarray, b: numpy.ndarray, c: numpy.ndarray) -> float:
        # compute the intersection of (param) A - pt with (param) B - (param) C
        if all(a == pt) or all(b == c) or all(a == c) or all(a == b):
            return 1.0

        # compute unit vectors of directions of lines A and B
        udir_a = a - pt
        udir_a /= numpy.linalg.norm(udir_a)
        udir_b = b - c
        udir_b /= numpy.linalg.norm(udir_b)

        # find unit direction vector for line C, which is perpendicular to lines A and B
        udir_res = numpy.cross(udir_b, udir_a)
        udir_res_len = numpy.linalg.norm(udir_res)
        if udir_res_len == 0:
            return 1.0
        udir_res /= udir_res_len

        # solve system of equations
        rhs = b - a
        lhs = numpy.array([udir_a, -udir_b, udir_res]).T
        try:
            solved = numpy.linalg.solve(lhs, rhs)
        except numpy.linalg.LinAlgError:
            return 1.0

        # get the ratio
        intersect = ((a + solved[0] * udir_a) + (b + solved[1] * udir_b)) * 0.5
        a_intersect_dist = numpy.linalg.norm(a - intersect)
        if a_intersect_dist == 0:
            return 1.0
        return numpy.linalg.norm(pt - intersect) / a_intersect_dist

    def _nodeTransformChanged(self, *args) -> None:
        self._cache_dirty = True

    def _getTexCoordsFromClick(self, node: SceneNode, x: float, y: float) -> Tuple[int, Optional[numpy.ndarray]]:
        face_id = self._faces_selection_pass.getFaceIdAtPosition(x, y)
        if face_id < 0 or face_id >= node.getMeshData().getFaceCount():
            return face_id, None

        pt = self._picking_pass.getPickedPosition(x, y).getData()

        va, vb, vc = self._mesh_transformed_cache.getFaceNodes(face_id)

        face_uv_coordinates = node.getMeshData().getFaceUvCoords(face_id)
        if face_uv_coordinates is None:
            return face_id, None
        ta, tb, tc = face_uv_coordinates

        # 'Weight' of each vertex that would produce point pt, so we can generate the texture coordinates from the uv ones of the vertices.
        # See (also) https://mathworld.wolfram.com/BarycentricCoordinates.html
        wa = PaintTool._get_intersect_ratio_via_pt(va, pt, vb, vc)
        wb = PaintTool._get_intersect_ratio_via_pt(vb, pt, vc, va)
        wc = PaintTool._get_intersect_ratio_via_pt(vc, pt, va, vb)
        wt = wa + wb + wc
        if wt == 0:
            return face_id, None
        wa /= wt
        wb /= wt
        wc /= wt
        texcoords = wa * ta + wb * tb + wc * tc
        return face_id, texcoords

    def _iteratateSplitSubstroke(self, node, substrokes,
                                 info_a: Tuple[Tuple[float, float], Tuple[int, Optional[numpy.ndarray]]],
                                 info_b: Tuple[Tuple[float, float], Tuple[int, Optional[numpy.ndarray]]]) -> None:
        click_a, (face_a, texcoords_a) = info_a
        click_b, (face_b, texcoords_b) = info_b

        if (abs(click_a[0] - click_b[0]) < 0.0001 and abs(click_a[1] - click_b[1]) < 0.0001) or (face_a < 0 and face_b < 0):
            return
        if face_b < 0 or face_a == face_b:
            substrokes.append((self._last_text_coords, texcoords_a))
            return
        if face_a < 0:
            substrokes.append((self._last_text_coords, texcoords_b))
            return

        mouse_mid = (click_a[0] + click_b[0]) / 2.0, (click_a[1] + click_b[1]) / 2.0
        face_mid, texcoords_mid = self._getTexCoordsFromClick(node, mouse_mid[0], mouse_mid[1])
        mid_struct = (mouse_mid, (face_mid, texcoords_mid))
        if face_mid == face_a:
            substrokes.append((texcoords_a, texcoords_mid))
            self._iteratateSplitSubstroke(node, substrokes, mid_struct, info_b)
        elif face_mid == face_b:
            substrokes.append((texcoords_mid, texcoords_b))
            self._iteratateSplitSubstroke(node, substrokes, info_a, mid_struct)
        else:
            self._iteratateSplitSubstroke(node, substrokes, mid_struct, info_b)
            self._iteratateSplitSubstroke(node, substrokes, info_a, mid_struct)

    def event(self, event: Event) -> bool:
        """Handle mouse and keyboard events.

        :param event: The event to handle.
        :return: Whether this event has been caught by this tool (True) or should
        be passed on (False).
        """
        super().event(event)

        controller = Application.getInstance().getController()
        node = Selection.getSelectedObject(0)
        if node is None:
            return False

        # Make sure the displayed values are updated if the bounding box of the selected mesh(es) changes
        if event.type == Event.ToolActivateEvent:
            return True

        if event.type == Event.ToolDeactivateEvent:
            return True

        if self._state != PaintTool.Paint.State.READY:
            return False

        if event.type == Event.MouseReleaseEvent and self._controller.getToolsEnabled():
            if MouseEvent.LeftButton not in cast(MouseEvent, event).buttons:
                return False
            self._mouse_held = False
            self._last_text_coords = None
            self._last_mouse_coords = None
            self._last_face_id = None
            return True

        is_moved = event.type == Event.MouseMoveEvent
        is_pressed = event.type == Event.MousePressEvent
        if (is_moved or is_pressed) and self._controller.getToolsEnabled():
            if is_moved and not self._mouse_held:
                return False

            mouse_evt = cast(MouseEvent, event)
            if is_pressed:
                if MouseEvent.LeftButton not in mouse_evt.buttons:
                    return False
                else:
                    self._mouse_held = True

            if not self._faces_selection_pass:
                self._faces_selection_pass = CuraApplication.getInstance().getRenderer().getRenderPass("selection_faces")
                if not self._faces_selection_pass:
                    return False

            if not self._picking_pass:
                self._picking_pass = CuraApplication.getInstance().getRenderer().getRenderPass("picking_selected")
                if not self._picking_pass:
                    return False

            camera = self._controller.getScene().getActiveCamera()
            if not camera:
                return False

            if node != self._node_cache:
                if self._node_cache is not None:
                    self._node_cache.transformationChanged.disconnect(self._nodeTransformChanged)
                self._node_cache = node
                self._node_cache.transformationChanged.connect(self._nodeTransformChanged)
                self._cache_dirty = True
            if self._cache_dirty:
                self._cache_dirty = False
                self._mesh_transformed_cache = self._node_cache.getMeshDataTransformed()
            if not self._mesh_transformed_cache:
                return False

            face_id, texcoords = self._getTexCoordsFromClick(node, mouse_evt.x, mouse_evt.y)
            if texcoords is None:
                return False
            if self._last_text_coords is None:
                self._last_text_coords = texcoords
                self._last_mouse_coords = (mouse_evt.x, mouse_evt.y)
                self._last_face_id = face_id

            substrokes = []
            if face_id == self._last_face_id:
                substrokes.append((self._last_text_coords, texcoords))
            else:
                self._iteratateSplitSubstroke(node, substrokes,
                                              (self._last_mouse_coords, (self._last_face_id, self._last_text_coords)),
                                              ((mouse_evt.x, mouse_evt.y), (face_id, texcoords)))

<<<<<<< HEAD
            brush_color = self._brush_color if self.getPaintType() != "extruder" else str(self._brush_extruder)
            w, h = paintview.getUvTexDimensions()
=======
            w, h = self._view.getUvTexDimensions()
>>>>>>> 243b7c56
            for start_coords, end_coords in substrokes:
                sub_image, (start_x, start_y) = self._createStrokeImage(
                    start_coords[0] * w,
                    start_coords[1] * h,
                    end_coords[0] * w,
                    end_coords[1] * h
                )
<<<<<<< HEAD
                paintview.addStroke(sub_image, start_x, start_y, brush_color)
=======
                self._view.addStroke(sub_image, start_x, start_y, self._brush_color, is_moved)
>>>>>>> 243b7c56

            self._last_text_coords = texcoords
            self._last_mouse_coords = (mouse_evt.x, mouse_evt.y)
            self._last_face_id = face_id
            self._updateScene(node)
            return True

        return False

    def getRequiredExtraRenderingPasses(self) -> list[str]:
        return ["selection_faces", "picking_selected"]

    @staticmethod
    def _updateScene(node: SceneNode = None):
        if node is None:
            node = Selection.getSelectedObject(0)
        if node is not None:
            Application.getInstance().getController().getScene().sceneChanged.emit(node)

    def _onSelectionChanged(self):
        super()._onSelectionChanged()

        self.setActiveView("PaintTool" if len(Selection.getAllSelectedObjects()) == 1 else None)
        self._updateState()

    def _updateState(self):
        if len(Selection.getAllSelectedObjects()) == 1 and self._controller.getActiveTool() == self:
            selected_object = Selection.getSelectedObject(0)
            if selected_object.callDecoration("getPaintTexture") is not None:
                new_state = PaintTool.Paint.State.READY
            else:
                new_state = PaintTool.Paint.State.PREPARING_MODEL
                self._prepare_texture_job = PrepareTextureJob(selected_object)
                self._prepare_texture_job.finished.connect(self._onPrepareTextureFinished)
                self._prepare_texture_job.start()
        else:
            new_state = PaintTool.Paint.State.MULTIPLE_SELECTION

        if new_state != self._state:
            self._state = new_state
            self.propertyChanged.emit()

    def _onPrepareTextureFinished(self, job: Job):
        if job == self._prepare_texture_job:
            self._prepare_texture_job = None
            self._state = PaintTool.Paint.State.READY
            self.propertyChanged.emit()

    def _updateIgnoreUnselectedObjects(self):
        ignore_unselected_objects = self._controller.getActiveView().name == "PaintTool"
        CuraApplication.getInstance().getRenderer().getRenderPass("selection").setIgnoreUnselectedObjects(ignore_unselected_objects)
        CuraApplication.getInstance().getRenderer().getRenderPass("selection_faces").setIgnoreUnselectedObjects(ignore_unselected_objects)<|MERGE_RESOLUTION|>--- conflicted
+++ resolved
@@ -70,14 +70,10 @@
         self._last_mouse_coords: Optional[Tuple[int, int]] = None
         self._last_face_id: Optional[int] = None
 
-<<<<<<< HEAD
-        self.setExposedProperties("PaintType", "BrushSize", "BrushColor", "BrushShape", "BrushExtruder")
-=======
         self._state: PaintTool.Paint.State = PaintTool.Paint.State.MULTIPLE_SELECTION
         self._prepare_texture_job: Optional[PrepareTextureJob] = None
 
-        self.setExposedProperties("PaintType", "BrushSize", "BrushColor", "BrushShape", "State", "CanUndo", "CanRedo")
->>>>>>> 243b7c56
+        self.setExposedProperties("PaintType", "BrushSize", "BrushColor", "BrushShape", "BrushExtruder", "State", "CanUndo", "CanRedo")
 
         self._controller.activeViewChanged.connect(self._updateIgnoreUnselectedObjects)
         self._controller.activeToolChanged.connect(self._updateState)
@@ -374,12 +370,8 @@
                                               (self._last_mouse_coords, (self._last_face_id, self._last_text_coords)),
                                               ((mouse_evt.x, mouse_evt.y), (face_id, texcoords)))
 
-<<<<<<< HEAD
             brush_color = self._brush_color if self.getPaintType() != "extruder" else str(self._brush_extruder)
-            w, h = paintview.getUvTexDimensions()
-=======
             w, h = self._view.getUvTexDimensions()
->>>>>>> 243b7c56
             for start_coords, end_coords in substrokes:
                 sub_image, (start_x, start_y) = self._createStrokeImage(
                     start_coords[0] * w,
@@ -387,11 +379,7 @@
                     end_coords[0] * w,
                     end_coords[1] * h
                 )
-<<<<<<< HEAD
-                paintview.addStroke(sub_image, start_x, start_y, brush_color)
-=======
-                self._view.addStroke(sub_image, start_x, start_y, self._brush_color, is_moved)
->>>>>>> 243b7c56
+                self._view.addStroke(sub_image, start_x, start_y, brush_color, is_moved)
 
             self._last_text_coords = texcoords
             self._last_mouse_coords = (mouse_evt.x, mouse_evt.y)
