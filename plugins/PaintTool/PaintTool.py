# Copyright (c) 2025 UltiMaker
# Cura is released under the terms of the LGPLv3 or higher.

from enum import IntEnum
import numpy
from PyQt6.QtCore import Qt, QObject, pyqtEnum
from PyQt6.QtGui import QImage, QPainter, QColor, QPen
from PyQt6 import QtWidgets
from typing import cast, Dict, List, Optional, Tuple

from numpy import ndarray

from UM.Application import Application
from UM.Event import Event, MouseEvent, KeyEvent
from UM.Job import Job
from UM.Logger import Logger
from UM.Scene.SceneNode import SceneNode
from UM.Scene.Selection import Selection
from UM.Tool import Tool
from UM.View.GL.OpenGL import OpenGL

from cura.CuraApplication import CuraApplication
from cura.PickingPass import PickingPass
from UM.View.SelectionPass import SelectionPass
from .PaintView import PaintView
from .PrepareTextureJob import PrepareTextureJob


class PaintTool(Tool):
    """Provides the tool to paint meshes."""

    class Brush(QObject):
        @pyqtEnum
        class Shape(IntEnum):
            SQUARE = 0
            CIRCLE = 1

<<<<<<< HEAD
    def __init__(self, view: PaintView) -> None:
=======
    class Paint(QObject):
        @pyqtEnum
        class State(IntEnum):
            MULTIPLE_SELECTION = 0 # Multiple objects are selected, wait until there is only one
            PREPARING_MODEL = 1    # Model is being prepared (UV-unwrapping, texture generation)
            READY = 2              # Ready to paint !

    def __init__(self) -> None:
>>>>>>> db514f0b
        super().__init__()

        self._view: PaintView = view
        self._view.canUndoChanged.connect(self._onCanUndoChanged)
        self._view.canRedoChanged.connect(self._onCanRedoChanged)

        self._picking_pass: Optional[PickingPass] = None
        self._faces_selection_pass: Optional[SelectionPass] = None

        self._shortcut_key: Qt.Key = Qt.Key.Key_P

        self._node_cache: Optional[SceneNode] = None
        self._mesh_transformed_cache = None
        self._cache_dirty: bool = True

        self._brush_size: int = 200
        self._brush_color: str = "preferred"
        self._brush_shape: PaintTool.Brush.Shape = PaintTool.Brush.Shape.CIRCLE
        self._brush_pen: QPen = self._createBrushPen()

        self._mouse_held: bool = False

        self._last_text_coords: Optional[numpy.ndarray] = None
        self._last_mouse_coords: Optional[Tuple[int, int]] = None
        self._last_face_id: Optional[int] = None

<<<<<<< HEAD
        self.setExposedProperties("PaintType", "BrushSize", "BrushColor", "BrushShape", "CanUndo", "CanRedo")
=======
        self._state: PaintTool.Paint.State = PaintTool.Paint.State.MULTIPLE_SELECTION
        self._prepare_texture_job: Optional[PrepareTextureJob] = None

        self.setExposedProperties("PaintType", "BrushSize", "BrushColor", "BrushShape", "State")
>>>>>>> db514f0b

        self._controller.activeViewChanged.connect(self._updateIgnoreUnselectedObjects)
        self._controller.activeToolChanged.connect(self._updateState)

    def _createBrushPen(self) -> QPen:
        pen = QPen()
        pen.setWidth(self._brush_size)
        pen.setColor(Qt.GlobalColor.white)

        match self._brush_shape:
            case PaintTool.Brush.Shape.SQUARE:
                pen.setCapStyle(Qt.PenCapStyle.SquareCap)
            case PaintTool.Brush.Shape.CIRCLE:
                pen.setCapStyle(Qt.PenCapStyle.RoundCap)
        return pen

    def _createStrokeImage(self, x0: float, y0: float, x1: float, y1: float) -> Tuple[QImage, Tuple[int, int]]:
        xdiff = int(x1 - x0)
        ydiff = int(y1 - y0)

        half_brush_size = self._brush_size // 2
        start_x = int(min(x0, x1) - half_brush_size)
        start_y = int(min(y0, y1) - half_brush_size)

        stroke_image = QImage(abs(xdiff) + self._brush_size, abs(ydiff) + self._brush_size, QImage.Format.Format_RGB32)
        stroke_image.fill(0)

        painter = QPainter(stroke_image)
        painter.setRenderHint(QPainter.RenderHint.Antialiasing, False)
        painter.setPen(self._brush_pen)
        if xdiff == 0 and ydiff == 0:
            painter.drawPoint(int(x0 - start_x), int(y0 - start_y))
        else:
            painter.drawLine(int(x0 - start_x), int(y0 - start_y), int(x1 - start_x), int(y1 - start_y))
        painter.end()

        return stroke_image, (start_x, start_y)

    def getPaintType(self) -> str:
        return self._view.getPaintType()

    def setPaintType(self, paint_type: str) -> None:
        if paint_type != self.getPaintType():
            self._view.setPaintType(paint_type)

            self._brush_pen = self._createBrushPen()
            self._updateScene()
            self.propertyChanged.emit()

    def getBrushSize(self) -> int:
        return self._brush_size

    def setBrushSize(self, brush_size: float) -> None:
        brush_size_int = int(brush_size)
        if brush_size_int != self._brush_size:
            self._brush_size = brush_size_int
            self._brush_pen = self._createBrushPen()
            self.propertyChanged.emit()

    def getBrushColor(self) -> str:
        return self._brush_color

    def setBrushColor(self, brush_color: str) -> None:
        if brush_color != self._brush_color:
            self._brush_color = brush_color
            self.propertyChanged.emit()

    def getBrushShape(self) -> int:
        return self._brush_shape

    def setBrushShape(self, brush_shape: int) -> None:
        if brush_shape != self._brush_shape:
            self._brush_shape = brush_shape
            self._brush_pen = self._createBrushPen()
            self.propertyChanged.emit()

<<<<<<< HEAD
    def getCanUndo(self) -> bool:
        return self._view.canUndo()
=======
    def getState(self) -> int:
        return self._state

    def undoStackAction(self, redo_instead: bool) -> bool:
        paint_view = self._get_paint_view()
        if paint_view is None:
            return False
>>>>>>> db514f0b

    def _onCanUndoChanged(self):
        self.propertyChanged.emit()

    def getCanRedo(self) -> bool:
        return self._view.canRedo()

    def _onCanRedoChanged(self):
        self.propertyChanged.emit()

    def undoStackAction(self) -> None:
        self._view.undoStroke()
        self._updateScene()

    def redoStackAction(self) -> None:
        self._view.redoStroke()
        self._updateScene()

    def clear(self) -> None:
        width, height = self._view.getUvTexDimensions()
        clear_image = QImage(width, height, QImage.Format.Format_RGB32)
        clear_image.fill(Qt.GlobalColor.white)
        self._view.addStroke(clear_image, 0, 0, "none", False)

        self._updateScene()

    @staticmethod
    def _get_intersect_ratio_via_pt(a: numpy.ndarray, pt: numpy.ndarray, b: numpy.ndarray, c: numpy.ndarray) -> float:
        # compute the intersection of (param) A - pt with (param) B - (param) C
        if all(a == pt) or all(b == c) or all(a == c) or all(a == b):
            return 1.0

        # compute unit vectors of directions of lines A and B
        udir_a = a - pt
        udir_a /= numpy.linalg.norm(udir_a)
        udir_b = b - c
        udir_b /= numpy.linalg.norm(udir_b)

        # find unit direction vector for line C, which is perpendicular to lines A and B
        udir_res = numpy.cross(udir_b, udir_a)
        udir_res_len = numpy.linalg.norm(udir_res)
        if udir_res_len == 0:
            return 1.0
        udir_res /= udir_res_len

        # solve system of equations
        rhs = b - a
        lhs = numpy.array([udir_a, -udir_b, udir_res]).T
        try:
            solved = numpy.linalg.solve(lhs, rhs)
        except numpy.linalg.LinAlgError:
            return 1.0

        # get the ratio
        intersect = ((a + solved[0] * udir_a) + (b + solved[1] * udir_b)) * 0.5
        a_intersect_dist = numpy.linalg.norm(a - intersect)
        if a_intersect_dist == 0:
            return 1.0
        return numpy.linalg.norm(pt - intersect) / a_intersect_dist

    def _nodeTransformChanged(self, *args) -> None:
        self._cache_dirty = True

    def _getTexCoordsFromClick(self, node: SceneNode, x: float, y: float) -> Tuple[int, Optional[numpy.ndarray]]:
        face_id = self._faces_selection_pass.getFaceIdAtPosition(x, y)
        if face_id < 0 or face_id >= node.getMeshData().getFaceCount():
            return face_id, None

        pt = self._picking_pass.getPickedPosition(x, y).getData()

        va, vb, vc = self._mesh_transformed_cache.getFaceNodes(face_id)

        face_uv_coordinates = node.getMeshData().getFaceUvCoords(face_id)
        if face_uv_coordinates is None:
            return face_id, None
        ta, tb, tc = face_uv_coordinates

        # 'Weight' of each vertex that would produce point pt, so we can generate the texture coordinates from the uv ones of the vertices.
        # See (also) https://mathworld.wolfram.com/BarycentricCoordinates.html
        wa = PaintTool._get_intersect_ratio_via_pt(va, pt, vb, vc)
        wb = PaintTool._get_intersect_ratio_via_pt(vb, pt, vc, va)
        wc = PaintTool._get_intersect_ratio_via_pt(vc, pt, va, vb)
        wt = wa + wb + wc
        if wt == 0:
            return face_id, None
        wa /= wt
        wb /= wt
        wc /= wt
        texcoords = wa * ta + wb * tb + wc * tc
        return face_id, texcoords

    def _iteratateSplitSubstroke(self, node, substrokes,
                                 info_a: Tuple[Tuple[float, float], Tuple[int, Optional[numpy.ndarray]]],
                                 info_b: Tuple[Tuple[float, float], Tuple[int, Optional[numpy.ndarray]]]) -> None:
        click_a, (face_a, texcoords_a) = info_a
        click_b, (face_b, texcoords_b) = info_b

        if (abs(click_a[0] - click_b[0]) < 0.0001 and abs(click_a[1] - click_b[1]) < 0.0001) or (face_a < 0 and face_b < 0):
            return
        if face_b < 0 or face_a == face_b:
            substrokes.append((self._last_text_coords, texcoords_a))
            return
        if face_a < 0:
            substrokes.append((self._last_text_coords, texcoords_b))
            return

        mouse_mid = (click_a[0] + click_b[0]) / 2.0, (click_a[1] + click_b[1]) / 2.0
        face_mid, texcoords_mid = self._getTexCoordsFromClick(node, mouse_mid[0], mouse_mid[1])
        mid_struct = (mouse_mid, (face_mid, texcoords_mid))
        if face_mid == face_a:
            substrokes.append((texcoords_a, texcoords_mid))
            self._iteratateSplitSubstroke(node, substrokes, mid_struct, info_b)
        elif face_mid == face_b:
            substrokes.append((texcoords_mid, texcoords_b))
            self._iteratateSplitSubstroke(node, substrokes, info_a, mid_struct)
        else:
            self._iteratateSplitSubstroke(node, substrokes, mid_struct, info_b)
            self._iteratateSplitSubstroke(node, substrokes, info_a, mid_struct)

    def event(self, event: Event) -> bool:
        """Handle mouse and keyboard events.

        :param event: The event to handle.
        :return: Whether this event has been caught by this tool (True) or should
        be passed on (False).
        """
        super().event(event)

        controller = Application.getInstance().getController()
        node = Selection.getSelectedObject(0)
        if node is None:
            return False

        # Make sure the displayed values are updated if the bounding box of the selected mesh(es) changes
        if event.type == Event.ToolActivateEvent:
            return True

        if event.type == Event.ToolDeactivateEvent:
            return True

        if self._state != PaintTool.Paint.State.READY:
            return False

        if event.type == Event.MouseReleaseEvent and self._controller.getToolsEnabled():
            if MouseEvent.LeftButton not in cast(MouseEvent, event).buttons:
                return False
            self._mouse_held = False
            self._last_text_coords = None
            self._last_mouse_coords = None
            self._last_face_id = None
            return True

        is_moved = event.type == Event.MouseMoveEvent
        is_pressed = event.type == Event.MousePressEvent
        if (is_moved or is_pressed) and self._controller.getToolsEnabled():
            if is_moved and not self._mouse_held:
                return False

            mouse_evt = cast(MouseEvent, event)
            if is_pressed:
                if MouseEvent.LeftButton not in mouse_evt.buttons:
                    return False
                else:
                    self._mouse_held = True

            if not self._faces_selection_pass:
                self._faces_selection_pass = CuraApplication.getInstance().getRenderer().getRenderPass("selection_faces")
                if not self._faces_selection_pass:
                    return False

            if not self._picking_pass:
                self._picking_pass = CuraApplication.getInstance().getRenderer().getRenderPass("picking_selected")
                if not self._picking_pass:
                    return False

            camera = self._controller.getScene().getActiveCamera()
            if not camera:
                return False

            if node != self._node_cache:
                if self._node_cache is not None:
                    self._node_cache.transformationChanged.disconnect(self._nodeTransformChanged)
                self._node_cache = node
                self._node_cache.transformationChanged.connect(self._nodeTransformChanged)
                self._cache_dirty = True
            if self._cache_dirty:
                self._cache_dirty = False
                self._mesh_transformed_cache = self._node_cache.getMeshDataTransformed()
            if not self._mesh_transformed_cache:
                return False

            face_id, texcoords = self._getTexCoordsFromClick(node, mouse_evt.x, mouse_evt.y)
            if texcoords is None:
                return False
            if self._last_text_coords is None:
                self._last_text_coords = texcoords
                self._last_mouse_coords = (mouse_evt.x, mouse_evt.y)
                self._last_face_id = face_id

            substrokes = []
            if face_id == self._last_face_id:
                substrokes.append((self._last_text_coords, texcoords))
            else:
                self._iteratateSplitSubstroke(node, substrokes,
                                              (self._last_mouse_coords, (self._last_face_id, self._last_text_coords)),
                                              ((mouse_evt.x, mouse_evt.y), (face_id, texcoords)))

            w, h = self._view.getUvTexDimensions()
            for start_coords, end_coords in substrokes:
                sub_image, (start_x, start_y) = self._createStrokeImage(
                    start_coords[0] * w,
                    start_coords[1] * h,
                    end_coords[0] * w,
                    end_coords[1] * h
                )
                self._view.addStroke(sub_image, start_x, start_y, self._brush_color, is_moved)

            self._last_text_coords = texcoords
            self._last_mouse_coords = (mouse_evt.x, mouse_evt.y)
            self._last_face_id = face_id
            self._updateScene(node)
            return True

        return False

    def getRequiredExtraRenderingPasses(self) -> list[str]:
        return ["selection_faces", "picking_selected"]

    @staticmethod
    def _updateScene(node: SceneNode = None):
        if node is None:
            node = Selection.getSelectedObject(0)
        if node is not None:
            Application.getInstance().getController().getScene().sceneChanged.emit(node)

    def _onSelectionChanged(self):
        super()._onSelectionChanged()

        self.setActiveView("PaintTool" if len(Selection.getAllSelectedObjects()) == 1 else None)
        self._updateState()

    def _updateState(self):
        if len(Selection.getAllSelectedObjects()) == 1 and self._controller.getActiveTool() == self:
            selected_object = Selection.getSelectedObject(0)
            if selected_object.callDecoration("getPaintTexture") is not None:
                new_state = PaintTool.Paint.State.READY
            else:
                new_state = PaintTool.Paint.State.PREPARING_MODEL
                self._prepare_texture_job = PrepareTextureJob(selected_object)
                self._prepare_texture_job.finished.connect(self._onPrepareTextureFinished)
                self._prepare_texture_job.start()
        else:
            new_state = PaintTool.Paint.State.MULTIPLE_SELECTION

        if new_state != self._state:
            self._state = new_state
            self.propertyChanged.emit()

    def _onPrepareTextureFinished(self, job: Job):
        if job == self._prepare_texture_job:
            self._prepare_texture_job = None
            self._state = PaintTool.Paint.State.READY
            self.propertyChanged.emit()

    def _updateIgnoreUnselectedObjects(self):
        ignore_unselected_objects = self._controller.getActiveView().name == "PaintTool"
        CuraApplication.getInstance().getRenderer().getRenderPass("selection").setIgnoreUnselectedObjects(ignore_unselected_objects)
        CuraApplication.getInstance().getRenderer().getRenderPass("selection_faces").setIgnoreUnselectedObjects(ignore_unselected_objects)<|MERGE_RESOLUTION|>--- conflicted
+++ resolved
@@ -35,9 +35,6 @@
             SQUARE = 0
             CIRCLE = 1
 
-<<<<<<< HEAD
-    def __init__(self, view: PaintView) -> None:
-=======
     class Paint(QObject):
         @pyqtEnum
         class State(IntEnum):
@@ -45,8 +42,7 @@
             PREPARING_MODEL = 1    # Model is being prepared (UV-unwrapping, texture generation)
             READY = 2              # Ready to paint !
 
-    def __init__(self) -> None:
->>>>>>> db514f0b
+    def __init__(self, view: PaintView) -> None:
         super().__init__()
 
         self._view: PaintView = view
@@ -73,14 +69,10 @@
         self._last_mouse_coords: Optional[Tuple[int, int]] = None
         self._last_face_id: Optional[int] = None
 
-<<<<<<< HEAD
-        self.setExposedProperties("PaintType", "BrushSize", "BrushColor", "BrushShape", "CanUndo", "CanRedo")
-=======
         self._state: PaintTool.Paint.State = PaintTool.Paint.State.MULTIPLE_SELECTION
         self._prepare_texture_job: Optional[PrepareTextureJob] = None
 
-        self.setExposedProperties("PaintType", "BrushSize", "BrushColor", "BrushShape", "State")
->>>>>>> db514f0b
+        self.setExposedProperties("PaintType", "BrushSize", "BrushColor", "BrushShape", "State", "CanUndo", "CanRedo")
 
         self._controller.activeViewChanged.connect(self._updateIgnoreUnselectedObjects)
         self._controller.activeToolChanged.connect(self._updateState)
@@ -157,18 +149,11 @@
             self._brush_pen = self._createBrushPen()
             self.propertyChanged.emit()
 
-<<<<<<< HEAD
     def getCanUndo(self) -> bool:
         return self._view.canUndo()
-=======
+
     def getState(self) -> int:
         return self._state
-
-    def undoStackAction(self, redo_instead: bool) -> bool:
-        paint_view = self._get_paint_view()
-        if paint_view is None:
-            return False
->>>>>>> db514f0b
 
     def _onCanUndoChanged(self):
         self.propertyChanged.emit()
