// Copyright (C) 2021 Ultimaker B.V.
// Cura is released under the terms of the LGPLv3 or higher.

import QtQuick 2.10
import QtQuick.Window 2.2
import QtQuick.Controls 1.4 as OldControls // TableView doesn't exist in the QtQuick Controls 2.x in 5.10, so use the old one
import QtQuick.Controls 2.3
import QtQuick.Controls.Styles 1.4
import QtQuick.Layouts 1.1

import UM 1.2 as UM
import Cura 1.7 as Cura

import DigitalFactory 1.0 as DF


Item
{
    id: base

    width: parent.width
    height: parent.height
    property bool createNewProjectButtonVisible: true

    anchors
    {
        top: parent.top
        bottom: parent.bottom
        left: parent.left
        right: parent.right
        margins: UM.Theme.getSize("default_margin").width
    }

    RowLayout
    {
        id: headerRow

        anchors
        {
            top: parent.top
            left: parent.left
            right: parent.right
        }
        height: childrenRect.height
        spacing: UM.Theme.getSize("default_margin").width

        Cura.SearchBar
        {
            id: searchBar
            Layout.fillWidth: true
            implicitHeight: createNewProjectButton.height
<<<<<<< HEAD
=======
            leftPadding: searchIcon.width + UM.Theme.getSize("default_margin").width * 2
            focus: true

>>>>>>> 20907bc2
            onTextEdited: manager.projectFilter = text //Update the search filter when editing this text field.
        }

        Cura.SecondaryButton
        {
            id: createNewProjectButton

            text: "New Library project"
            visible: createNewProjectButtonVisible && manager.userAccountCanCreateNewLibraryProject && (manager.retrievingProjectsStatus == DF.RetrievalStatus.Success || manager.retrievingProjectsStatus == DF.RetrievalStatus.Failed)

            onClicked:
            {
                createNewProjectPopup.open()
            }
            busy: manager.creatingNewProjectStatus == DF.RetrievalStatus.InProgress
        }


        Cura.SecondaryButton
        {
            id: upgradePlanButton

            text: "Upgrade plan"
            iconSource: UM.Theme.getIcon("external_link")
            visible: createNewProjectButtonVisible && !manager.userAccountCanCreateNewLibraryProject && (manager.retrievingProjectsStatus == DF.RetrievalStatus.Success || manager.retrievingProjectsStatus == DF.RetrievalStatus.Failed)
            tooltip: "Maximum number of projects reached. Please upgrade your subscription to create more projects."

            onClicked: Qt.openUrlExternally("https://ultimaker.com/software/enterprise-software?utm_source=cura&utm_medium=software&utm_campaign=MaxProjLink")
        }
    }

    Item
    {
        id: noLibraryProjectsContainer
        anchors
        {
            top: parent.top
            bottom: parent.bottom
            left: parent.left
            right: parent.right
        }
        visible: manager.digitalFactoryProjectModel.count == 0 && (manager.retrievingProjectsStatus == DF.RetrievalStatus.Success || manager.retrievingProjectsStatus == DF.RetrievalStatus.Failed)

        Column
        {
            anchors.centerIn: parent
            spacing: UM.Theme.getSize("thin_margin").height
            Image
            {
                id: digitalFactoryImage
                anchors.horizontalCenter: parent.horizontalCenter
                source: searchBar.text === "" ? "../images/digital_factory.svg" : "../images/projects_not_found.svg"
                fillMode: Image.PreserveAspectFit
                width: parent.width - 2 * UM.Theme.getSize("thick_margin").width
            }

            Label
            {
                id: noLibraryProjectsLabel
                anchors.horizontalCenter: parent.horizontalCenter
                text: searchBar.text === "" ? "It appears that you don't have any projects in the Library yet." : "No projects found that match the search query."
                font: UM.Theme.getFont("medium")
                color: UM.Theme.getColor("text")
            }

            Cura.TertiaryButton
            {
                id: visitDigitalLibraryButton
                anchors.horizontalCenter: parent.horizontalCenter
                text: "Visit Digital Library"
                onClicked:  Qt.openUrlExternally(CuraApplication.ultimakerDigitalFactoryUrl + "/app/library?utm_source=cura&utm_medium=software&utm_campaign=empty-library")
                visible: searchBar.text === "" //Show the link to Digital Library when there are no projects in the user's Library.
            }
        }
    }

    Item
    {
        id: projectListContainer
        anchors
        {
            top: headerRow.bottom
            topMargin: UM.Theme.getSize("default_margin").height
            bottom: parent.bottom
            left: parent.left
            right: parent.right
        }
        visible: manager.digitalFactoryProjectModel.count > 0

        // Use a flickable and a column with a repeater instead of a ListView in a ScrollView, because the ScrollView cannot
        // have additional children (aside from the view inside it), which wouldn't allow us to add the LoadMoreProjectsCard
        // in it.
        Flickable
        {
            id: flickableView
            clip: true
            contentWidth: parent.width
            contentHeight: projectsListView.implicitHeight
            anchors.fill: parent

            ScrollBar.vertical: ScrollBar
            {
                // Vertical ScrollBar, styled similarly to the scrollBar in the settings panel
                id: verticalScrollBar
                visible: flickableView.contentHeight > flickableView.height

                background: Rectangle
                {
                    implicitWidth: UM.Theme.getSize("scrollbar").width
                    radius: Math.round(implicitWidth / 2)
                    color: UM.Theme.getColor("scrollbar_background")
                }

                contentItem: Rectangle
                {
                    id: scrollViewHandle
                    implicitWidth: UM.Theme.getSize("scrollbar").width
                    radius: Math.round(implicitWidth / 2)

                    color: verticalScrollBar.pressed ? UM.Theme.getColor("scrollbar_handle_down") : verticalScrollBar.hovered ? UM.Theme.getColor("scrollbar_handle_hover") : UM.Theme.getColor("scrollbar_handle")
                    Behavior on color { ColorAnimation { duration: 50; } }
                }
            }

            Column
            {
                id: projectsListView
                width: verticalScrollBar.visible ? parent.width - verticalScrollBar.width - UM.Theme.getSize("default_margin").width : parent.width
                anchors.top: parent.top
                spacing: UM.Theme.getSize("narrow_margin").width

                Repeater
                {
                    model: manager.digitalFactoryProjectModel
                    delegate: ProjectSummaryCard
                    {
                        id: projectSummaryCard
                        imageSource: model.thumbnailUrl || "../images/placeholder.svg"
                        projectNameText: model.displayName
                        projectUsernameText: model.username
                        projectLastUpdatedText: "Last updated: " + model.lastUpdated

                        onClicked:
                        {
                            manager.selectedProjectIndex = index
                        }
                    }
                }

                LoadMoreProjectsCard
                {
                    id: loadMoreProjectsCard
                    height: UM.Theme.getSize("card_icon").height
                    width: parent.width
                    visible: manager.digitalFactoryProjectModel.count > 0
                    hasMoreProjectsToLoad: manager.hasMoreProjectsToLoad

                    onClicked:
                    {
                        manager.loadMoreProjects()
                    }
                }
            }
        }
    }

    CreateNewProjectPopup
    {
        id: createNewProjectPopup
        width: 400 * screenScaleFactor
        height: 220 * screenScaleFactor
        x: Math.round((parent.width - width) / 2)
        y: Math.round((parent.height - height) / 2)
    }
}<|MERGE_RESOLUTION|>--- conflicted
+++ resolved
@@ -1,4 +1,4 @@
-// Copyright (C) 2021 Ultimaker B.V.
+// Copyright (C) 2022 Ultimaker B.V.
 // Cura is released under the terms of the LGPLv3 or higher.
 
 import QtQuick 2.10
@@ -49,12 +49,8 @@
             id: searchBar
             Layout.fillWidth: true
             implicitHeight: createNewProjectButton.height
-<<<<<<< HEAD
-=======
             leftPadding: searchIcon.width + UM.Theme.getSize("default_margin").width * 2
             focus: true
-
->>>>>>> 20907bc2
             onTextEdited: manager.projectFilter = text //Update the search filter when editing this text field.
         }
 
