# Copyright (c) 2018 Ultimaker B.V.
# Cura is released under the terms of the LGPLv3 or higher.

from UM.Logger import Logger
from UM.i18n import i18nCatalog
from UM.Qt.Duration import DurationFormat
from UM.PluginRegistry import PluginRegistry

from cura.CuraApplication import CuraApplication
from cura.PrinterOutputDevice import PrinterOutputDevice, ConnectionState
from cura.PrinterOutput.PrinterOutputModel import PrinterOutputModel
from cura.PrinterOutput.PrintJobOutputModel import PrintJobOutputModel
from cura.PrinterOutput.GenericOutputController import GenericOutputController

from .AutoDetectBaudJob import AutoDetectBaudJob
from .avr_isp import stk500v2, intelHex

from PyQt5.QtCore import pyqtSlot, pyqtSignal, pyqtProperty, QUrl

from serial import Serial, SerialException, SerialTimeoutException
from threading import Thread, Event
from time import time, sleep
from queue import Queue
from enum import IntEnum
from typing import Union, Optional, List, cast

import re
import functools  # Used for reduce
import os

catalog = i18nCatalog("cura")


class USBPrinterOutputDevice(PrinterOutputDevice):
    firmwareProgressChanged = pyqtSignal()
    firmwareUpdateStateChanged = pyqtSignal()

    def __init__(self, serial_port: str, baud_rate: Optional[int] = None) -> None:
        super().__init__(serial_port)
        self.setName(catalog.i18nc("@item:inmenu", "USB printing"))
        self.setShortDescription(catalog.i18nc("@action:button Preceded by 'Ready to'.", "Print via USB"))
        self.setDescription(catalog.i18nc("@info:tooltip", "Print via USB"))
        self.setIconName("print")

        self._serial = None  # type: Optional[Serial]
        self._serial_port = serial_port
        self._address = serial_port

        self._timeout = 3

        # List of gcode lines to be printed
        self._gcode = [] # type: List[str]
        self._gcode_position = 0

        self._use_auto_detect = True

        self._baud_rate = baud_rate

        self._all_baud_rates = [115200, 250000, 230400, 57600, 38400, 19200, 9600]

        # Instead of using a timer, we really need the update to be as a thread, as reading from serial can block.
        self._update_thread = Thread(target=self._update, daemon = True)

        self._update_firmware_thread = Thread(target=self._updateFirmware, daemon = True)

        self._last_temperature_request = None  # type: Optional[int]

        self._is_printing = False  # A print is being sent.

        ## Set when print is started in order to check running time.
        self._print_start_time = None  # type: Optional[float]
        self._print_estimated_time = None  # type: Optional[int]

        self._accepts_commands = True

        self._paused = False

        self._firmware_view = None
        self._firmware_location = None
        self._firmware_progress = 0
        self._firmware_update_state = FirmwareUpdateState.idle

        self.setConnectionText(catalog.i18nc("@info:status", "Connected via USB"))

        # Queue for commands that need to be sent.
        self._command_queue = Queue()   # type: Queue
        # Event to indicate that an "ok" was received from the printer after sending a command.
        self._command_received = Event()
        self._command_received.set()

        CuraApplication.getInstance().getOnExitCallbackManager().addCallback(self._checkActivePrintingUponAppExit)

    # This is a callback function that checks if there is any printing in progress via USB when the application tries
    # to exit. If so, it will show a confirmation before
    def _checkActivePrintingUponAppExit(self) -> None:
        application = CuraApplication.getInstance()
        if not self._is_printing:
            # This USB printer is not printing, so we have nothing to do. Call the next callback if exists.
            application.triggerNextExitCheck()
            return

        application.setConfirmExitDialogCallback(self._onConfirmExitDialogResult)
        application.showConfirmExitDialog.emit(catalog.i18nc("@label", "A USB print is in progress, closing Cura will stop this print. Are you sure?"))

    def _onConfirmExitDialogResult(self, result: bool) -> None:
        if result:
            application = CuraApplication.getInstance()
            application.triggerNextExitCheck()

    ## Reset USB device settings
    #
    def resetDeviceSettings(self):
        self._firmware_name = None

    ##  Request the current scene to be sent to a USB-connected printer.
    #
    #   \param nodes A collection of scene nodes to send. This is ignored.
    #   \param file_name \type{string} A suggestion for a file name to write.
    #   \param filter_by_machine Whether to filter MIME types by machine. This
    #   is ignored.
    #   \param kwargs Keyword arguments.
    def requestWrite(self, nodes, file_name = None, filter_by_machine = False, file_handler = None, **kwargs):
        if self._is_printing:
            return  # Aleady printing

        # cancel any ongoing preheat timer before starting a print
        self._printers[0].getController().stopPreheatTimers()

        CuraApplication.getInstance().getController().setActiveStage("MonitorStage")

        # find the G-code for the active build plate to print
        active_build_plate_id = CuraApplication.getInstance().getMultiBuildPlateModel().activeBuildPlate
        gcode_dict = getattr(CuraApplication.getInstance().getController().getScene(), "gcode_dict")
        gcode_list = gcode_dict[active_build_plate_id]

        self._printGCode(gcode_list)

    ##  Show firmware interface.
    #   This will create the view if its not already created.
    def showFirmwareInterface(self):
        if self._firmware_view is None:
            path = os.path.join(PluginRegistry.getInstance().getPluginPath("USBPrinting"), "FirmwareUpdateWindow.qml")
            self._firmware_view = CuraApplication.getInstance().createQmlComponent(path, {"manager": self})

        self._firmware_view.show()

    @pyqtSlot(str)
    def updateFirmware(self, file):
<<<<<<< HEAD
        # the file path could be qurl encoded.
        if file[:7] == "file://":
=======
        # the file path could be url-encoded.
        if file.startswith("file://"):
>>>>>>> f9585b5f
            self._firmware_location = QUrl(file).toLocalFile()
        else:
            self._firmware_location = file
        self.showFirmwareInterface()
        self.setFirmwareUpdateState(FirmwareUpdateState.updating)
        self._update_firmware_thread.start()

    def _updateFirmware(self):
        # Ensure that other connections are closed.
        if self._connection_state != ConnectionState.closed:
            self.close()

        try:
            hex_file = intelHex.readHex(self._firmware_location)
            assert len(hex_file) > 0
        except (FileNotFoundError, AssertionError):
            Logger.log("e", "Unable to read provided hex file. Could not update firmware.")
            self.setFirmwareUpdateState(FirmwareUpdateState.firmware_not_found_error)
            return

        programmer = stk500v2.Stk500v2()
        programmer.progress_callback = self._onFirmwareProgress

        try:
            programmer.connect(self._serial_port)
        except:
            programmer.close()
            Logger.logException("e", "Failed to update firmware")
            self.setFirmwareUpdateState(FirmwareUpdateState.communication_error)
            return

        # Give programmer some time to connect. Might need more in some cases, but this worked in all tested cases.
        sleep(1)
        if not programmer.isConnected():
            Logger.log("e", "Unable to connect with serial. Could not update firmware")
            self.setFirmwareUpdateState(FirmwareUpdateState.communication_error)
        try:
            programmer.programChip(hex_file)
        except SerialException:
            self.setFirmwareUpdateState(FirmwareUpdateState.io_error)
            return
        except:
            self.setFirmwareUpdateState(FirmwareUpdateState.unknown_error)
            return

        programmer.close()

        # Clean up for next attempt.
        self._update_firmware_thread = Thread(target=self._updateFirmware, daemon=True)
        self._firmware_location = ""
        self._onFirmwareProgress(100)
        self.setFirmwareUpdateState(FirmwareUpdateState.completed)

        # Try to re-connect with the machine again, which must be done on the Qt thread, so we use call later.
        CuraApplication.getInstance().callLater(self.connect)

    @pyqtProperty(float, notify = firmwareProgressChanged)
    def firmwareProgress(self):
        return self._firmware_progress

    @pyqtProperty(int, notify=firmwareUpdateStateChanged)
    def firmwareUpdateState(self):
        return self._firmware_update_state

    def setFirmwareUpdateState(self, state):
        if self._firmware_update_state != state:
            self._firmware_update_state = state
            self.firmwareUpdateStateChanged.emit()

    # Callback function for firmware update progress.
    def _onFirmwareProgress(self, progress, max_progress = 100):
        self._firmware_progress = (progress / max_progress) * 100  # Convert to scale of 0-100
        self.firmwareProgressChanged.emit()

    ##  Start a print based on a g-code.
    #   \param gcode_list List with gcode (strings).
    def _printGCode(self, gcode_list: List[str]):
        self._gcode.clear()
        self._paused = False

        for layer in gcode_list:
            self._gcode.extend(layer.split("\n"))

        # Reset line number. If this is not done, first line is sometimes ignored
        self._gcode.insert(0, "M110")
        self._gcode_position = 0
        self._print_start_time = time()

        self._print_estimated_time = int(CuraApplication.getInstance().getPrintInformation().currentPrintTime.getDisplayString(DurationFormat.Format.Seconds))

        for i in range(0, 4):  # Push first 4 entries before accepting other inputs
            self._sendNextGcodeLine()

        self._is_printing = True
        self.writeFinished.emit(self)

    def _autoDetectFinished(self, job: AutoDetectBaudJob):
        result = job.getResult()
        if result is not None:
            self.setBaudRate(result)
            self.connect()  # Try to connect (actually create serial, etc)

    def setBaudRate(self, baud_rate: int):
        if baud_rate not in self._all_baud_rates:
            Logger.log("w", "Not updating baudrate to {baud_rate} as it's an unknown baudrate".format(baud_rate=baud_rate))
            return

        self._baud_rate = baud_rate

    def connect(self):
        self._firmware_name = None # after each connection ensure that the firmware name is removed

        if self._baud_rate is None:
            if self._use_auto_detect:
                auto_detect_job = AutoDetectBaudJob(self._serial_port)
                auto_detect_job.start()
                auto_detect_job.finished.connect(self._autoDetectFinished)
            return
        if self._serial is None:
            try:
                self._serial = Serial(str(self._serial_port), self._baud_rate, timeout=self._timeout, writeTimeout=self._timeout)
            except SerialException:
                Logger.log("w", "An exception occured while trying to create serial connection")
                return
        container_stack = CuraApplication.getInstance().getGlobalContainerStack()
        num_extruders = container_stack.getProperty("machine_extruder_count", "value")
        # Ensure that a printer is created.
        self._printers = [PrinterOutputModel(output_controller=GenericOutputController(self), number_of_extruders=num_extruders)]
        self._printers[0].updateName(container_stack.getName())
        self.setConnectionState(ConnectionState.connected)
        self._update_thread.start()

    def close(self):
        super().close()
        if self._serial is not None:
            self._serial.close()

        # Re-create the thread so it can be started again later.
        self._update_thread = Thread(target=self._update, daemon=True)
        self._serial = None

    ##  Send a command to printer.
    def sendCommand(self, command: Union[str, bytes]):
        if not self._command_received.is_set():
            self._command_queue.put(command)
        else:
            self._sendCommand(command)
    def _sendCommand(self, command: Union[str, bytes]):
        if self._serial is None or self._connection_state != ConnectionState.connected:
            return

        new_command = cast(bytes, command) if type(command) is bytes else cast(str, command).encode() # type: bytes
        if not new_command.endswith(b"\n"):
            new_command += b"\n"
        try:
            self._command_received.clear()
            self._serial.write(new_command)
        except SerialTimeoutException:
            Logger.log("w", "Timeout when sending command to printer via USB.")
            self._command_received.set()

    def _update(self):
        while self._connection_state == ConnectionState.connected and self._serial is not None:
            try:
                line = self._serial.readline()
            except:
                continue

            if self._last_temperature_request is None or time() > self._last_temperature_request + self._timeout:
                # Timeout, or no request has been sent at all.
                self._command_received.set() # We haven't really received the ok, but we need to send a new command

                self.sendCommand("M105")
                self._last_temperature_request = time()

                if self._firmware_name is None:
                    self.sendCommand("M115")

            if (b"ok " in line and b"T:" in line) or line.startswith(b"T:") or b"ok B:" in line or line.startswith(b"B:"):  # Temperature message. 'T:' for extruder and 'B:' for bed
                extruder_temperature_matches = re.findall(b"T(\d*): ?([\d\.]+) ?\/?([\d\.]+)?", line)
                # Update all temperature values
                matched_extruder_nrs = []
                for match in extruder_temperature_matches:
                    extruder_nr = 0
                    if match[0] != b"":
                        extruder_nr = int(match[0])

                    if extruder_nr in matched_extruder_nrs:
                        continue
                    matched_extruder_nrs.append(extruder_nr)

                    if extruder_nr >= len(self._printers[0].extruders):
                        Logger.log("w", "Printer reports more temperatures than the number of configured extruders")
                        continue

                    extruder = self._printers[0].extruders[extruder_nr]
                    if match[1]:
                        extruder.updateHotendTemperature(float(match[1]))
                    if match[2]:
                        extruder.updateTargetHotendTemperature(float(match[2]))

                bed_temperature_matches = re.findall(b"B: ?([\d\.]+) ?\/?([\d\.]+)?", line)
                if bed_temperature_matches:
                    match = bed_temperature_matches[0]
                    if match[0]:
                        self._printers[0].updateBedTemperature(float(match[0]))
                    if match[1]:
                        self._printers[0].updateTargetBedTemperature(float(match[1]))

            if b"FIRMWARE_NAME:" in line:
                self._setFirmwareName(line)

            if b"ok" in line:
                self._command_received.set()
                if not self._command_queue.empty():
                    self._sendCommand(self._command_queue.get())
                if self._is_printing:
                    if self._paused:
                        pass  # Nothing to do!
                    else:
                        self._sendNextGcodeLine()

            if self._is_printing:
                if line.startswith(b'!!'):
                    Logger.log('e', "Printer signals fatal error. Cancelling print. {}".format(line))
                    self.cancelPrint()
                elif b"resend" in line.lower() or b"rs" in line:
                    # A resend can be requested either by Resend, resend or rs.
                    try:
                        self._gcode_position = int(line.replace(b"N:", b" ").replace(b"N", b" ").replace(b":", b" ").split()[-1])
                    except:
                        if b"rs" in line:
                            # In some cases of the RS command it needs to be handled differently.
                            self._gcode_position = int(line.split()[1])

    def _setFirmwareName(self, name):
        new_name = re.findall(r"FIRMWARE_NAME:(.*);", str(name))
        if  new_name:
            self._firmware_name = new_name[0]
            Logger.log("i", "USB output device Firmware name: %s", self._firmware_name)
        else:
            self._firmware_name = "Unknown"
            Logger.log("i", "Unknown USB output device Firmware name: %s", str(name))

    def getFirmwareName(self):
        return self._firmware_name

    def pausePrint(self):
        self._paused = True

    def resumePrint(self):
        self._paused = False
        self._sendNextGcodeLine() #Send one line of g-code next so that we'll trigger an "ok" response loop even if we're not polling temperatures.

    def cancelPrint(self):
        self._gcode_position = 0
        self._gcode.clear()
        self._printers[0].updateActivePrintJob(None)
        self._is_printing = False
        self._paused = False

        # Turn off temperatures, fan and steppers
        self._sendCommand("M140 S0")
        self._sendCommand("M104 S0")
        self._sendCommand("M107")

        # Home XY to prevent nozzle resting on aborted print
        # Don't home bed because it may crash the printhead into the print on printers that home on the bottom
        self.printers[0].homeHead()
        self._sendCommand("M84")

    def _sendNextGcodeLine(self):
        if self._gcode_position >= len(self._gcode):
            self._printers[0].updateActivePrintJob(None)
            self._is_printing = False
            return
        line = self._gcode[self._gcode_position]

        if ";" in line:
            line = line[:line.find(";")]

        line = line.strip()

        # Don't send empty lines. But we do have to send something, so send M105 instead.
        # Don't send the M0 or M1 to the machine, as M0 and M1 are handled as an LCD menu pause.
        if line == "" or line == "M0" or line == "M1":
            line = "M105"

        checksum = functools.reduce(lambda x, y: x ^ y, map(ord, "N%d%s" % (self._gcode_position, line)))

        self._sendCommand("N%d%s*%d" % (self._gcode_position, line, checksum))

        progress = (self._gcode_position / len(self._gcode))

        elapsed_time = int(time() - self._print_start_time)
        print_job = self._printers[0].activePrintJob
        if print_job is None:
            print_job = PrintJobOutputModel(output_controller = GenericOutputController(self), name= CuraApplication.getInstance().getPrintInformation().jobName)
            print_job.updateState("printing")
            self._printers[0].updateActivePrintJob(print_job)

        print_job.updateTimeElapsed(elapsed_time)
        estimated_time = self._print_estimated_time
        if progress > .1:
            estimated_time = self._print_estimated_time * (1 - progress) + elapsed_time
        print_job.updateTimeTotal(estimated_time)

        self._gcode_position += 1


class FirmwareUpdateState(IntEnum):
    idle = 0
    updating = 1
    completed = 2
    unknown_error = 3
    communication_error = 4
    io_error = 5
    firmware_not_found_error = 6<|MERGE_RESOLUTION|>--- conflicted
+++ resolved
@@ -146,13 +146,8 @@
 
     @pyqtSlot(str)
     def updateFirmware(self, file):
-<<<<<<< HEAD
-        # the file path could be qurl encoded.
-        if file[:7] == "file://":
-=======
         # the file path could be url-encoded.
         if file.startswith("file://"):
->>>>>>> f9585b5f
             self._firmware_location = QUrl(file).toLocalFile()
         else:
             self._firmware_location = file
