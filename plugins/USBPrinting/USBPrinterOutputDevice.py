--- conflicted
+++ resolved
@@ -51,13 +51,7 @@
         self._all_baud_rates = [115200, 250000, 230400, 57600, 38400, 19200, 9600]
 
         # Instead of using a timer, we really need the update to be as a thread, as reading from serial can block.
-<<<<<<< HEAD
-        self._update_thread = Thread(target=self._update, daemon=True)
-=======
         self._update_thread = Thread(target = self._update, daemon = True)
-
-        self._update_firmware_thread = Thread(target = self._updateFirmware, daemon = True)
->>>>>>> 95f89044
 
         self._last_temperature_request = None  # type: Optional[int]
 
@@ -128,97 +122,6 @@
 
         self._printGCode(gcode_list)
 
-<<<<<<< HEAD
-=======
-    ##  Show firmware interface.
-    #   This will create the view if its not already created.
-    def showFirmwareInterface(self):
-        if self._firmware_view is None:
-            path = os.path.join(PluginRegistry.getInstance().getPluginPath("USBPrinting"), "FirmwareUpdateWindow.qml")
-            self._firmware_view = CuraApplication.getInstance().createQmlComponent(path, {"manager": self})
-
-        self._firmware_view.show()
-
-    @pyqtSlot(str)
-    def updateFirmware(self, file):
-        # the file path could be url-encoded.
-        if file.startswith("file://"):
-            self._firmware_location = QUrl(file).toLocalFile()
-        else:
-            self._firmware_location = file
-        self.showFirmwareInterface()
-        self.setFirmwareUpdateState(FirmwareUpdateState.updating)
-        self._update_firmware_thread.start()
-
-    def _updateFirmware(self):
-        # Ensure that other connections are closed.
-        if self._connection_state != ConnectionState.closed:
-            self.close()
-
-        Logger.log("i", "Uploading hex file from: {firmware_location}".format(firmware_location = self._firmware_location))
-        try:
-            hex_file = intelHex.readHex(self._firmware_location)
-            assert len(hex_file) > 0
-        except (FileNotFoundError, AssertionError):
-            Logger.log("e", "Unable to read provided hex file. Could not update firmware.")
-            self.setFirmwareUpdateState(FirmwareUpdateState.firmware_not_found_error)
-            return
-
-        programmer = stk500v2.Stk500v2()
-        programmer.progress_callback = self._onFirmwareProgress
-
-        try:
-            programmer.connect(self._serial_port)
-        except:
-            programmer.close()
-            Logger.logException("e", "Failed to update firmware")
-            self.setFirmwareUpdateState(FirmwareUpdateState.communication_error)
-            return
-
-        # Give programmer some time to connect. Might need more in some cases, but this worked in all tested cases.
-        sleep(1)
-        if not programmer.isConnected():
-            Logger.log("e", "Unable to connect with serial. Could not update firmware")
-            self.setFirmwareUpdateState(FirmwareUpdateState.communication_error)
-        try:
-            programmer.programChip(hex_file)
-        except SerialException:
-            self.setFirmwareUpdateState(FirmwareUpdateState.io_error)
-            return
-        except:
-            self.setFirmwareUpdateState(FirmwareUpdateState.unknown_error)
-            return
-
-        programmer.close()
-
-        # Clean up for next attempt.
-        self._update_firmware_thread = Thread(target=self._updateFirmware, daemon=True)
-        self._firmware_location = ""
-        self._onFirmwareProgress(100)
-        self.setFirmwareUpdateState(FirmwareUpdateState.completed)
-
-        # Try to re-connect with the machine again, which must be done on the Qt thread, so we use call later.
-        CuraApplication.getInstance().callLater(self.connect)
-
-    @pyqtProperty(float, notify = firmwareProgressChanged)
-    def firmwareProgress(self):
-        return self._firmware_progress
-
-    @pyqtProperty(int, notify=firmwareUpdateStateChanged)
-    def firmwareUpdateState(self):
-        return self._firmware_update_state
-
-    def setFirmwareUpdateState(self, state):
-        if self._firmware_update_state != state:
-            self._firmware_update_state = state
-            self.firmwareUpdateStateChanged.emit()
-
-    # Callback function for firmware update progress.
-    def _onFirmwareProgress(self, progress, max_progress = 100):
-        self._firmware_progress = (progress / max_progress) * 100  # Convert to scale of 0-100
-        self.firmwareProgressChanged.emit()
-
->>>>>>> 95f89044
     ##  Start a print based on a g-code.
     #   \param gcode_list List with gcode (strings).
     def _printGCode(self, gcode_list: List[str]):
@@ -277,15 +180,10 @@
     def _onGlobalContainerStackChanged(self):
         container_stack = CuraApplication.getInstance().getGlobalContainerStack()
         num_extruders = container_stack.getProperty("machine_extruder_count", "value")
-<<<<<<< HEAD
         # Ensure that a printer is created.
         controller = GenericOutputController(self)
         controller.setCanUpdateFirmware(True)
-        self._printers = [PrinterOutputModel(output_controller=controller, number_of_extruders=num_extruders)]
-=======
-        #Ensure that a printer is created.
-        self._printers = [PrinterOutputModel(output_controller = GenericOutputController(self), number_of_extruders = num_extruders)]
->>>>>>> 95f89044
+        self._printers = [PrinterOutputModel(output_controller = controller, number_of_extruders = num_extruders)]
         self._printers[0].updateName(container_stack.getName())
 
     def close(self):
