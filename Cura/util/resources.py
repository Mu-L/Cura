--- conflicted
+++ resolved
@@ -61,12 +61,13 @@
 	paths.append(os.path.normpath(os.path.join(resourceBasePath, 'quickprint', subdir)))
 	for path in paths:
 		if os.path.isdir(path):
-			return sorted(glob.glob(os.path.join(path, '*.ini')))
+			files = sorted(glob.glob(os.path.join(path, '*.ini')))
+			if len(files) > 0:
+				return files
 	return []
 
 
 def getSimpleModeProfiles():
-<<<<<<< HEAD
 	return getSimpleModeIniFiles('profiles')
 
 def getSimpleModeMaterials():
@@ -74,24 +75,6 @@
 
 def getSimpleModeOptions():
 	return getSimpleModeIniFiles('options')
-=======
-	path = os.path.normpath(os.path.join(resourceBasePath, 'quickprint', 'profiles', '*.ini'))
-	user_path = os.path.normpath(os.path.expanduser(os.path.join('~', '.Cura', 'quickprint', 'profiles')))
-	if os.path.isdir(user_path):
-		files = sorted(glob.glob(os.path.join(user_path, '*.ini')))
-		if len(files) > 0:
-			return files
-	return sorted(glob.glob(path))
-
-def getSimpleModeMaterials():
-	path = os.path.normpath(os.path.join(resourceBasePath, 'quickprint', 'materials', '*.ini'))
-	user_path = os.path.normpath(os.path.expanduser(os.path.join('~', '.Cura', 'quickprint', 'materials')))
-	if os.path.isdir(user_path):
-		files = sorted(glob.glob(os.path.join(user_path, '*.ini')))
-		if len(files) > 0:
-			return files
-	return sorted(glob.glob(path))
->>>>>>> 1e366958
 
 def setupLocalization(selectedLanguage = None):
 	#Default to english
