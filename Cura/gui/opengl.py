<<<<<<< HEAD
# coding=utf-8
from __future__ import absolute_import

import math

from util import meshLoader
from util import util3d
from util import profile
from util.resources import getPathForMesh

try:
	import OpenGL

	OpenGL.ERROR_CHECKING = False
	from OpenGL.GLU import *
	from OpenGL.GL import *

	hasOpenGLlibs = True
except:
	print "Failed to find PyOpenGL: http://pyopengl.sourceforge.net/"
	hasOpenGLlibs = False

def InitGL(window, view3D, zoom):
	# set viewing projection
	glMatrixMode(GL_MODELVIEW)
	glLoadIdentity()
	size = window.GetSize()
	glViewport(0, 0, size.GetWidth(), size.GetHeight())

	glLightfv(GL_LIGHT0, GL_POSITION, [0.2, 0.2, 1.0, 0.0])
	glLightfv(GL_LIGHT1, GL_POSITION, [1.0, 1.0, 1.0, 0.0])

	glEnable(GL_RESCALE_NORMAL)
	glEnable(GL_LIGHTING)
	glEnable(GL_LIGHT0)
	glEnable(GL_DEPTH_TEST)
	glEnable(GL_CULL_FACE)
	glDisable(GL_BLEND)

	glClearColor(1.0, 1.0, 1.0, 1.0)
	glClearStencil(0)
	glClearDepth(1.0)

	glMatrixMode(GL_PROJECTION)
	glLoadIdentity()
	aspect = float(size.GetWidth()) / float(size.GetHeight())
	if view3D:
		gluPerspective(45.0, aspect, 1.0, 1000.0)
	else:
		glOrtho(-aspect * (zoom), aspect * (zoom), -1.0 * (zoom), 1.0 * (zoom), -1000.0, 1000.0)

	glMatrixMode(GL_MODELVIEW)
	glLoadIdentity()
	glClear(GL_COLOR_BUFFER_BIT | GL_DEPTH_BUFFER_BIT | GL_STENCIL_BUFFER_BIT)

platformMesh = None

def DrawMachine(machineSize):
	if profile.getPreference('machine_type') == 'ultimaker':
		glPushMatrix()
		glEnable(GL_LIGHTING)
		glTranslate(100, 200, -5)
		glLightfv(GL_LIGHT0, GL_DIFFUSE, [0.8, 0.8, 0.8])
		glLightfv(GL_LIGHT0, GL_AMBIENT, [0.5, 0.5, 0.5])
		glEnable(GL_BLEND)
		glBlendFunc(GL_SRC_COLOR, GL_ONE_MINUS_SRC_COLOR)

		global platformMesh
		if platformMesh == None:
			platformMesh = meshLoader.loadMesh(getPathForMesh('ultimaker_platform.stl'))
			platformMesh.setRotateMirror(0, False, False, False, False, False)

		DrawMesh(platformMesh)
		glPopMatrix()

	glDisable(GL_LIGHTING)
	if False:
		glColor3f(0.7, 0.7, 0.7)
		glLineWidth(2)
		glBegin(GL_LINES)
		for i in xrange(0, int(machineSize.x), 10):
			glVertex3f(i, 0, 0)
			glVertex3f(i, machineSize.y, 0)
		for i in xrange(0, int(machineSize.y), 10):
			glVertex3f(0, i, 0)
			glVertex3f(machineSize.x, i, 0)
		glEnd()

		glEnable(GL_LINE_SMOOTH)
		glEnable(GL_BLEND)
		glBlendFunc(GL_SRC_ALPHA, GL_ONE_MINUS_SRC_ALPHA)
		glHint(GL_LINE_SMOOTH_HINT, GL_DONT_CARE);

		glColor3f(0.0, 0.0, 0.0)
		glLineWidth(4)
		glBegin(GL_LINE_LOOP)
		glVertex3f(0, 0, 0)
		glVertex3f(machineSize.x, 0, 0)
		glVertex3f(machineSize.x, machineSize.y, 0)
		glVertex3f(0, machineSize.y, 0)
		glEnd()

		glLineWidth(2)
		glBegin(GL_LINE_LOOP)
		glVertex3f(0, 0, machineSize.z)
		glVertex3f(machineSize.x, 0, machineSize.z)
		glVertex3f(machineSize.x, machineSize.y, machineSize.z)
		glVertex3f(0, machineSize.y, machineSize.z)
		glEnd()
		glBegin(GL_LINES)
		glVertex3f(0, 0, 0)
		glVertex3f(0, 0, machineSize.z)
		glVertex3f(machineSize.x, 0, 0)
		glVertex3f(machineSize.x, 0, machineSize.z)
		glVertex3f(machineSize.x, machineSize.y, 0)
		glVertex3f(machineSize.x, machineSize.y, machineSize.z)
		glVertex3f(0, machineSize.y, 0)
		glVertex3f(0, machineSize.y, machineSize.z)
		glEnd()
	else:
		glDisable(GL_CULL_FACE)
		glEnable(GL_BLEND)
		glBlendFunc(GL_SRC_ALPHA, GL_ONE_MINUS_SRC_ALPHA)
		glColor4ub(5, 171, 231, 127)
		glBegin(GL_QUADS)
		for x in xrange(0, int(machineSize.x), 20):
			for y in xrange(0, int(machineSize.y), 20):
				glVertex3f(x, y, -0.01)
				glVertex3f(min(x + 10, machineSize.x), y, -0.01)
				glVertex3f(min(x + 10, machineSize.x), min(y + 10, machineSize.y), -0.01)
				glVertex3f(x, min(y + 10, machineSize.y), -0.01)
		for x in xrange(10, int(machineSize.x), 20):
			for y in xrange(10, int(machineSize.y), 20):
				glVertex3f(x, y, -0.01)
				glVertex3f(min(x + 10, machineSize.x), y, -0.01)
				glVertex3f(min(x + 10, machineSize.x), min(y + 10, machineSize.y), -0.01)
				glVertex3f(x, min(y + 10, machineSize.y), -0.01)
		glEnd()
		glColor4ub(5 * 8 / 10, 171 * 8 / 10, 231 * 8 / 10, 128)
		glBegin(GL_QUADS)
		for x in xrange(10, int(machineSize.x), 20):
			for y in xrange(0, int(machineSize.y), 20):
				glVertex3f(x, y, -0.01)
				glVertex3f(min(x + 10, machineSize.x), y, -0.01)
				glVertex3f(min(x + 10, machineSize.x), min(y + 10, machineSize.y), -0.01)
				glVertex3f(x, min(y + 10, machineSize.y), -0.01)
		for x in xrange(0, int(machineSize.x), 20):
			for y in xrange(10, int(machineSize.y), 20):
				glVertex3f(x, y, -0.01)
				glVertex3f(min(x + 10, machineSize.x), y, -0.01)
				glVertex3f(min(x + 10, machineSize.x), min(y + 10, machineSize.y), -0.01)
				glVertex3f(x, min(y + 10, machineSize.y), -0.01)
		glEnd()
		glEnable(GL_CULL_FACE)

		glColor4ub(5, 171, 231, 64)
		glBegin(GL_QUADS)
		glVertex3f(0, 0, machineSize.z)
		glVertex3f(0, machineSize.y, machineSize.z)
		glVertex3f(machineSize.x, machineSize.y, machineSize.z)
		glVertex3f(machineSize.x, 0, machineSize.z)
		glEnd()

		glColor4ub(5, 171, 231, 96)
		glBegin(GL_QUADS)
		glVertex3f(0, 0, 0)
		glVertex3f(0, 0, machineSize.z)
		glVertex3f(machineSize.x, 0, machineSize.z)
		glVertex3f(machineSize.x, 0, 0)

		glVertex3f(0, machineSize.y, machineSize.z)
		glVertex3f(0, machineSize.y, 0)
		glVertex3f(machineSize.x, machineSize.y, 0)
		glVertex3f(machineSize.x, machineSize.y, machineSize.z)
		glEnd()

		glColor4ub(5, 171, 231, 128)
		glBegin(GL_QUADS)
		glVertex3f(0, 0, machineSize.z)
		glVertex3f(0, 0, 0)
		glVertex3f(0, machineSize.y, 0)
		glVertex3f(0, machineSize.y, machineSize.z)

		glVertex3f(machineSize.x, 0, 0)
		glVertex3f(machineSize.x, 0, machineSize.z)
		glVertex3f(machineSize.x, machineSize.y, machineSize.z)
		glVertex3f(machineSize.x, machineSize.y, 0)
		glEnd()

		glDisable(GL_BLEND)

	glPushMatrix()
	glTranslate(5, 5, 2)
	glLineWidth(2)
	glColor3f(0.5, 0, 0)
	glBegin(GL_LINES)
	glVertex3f(0, 0, 0)
	glVertex3f(20, 0, 0)
	glEnd()
	glColor3f(0, 0.5, 0)
	glBegin(GL_LINES)
	glVertex3f(0, 0, 0)
	glVertex3f(0, 20, 0)
	glEnd()
	glColor3f(0, 0, 0.5)
	glBegin(GL_LINES)
	glVertex3f(0, 0, 0)
	glVertex3f(0, 0, 20)
	glEnd()

	glDisable(GL_DEPTH_TEST)
	#X
	glColor3f(1, 0, 0)
	glPushMatrix()
	glTranslate(23, 0, 0)
	noZ = ResetMatrixRotationAndScale()
	glBegin(GL_LINES)
	glVertex3f(-0.8, 1, 0)
	glVertex3f(0.8, -1, 0)
	glVertex3f(0.8, 1, 0)
	glVertex3f(-0.8, -1, 0)
	glEnd()
	glPopMatrix()

	#Y
	glColor3f(0, 1, 0)
	glPushMatrix()
	glTranslate(0, 23, 0)
	ResetMatrixRotationAndScale()
	glBegin(GL_LINES)
	glVertex3f(-0.8, 1, 0)
	glVertex3f(0.0, 0, 0)
	glVertex3f(0.8, 1, 0)
	glVertex3f(-0.8, -1, 0)
	glEnd()
	glPopMatrix()

	#Z
	if not noZ:
		glColor3f(0, 0, 1)
		glPushMatrix()
		glTranslate(0, 0, 23)
		ResetMatrixRotationAndScale()
		glBegin(GL_LINES)
		glVertex3f(-0.8, 1, 0)
		glVertex3f(0.8, 1, 0)
		glVertex3f(0.8, 1, 0)
		glVertex3f(-0.8, -1, 0)
		glVertex3f(-0.8, -1, 0)
		glVertex3f(0.8, -1, 0)
		glEnd()
		glPopMatrix()

	glPopMatrix()
	glEnable(GL_DEPTH_TEST)


def ResetMatrixRotationAndScale():
	matrix = glGetFloatv(GL_MODELVIEW_MATRIX)
	noZ = False
	if matrix[3][2] > 0:
		return False
	scale2D = matrix[0][0]
	matrix[0][0] = 1.0
	matrix[1][0] = 0.0
	matrix[2][0] = 0.0
	matrix[0][1] = 0.0
	matrix[1][1] = 1.0
	matrix[2][1] = 0.0
	matrix[0][2] = 0.0
	matrix[1][2] = 0.0
	matrix[2][2] = 1.0

	if matrix[3][2] != 0.0:
		matrix[3][0] = matrix[3][0] / (-matrix[3][2] / 100)
		matrix[3][1] = matrix[3][1] / (-matrix[3][2] / 100)
		matrix[3][2] = -100
	else:
		matrix[0][0] = scale2D
		matrix[1][1] = scale2D
		matrix[2][2] = scale2D
		matrix[3][2] = -100
		noZ = True

	glLoadMatrixf(matrix)
	return noZ


def DrawBox(vMin, vMax):
	glBegin(GL_LINE_LOOP)
	glVertex3f(vMin[0], vMin[1], vMin[2])
	glVertex3f(vMax[0], vMin[1], vMin[2])
	glVertex3f(vMax[0], vMax[1], vMin[2])
	glVertex3f(vMin[0], vMax[1], vMin[2])
	glEnd()

	glBegin(GL_LINE_LOOP)
	glVertex3f(vMin[0], vMin[1], vMax[2])
	glVertex3f(vMax[0], vMin[1], vMax[2])
	glVertex3f(vMax[0], vMax[1], vMax[2])
	glVertex3f(vMin[0], vMax[1], vMax[2])
	glEnd()
	glBegin(GL_LINES)
	glVertex3f(vMin[0], vMin[1], vMin[2])
	glVertex3f(vMin[0], vMin[1], vMax[2])
	glVertex3f(vMax[0], vMin[1], vMin[2])
	glVertex3f(vMax[0], vMin[1], vMax[2])
	glVertex3f(vMax[0], vMax[1], vMin[2])
	glVertex3f(vMax[0], vMax[1], vMax[2])
	glVertex3f(vMin[0], vMax[1], vMin[2])
	glVertex3f(vMin[0], vMax[1], vMax[2])
	glEnd()


def DrawMeshOutline(mesh):
	glEnable(GL_CULL_FACE)
	glEnableClientState(GL_VERTEX_ARRAY);
	glVertexPointer(3, GL_FLOAT, 0, mesh.vertexes)

	glCullFace(GL_FRONT)
	glLineWidth(3)
	glPolygonMode(GL_BACK, GL_LINE)
	glDrawArrays(GL_TRIANGLES, 0, mesh.vertexCount)
	glPolygonMode(GL_BACK, GL_FILL)
	glCullFace(GL_BACK)

	glDisableClientState(GL_VERTEX_ARRAY)


def DrawMesh(mesh):
	glEnable(GL_CULL_FACE)
	glEnableClientState(GL_VERTEX_ARRAY);
	glEnableClientState(GL_NORMAL_ARRAY);
	glVertexPointer(3, GL_FLOAT, 0, mesh.vertexes)
	glNormalPointer(GL_FLOAT, 0, mesh.normal)

	#Odd, drawing in batchs is a LOT faster then drawing it all at once.
	batchSize = 999    #Warning, batchSize needs to be dividable by 3
	extraStartPos = int(mesh.vertexCount / batchSize) * batchSize
	extraCount = mesh.vertexCount - extraStartPos

	glCullFace(GL_BACK)
	for i in xrange(0, int(mesh.vertexCount / batchSize)):
		glDrawArrays(GL_TRIANGLES, i * batchSize, batchSize)
	glDrawArrays(GL_TRIANGLES, extraStartPos, extraCount)

	glCullFace(GL_FRONT)
	glNormalPointer(GL_FLOAT, 0, mesh.invNormal)
	for i in xrange(0, int(mesh.vertexCount / batchSize)):
		glDrawArrays(GL_TRIANGLES, i * batchSize, batchSize)
	extraStartPos = int(mesh.vertexCount / batchSize) * batchSize
	extraCount = mesh.vertexCount - extraStartPos
	glDrawArrays(GL_TRIANGLES, extraStartPos, extraCount)
	glCullFace(GL_BACK)

	glDisableClientState(GL_VERTEX_ARRAY)
	glDisableClientState(GL_NORMAL_ARRAY);


def DrawGCodeLayer(layer):
	filamentRadius = profile.getProfileSettingFloat('filament_diameter') / 2
	filamentArea = math.pi * filamentRadius * filamentRadius
	lineWidth = profile.getProfileSettingFloat('nozzle_size') / 2 / 10

	fillCycle = 0
	fillColorCycle = [[0.5, 0.5, 0.0], [0.0, 0.5, 0.5], [0.5, 0.0, 0.5]]
	moveColor = [0, 0, 1]
	retractColor = [1, 0, 0.5]
	supportColor = [0, 1, 1]
	extrudeColor = [1, 0, 0]
	innerWallColor = [0, 1, 0]
	skirtColor = [0, 0.5, 0.5]
	prevPathWasRetract = False

	glDisable(GL_CULL_FACE)
	for path in layer:
		if path.type == 'move':
			if prevPathWasRetract:
				c = retractColor
			else:
				c = moveColor
		zOffset = 0.01
		if path.type == 'extrude':
			if path.pathType == 'FILL':
				c = fillColorCycle[fillCycle]
				fillCycle = (fillCycle + 1) % len(fillColorCycle)
			elif path.pathType == 'WALL-INNER':
				c = innerWallColor
				zOffset = 0.02
			elif path.pathType == 'SUPPORT':
				c = supportColor
			elif path.pathType == 'SKIRT':
				c = skirtColor
			else:
				c = extrudeColor
		if path.type == 'retract':
			c = [0, 1, 1]
		if path.type == 'extrude':
			drawLength = 0.0
			prevNormal = None
			for i in xrange(0, len(path.list) - 1):
				v0 = path.list[i]
				v1 = path.list[i + 1]

				# Calculate line width from ePerDistance (needs layer thickness and filament diameter)
				dist = (v0 - v1).vsize()
				if dist > 0 and path.layerThickness > 0:
					extrusionMMperDist = (v1.e - v0.e) / dist
					lineWidth = extrusionMMperDist * filamentArea / path.layerThickness / 2 * v1.extrudeAmountMultiply

				drawLength += (v0 - v1).vsize()
				normal = (v0 - v1).cross(util3d.Vector3(0, 0, 1))
				normal.normalize()

				vv2 = v0 + normal * lineWidth
				vv3 = v1 + normal * lineWidth
				vv0 = v0 - normal * lineWidth
				vv1 = v1 - normal * lineWidth

				glBegin(GL_QUADS)
				glColor3fv(c)
				glVertex3f(vv0.x, vv0.y, vv0.z - zOffset)
				glVertex3f(vv1.x, vv1.y, vv1.z - zOffset)
				glVertex3f(vv3.x, vv3.y, vv3.z - zOffset)
				glVertex3f(vv2.x, vv2.y, vv2.z - zOffset)
				glEnd()
				if prevNormal != None:
					n = (normal + prevNormal)
					n.normalize()
					vv4 = v0 + n * lineWidth
					vv5 = v0 - n * lineWidth
					glBegin(GL_QUADS)
					glColor3fv(c)
					glVertex3f(vv2.x, vv2.y, vv2.z - zOffset)
					glVertex3f(vv4.x, vv4.y, vv4.z - zOffset)
					glVertex3f(prevVv3.x, prevVv3.y, prevVv3.z - zOffset)
					glVertex3f(v0.x, v0.y, v0.z - zOffset)

					glVertex3f(vv0.x, vv0.y, vv0.z - zOffset)
					glVertex3f(vv5.x, vv5.y, vv5.z - zOffset)
					glVertex3f(prevVv1.x, prevVv1.y, prevVv1.z - zOffset)
					glVertex3f(v0.x, v0.y, v0.z - zOffset)
					glEnd()

				prevNormal = normal
				prevVv1 = vv1
				prevVv3 = vv3
		else:
			glBegin(GL_LINE_STRIP)
			glColor3fv(c)
			for v in path.list:
				glVertex3f(v.x, v.y, v.z)
			glEnd()
		if not path.type == 'move':
			prevPathWasRetract = False
		if path.type == 'retract' and path.list[0].almostEqual(path.list[-1]):
			prevPathWasRetract = True
	glEnable(GL_CULL_FACE)
=======
import math, time, os

from util import meshLoader
from util import util3d
from util import profile

try:
	import OpenGL
	OpenGL.ERROR_CHECKING = False
	from OpenGL.GLU import *
	from OpenGL.GL import *
	hasOpenGLlibs = True
except:
	print "Failed to find PyOpenGL: http://pyopengl.sourceforge.net/"
	hasOpenGLlibs = False

def InitGL(window, view3D, zoom):
	# set viewing projection
	glMatrixMode(GL_MODELVIEW)
	glLoadIdentity()
	size = window.GetSize()
	glViewport(0,0, size.GetWidth(), size.GetHeight())
	
	glLightfv(GL_LIGHT0, GL_POSITION, [0.2, 0.2, 1.0, 0.0])
	glLightfv(GL_LIGHT1, GL_POSITION, [1.0, 1.0, 1.0, 0.0])

	glEnable(GL_RESCALE_NORMAL)
	glEnable(GL_LIGHTING)
	glEnable(GL_LIGHT0)
	glEnable(GL_DEPTH_TEST)
	glEnable(GL_CULL_FACE)
	glDisable(GL_BLEND)

	glClearColor(1.0, 1.0, 1.0, 1.0)
	glClearStencil(0)
	glClearDepth(1.0)

	glMatrixMode(GL_PROJECTION)
	glLoadIdentity()
	aspect = float(size.GetWidth()) / float(size.GetHeight())
	if view3D:
		gluPerspective(45.0, aspect, 1.0, 1000.0)
	else:
		glOrtho(-aspect * (zoom), aspect * (zoom), -1.0 * (zoom), 1.0 * (zoom), -1000.0, 1000.0)

	glMatrixMode(GL_MODELVIEW)
	glLoadIdentity()
	glClear(GL_COLOR_BUFFER_BIT | GL_DEPTH_BUFFER_BIT | GL_STENCIL_BUFFER_BIT)

platformMesh = None

def DrawMachine(machineSize):
	if profile.getPreference('machine_type') == 'ultimaker':
		glPushMatrix()
		glEnable(GL_LIGHTING)
		glTranslate(100,200,-5)
		glLightfv(GL_LIGHT0, GL_DIFFUSE, [0.8,0.8,0.8])
		glLightfv(GL_LIGHT0, GL_AMBIENT, [0.5,0.5,0.5])
		glEnable(GL_BLEND)
		glBlendFunc(GL_SRC_COLOR, GL_ONE_MINUS_SRC_COLOR)
		
		global platformMesh
		if platformMesh == None:
			platformMesh = meshLoader.loadMesh(os.path.normpath(os.path.join(os.path.split(__file__)[0], "../images", 'ultimaker_platform.stl')))
			platformMesh.setRotateMirror(0, False, False, False, False, False)
		
		DrawMesh(platformMesh)
		glPopMatrix()

	glDisable(GL_LIGHTING)
	if False:
		glColor3f(0.7,0.7,0.7)
		glLineWidth(2)
		glBegin(GL_LINES)
		for i in xrange(0, int(machineSize.x), 10):
			glVertex3f(i, 0, 0)
			glVertex3f(i, machineSize.y, 0)
		for i in xrange(0, int(machineSize.y), 10):
			glVertex3f(0, i, 0)
			glVertex3f(machineSize.x, i, 0)
		glEnd()
		
		glEnable(GL_LINE_SMOOTH)
		glEnable(GL_BLEND)
		glBlendFunc(GL_SRC_ALPHA, GL_ONE_MINUS_SRC_ALPHA)
		glHint(GL_LINE_SMOOTH_HINT, GL_DONT_CARE);

		glColor3f(0.0,0.0,0.0)
		glLineWidth(4)
		glBegin(GL_LINE_LOOP)
		glVertex3f(0, 0, 0)
		glVertex3f(machineSize.x, 0, 0)
		glVertex3f(machineSize.x, machineSize.y, 0)
		glVertex3f(0, machineSize.y, 0)
		glEnd()
		
		glLineWidth(2)
		glBegin(GL_LINE_LOOP)
		glVertex3f(0, 0, machineSize.z)
		glVertex3f(machineSize.x, 0, machineSize.z)
		glVertex3f(machineSize.x, machineSize.y, machineSize.z)
		glVertex3f(0, machineSize.y, machineSize.z)
		glEnd()
		glBegin(GL_LINES)
		glVertex3f(0, 0, 0)
		glVertex3f(0, 0, machineSize.z)
		glVertex3f(machineSize.x, 0, 0)
		glVertex3f(machineSize.x, 0, machineSize.z)
		glVertex3f(machineSize.x, machineSize.y, 0)
		glVertex3f(machineSize.x, machineSize.y, machineSize.z)
		glVertex3f(0, machineSize.y, 0)
		glVertex3f(0, machineSize.y, machineSize.z)
		glEnd()
	else:
		glDisable(GL_CULL_FACE)
		glEnable(GL_BLEND)
		glBlendFunc(GL_SRC_ALPHA, GL_ONE_MINUS_SRC_ALPHA)
		glColor4ub(5,171,231,127)
		glBegin(GL_QUADS)
		for x in xrange(0, int(machineSize.x), 20):
			for y in xrange(0, int(machineSize.y), 20):
				glVertex3f(x, y, -0.01)
				glVertex3f(min(x+10, machineSize.x), y, -0.01)
				glVertex3f(min(x+10, machineSize.x), min(y+10, machineSize.y), -0.01)
				glVertex3f(x, min(y+10, machineSize.y), -0.01)
		for x in xrange(10, int(machineSize.x), 20):
			for y in xrange(10, int(machineSize.y), 20):
				glVertex3f(x, y, -0.01)
				glVertex3f(min(x+10, machineSize.x), y, -0.01)
				glVertex3f(min(x+10, machineSize.x), min(y+10, machineSize.y), -0.01)
				glVertex3f(x, min(y+10, machineSize.y), -0.01)
		glEnd()
		glColor4ub(5*8/10,171*8/10,231*8/10,128)
		glBegin(GL_QUADS)
		for x in xrange(10, int(machineSize.x), 20):
			for y in xrange(0, int(machineSize.y), 20):
				glVertex3f(x, y, -0.01)
				glVertex3f(min(x+10, machineSize.x), y, -0.01)
				glVertex3f(min(x+10, machineSize.x), min(y+10, machineSize.y), -0.01)
				glVertex3f(x, min(y+10, machineSize.y), -0.01)
		for x in xrange(0, int(machineSize.x), 20):
			for y in xrange(10, int(machineSize.y), 20):
				glVertex3f(x, y, -0.01)
				glVertex3f(min(x+10, machineSize.x), y, -0.01)
				glVertex3f(min(x+10, machineSize.x), min(y+10, machineSize.y), -0.01)
				glVertex3f(x, min(y+10, machineSize.y), -0.01)
		glEnd()
		glEnable(GL_CULL_FACE)

		glColor4ub(5,171,231,64)
		glBegin(GL_QUADS)
		glVertex3f(0, 0, machineSize.z)
		glVertex3f(0, machineSize.y, machineSize.z)
		glVertex3f(machineSize.x, machineSize.y, machineSize.z)
		glVertex3f(machineSize.x, 0, machineSize.z)
		glEnd()
		
		glColor4ub(5,171,231,96)
		glBegin(GL_QUADS)
		glVertex3f(0, 0, 0)
		glVertex3f(0, 0, machineSize.z)
		glVertex3f(machineSize.x, 0, machineSize.z)
		glVertex3f(machineSize.x, 0, 0)

		glVertex3f(0, machineSize.y, machineSize.z)
		glVertex3f(0, machineSize.y, 0)
		glVertex3f(machineSize.x, machineSize.y, 0)
		glVertex3f(machineSize.x, machineSize.y, machineSize.z)
		glEnd()

		glColor4ub(5,171,231,128)
		glBegin(GL_QUADS)
		glVertex3f(0, 0, machineSize.z)
		glVertex3f(0, 0, 0)
		glVertex3f(0, machineSize.y, 0)
		glVertex3f(0, machineSize.y, machineSize.z)

		glVertex3f(machineSize.x, 0, 0)
		glVertex3f(machineSize.x, 0, machineSize.z)
		glVertex3f(machineSize.x, machineSize.y, machineSize.z)
		glVertex3f(machineSize.x, machineSize.y, 0)
		glEnd()

		glDisable(GL_BLEND)
	
	glPushMatrix()
	glTranslate(5,5,2)
	glLineWidth(2)
	glColor3f(0.5,0,0)
	glBegin(GL_LINES)
	glVertex3f(0,0,0)
	glVertex3f(20,0,0)
	glEnd()
	glColor3f(0,0.5,0)
	glBegin(GL_LINES)
	glVertex3f(0,0,0)
	glVertex3f(0,20,0)
	glEnd()
	glColor3f(0,0,0.5)
	glBegin(GL_LINES)
	glVertex3f(0,0,0)
	glVertex3f(0,0,20)
	glEnd()

	glDisable(GL_DEPTH_TEST)
	#X
	glColor3f(1,0,0)
	glPushMatrix()
	glTranslate(23,0,0)
	noZ = ResetMatrixRotationAndScale()
	glBegin(GL_LINES)
	glVertex3f(-0.8,1,0)
	glVertex3f(0.8,-1,0)
	glVertex3f(0.8,1,0)
	glVertex3f(-0.8,-1,0)
	glEnd()
	glPopMatrix()

	#Y
	glColor3f(0,1,0)
	glPushMatrix()
	glTranslate(0,23,0)
	ResetMatrixRotationAndScale()
	glBegin(GL_LINES)
	glVertex3f(-0.8, 1,0)
	glVertex3f( 0.0, 0,0)
	glVertex3f( 0.8, 1,0)
	glVertex3f(-0.8,-1,0)
	glEnd()
	glPopMatrix()

	#Z
	if not noZ:
		glColor3f(0,0,1)
		glPushMatrix()
		glTranslate(0,0,23)
		ResetMatrixRotationAndScale()
		glBegin(GL_LINES)
		glVertex3f(-0.8, 1,0)
		glVertex3f( 0.8, 1,0)
		glVertex3f( 0.8, 1,0)
		glVertex3f(-0.8,-1,0)
		glVertex3f(-0.8,-1,0)
		glVertex3f( 0.8,-1,0)
		glEnd()
		glPopMatrix()

	glPopMatrix()
	glEnable(GL_DEPTH_TEST)
	
def ResetMatrixRotationAndScale():
	matrix = glGetFloatv(GL_MODELVIEW_MATRIX)
	noZ = False
	if matrix[3][2] > 0:
		return False
	scale2D = matrix[0][0]
	matrix[0][0] = 1.0
	matrix[1][0] = 0.0
	matrix[2][0] = 0.0
	matrix[0][1] = 0.0
	matrix[1][1] = 1.0
	matrix[2][1] = 0.0
	matrix[0][2] = 0.0
	matrix[1][2] = 0.0
	matrix[2][2] = 1.0
	
	if matrix[3][2] != 0.0:
		matrix[3][0] = matrix[3][0] / (-matrix[3][2] / 100)
		matrix[3][1] = matrix[3][1] / (-matrix[3][2] / 100)
		matrix[3][2] = -100
	else:
		matrix[0][0] = scale2D
		matrix[1][1] = scale2D
		matrix[2][2] = scale2D
		matrix[3][2] = -100
		noZ = True
	
	glLoadMatrixf(matrix)
	return noZ

def DrawBox(vMin, vMax):
	glBegin(GL_LINE_LOOP)
	glVertex3f(vMin[0], vMin[1], vMin[2])
	glVertex3f(vMax[0], vMin[1], vMin[2])
	glVertex3f(vMax[0], vMax[1], vMin[2])
	glVertex3f(vMin[0], vMax[1], vMin[2])
	glEnd()

	glBegin(GL_LINE_LOOP)
	glVertex3f(vMin[0], vMin[1], vMax[2])
	glVertex3f(vMax[0], vMin[1], vMax[2])
	glVertex3f(vMax[0], vMax[1], vMax[2])
	glVertex3f(vMin[0], vMax[1], vMax[2])
	glEnd()
	glBegin(GL_LINES)
	glVertex3f(vMin[0], vMin[1], vMin[2])
	glVertex3f(vMin[0], vMin[1], vMax[2])
	glVertex3f(vMax[0], vMin[1], vMin[2])
	glVertex3f(vMax[0], vMin[1], vMax[2])
	glVertex3f(vMax[0], vMax[1], vMin[2])
	glVertex3f(vMax[0], vMax[1], vMax[2])
	glVertex3f(vMin[0], vMax[1], vMin[2])
	glVertex3f(vMin[0], vMax[1], vMax[2])
	glEnd()

def DrawMeshOutline(mesh):
	glEnable(GL_CULL_FACE)
	glEnableClientState(GL_VERTEX_ARRAY);
	glVertexPointer(3, GL_FLOAT, 0, mesh.vertexes)

	glCullFace(GL_FRONT)
	glLineWidth(3)
	glPolygonMode(GL_BACK, GL_LINE)
	glDrawArrays(GL_TRIANGLES, 0, mesh.vertexCount)
	glPolygonMode(GL_BACK, GL_FILL)
	glCullFace(GL_BACK)
	
	glDisableClientState(GL_VERTEX_ARRAY)

def DrawMesh(mesh):
	glEnable(GL_CULL_FACE)
	glEnableClientState(GL_VERTEX_ARRAY);
	glEnableClientState(GL_NORMAL_ARRAY);
	glVertexPointer(3, GL_FLOAT, 0, mesh.vertexes)
	glNormalPointer(GL_FLOAT, 0, mesh.normal)

	#Odd, drawing in batchs is a LOT faster then drawing it all at once.
	batchSize = 999	#Warning, batchSize needs to be dividable by 3
	extraStartPos = int(mesh.vertexCount / batchSize) * batchSize
	extraCount = mesh.vertexCount - extraStartPos
	
	glCullFace(GL_BACK)
	for i in xrange(0, int(mesh.vertexCount / batchSize)):
		glDrawArrays(GL_TRIANGLES, i*batchSize, batchSize)
	glDrawArrays(GL_TRIANGLES, extraStartPos, extraCount)
	
	glCullFace(GL_FRONT)
	glNormalPointer(GL_FLOAT, 0, mesh.invNormal)
	for i in xrange(0, int(mesh.vertexCount / batchSize)):
		glDrawArrays(GL_TRIANGLES, i*batchSize, batchSize)
	extraStartPos = int(mesh.vertexCount / batchSize) * batchSize
	extraCount = mesh.vertexCount - extraStartPos
	glDrawArrays(GL_TRIANGLES, extraStartPos, extraCount)
	glCullFace(GL_BACK)
	
	glDisableClientState(GL_VERTEX_ARRAY)
	glDisableClientState(GL_NORMAL_ARRAY);

def DrawMeshSteep(mesh, angle):
	cosAngle = math.sin(angle / 180.0 * math.pi)
	glDisable(GL_LIGHTING)
	glDepthFunc(GL_EQUAL)
	for i in xrange(0, int(mesh.vertexCount), 3):
		if mesh.normal[i][2] < -0.999999:
			if mesh.vertexes[i+0][2] > 0.01:
				glColor3f(0.5,0,0)
				glBegin(GL_TRIANGLES)
				glVertex3f(mesh.vertexes[i+0][0], mesh.vertexes[i+0][1], mesh.vertexes[i+0][2])
				glVertex3f(mesh.vertexes[i+1][0], mesh.vertexes[i+1][1], mesh.vertexes[i+1][2])
				glVertex3f(mesh.vertexes[i+2][0], mesh.vertexes[i+2][1], mesh.vertexes[i+2][2])
				glEnd()
		elif mesh.normal[i][2] < -cosAngle:
			glColor3f(-mesh.normal[i][2],0,0)
			glBegin(GL_TRIANGLES)
			glVertex3f(mesh.vertexes[i+0][0], mesh.vertexes[i+0][1], mesh.vertexes[i+0][2])
			glVertex3f(mesh.vertexes[i+1][0], mesh.vertexes[i+1][1], mesh.vertexes[i+1][2])
			glVertex3f(mesh.vertexes[i+2][0], mesh.vertexes[i+2][1], mesh.vertexes[i+2][2])
			glEnd()
		elif mesh.normal[i][2] > 0.999999:
			if mesh.vertexes[i+0][2] > 0.01:
				glColor3f(0.5,0,0)
				glBegin(GL_TRIANGLES)
				glVertex3f(mesh.vertexes[i+0][0], mesh.vertexes[i+0][1], mesh.vertexes[i+0][2])
				glVertex3f(mesh.vertexes[i+2][0], mesh.vertexes[i+2][1], mesh.vertexes[i+2][2])
				glVertex3f(mesh.vertexes[i+1][0], mesh.vertexes[i+1][1], mesh.vertexes[i+1][2])
				glEnd()
		elif mesh.normal[i][2] > cosAngle:
			glColor3f(mesh.normal[i][2],0,0)
			glBegin(GL_TRIANGLES)
			glVertex3f(mesh.vertexes[i+0][0], mesh.vertexes[i+0][1], mesh.vertexes[i+0][2])
			glVertex3f(mesh.vertexes[i+2][0], mesh.vertexes[i+2][1], mesh.vertexes[i+2][2])
			glVertex3f(mesh.vertexes[i+1][0], mesh.vertexes[i+1][1], mesh.vertexes[i+1][2])
			glEnd()
	glDepthFunc(GL_LESS)

def DrawGCodeLayer(layer):
	filamentRadius = profile.getProfileSettingFloat('filament_diameter') / 2
	filamentArea = math.pi * filamentRadius * filamentRadius
	lineWidth = profile.getProfileSettingFloat('nozzle_size') / 2 / 10
	
	fillCycle = 0
	fillColorCycle = [[0.5,0.5,0.0],[0.0,0.5,0.5],[0.5,0.0,0.5]]
	moveColor = [0,0,1]
	retractColor = [1,0,0.5]
	supportColor = [0,1,1]
	extrudeColor = [1,0,0]
	innerWallColor = [0,1,0]
	skirtColor = [0,0.5,0.5]
	prevPathWasRetract = False
	
	glDisable(GL_CULL_FACE)
	for path in layer:
		if path.type == 'move':
			if prevPathWasRetract:
				c = retractColor
			else:
				c = moveColor
		zOffset = 0.01
		if path.type == 'extrude':
			if path.pathType == 'FILL':
				c = fillColorCycle[fillCycle]
				fillCycle = (fillCycle + 1) % len(fillColorCycle)
			elif path.pathType == 'WALL-INNER':
				c = innerWallColor
				zOffset = 0.02
			elif path.pathType == 'SUPPORT':
				c = supportColor
			elif path.pathType == 'SKIRT':
				c = skirtColor
			else:
				c = extrudeColor
		if path.type == 'retract':
			c = [0,1,1]
		if path.type == 'extrude':
			drawLength = 0.0
			prevNormal = None
			for i in xrange(0, len(path.list)-1):
				v0 = path.list[i]
				v1 = path.list[i+1]

				# Calculate line width from ePerDistance (needs layer thickness and filament diameter)
				dist = (v0 - v1).vsize()
				if dist > 0 and path.layerThickness > 0:
					extrusionMMperDist = (v1.e - v0.e) / dist
					lineWidth = extrusionMMperDist * filamentArea / path.layerThickness / 2 * v1.extrudeAmountMultiply

				drawLength += (v0 - v1).vsize()
				normal = (v0 - v1).cross(util3d.Vector3(0,0,1))
				normal.normalize()

				vv2 = v0 + normal * lineWidth
				vv3 = v1 + normal * lineWidth
				vv0 = v0 - normal * lineWidth
				vv1 = v1 - normal * lineWidth

				glBegin(GL_QUADS)
				glColor3fv(c)
				glVertex3f(vv0.x, vv0.y, vv0.z - zOffset)
				glVertex3f(vv1.x, vv1.y, vv1.z - zOffset)
				glVertex3f(vv3.x, vv3.y, vv3.z - zOffset)
				glVertex3f(vv2.x, vv2.y, vv2.z - zOffset)
				glEnd()
				if prevNormal != None:
					n = (normal + prevNormal)
					n.normalize()
					vv4 = v0 + n * lineWidth
					vv5 = v0 - n * lineWidth
					glBegin(GL_QUADS)
					glColor3fv(c)
					glVertex3f(vv2.x, vv2.y, vv2.z - zOffset)
					glVertex3f(vv4.x, vv4.y, vv4.z - zOffset)
					glVertex3f(prevVv3.x, prevVv3.y, prevVv3.z - zOffset)
					glVertex3f(v0.x, v0.y, v0.z - zOffset)
					
					glVertex3f(vv0.x, vv0.y, vv0.z - zOffset)
					glVertex3f(vv5.x, vv5.y, vv5.z - zOffset)
					glVertex3f(prevVv1.x, prevVv1.y, prevVv1.z - zOffset)
					glVertex3f(v0.x, v0.y, v0.z - zOffset)
					glEnd()
					
				prevNormal = normal
				prevVv1 = vv1
				prevVv3 = vv3
		else:
			glBegin(GL_LINE_STRIP)
			glColor3fv(c)
			for v in path.list:
				glVertex3f(v.x, v.y, v.z)
			glEnd()
		if not path.type == 'move':
			prevPathWasRetract = False
		if path.type == 'retract' and path.list[0].almostEqual(path.list[-1]):
			prevPathWasRetract = True
	glEnable(GL_CULL_FACE)
>>>>>>> 2081a9cc
<|MERGE_RESOLUTION|>--- conflicted
+++ resolved
@@ -1,945 +1,496 @@
-<<<<<<< HEAD
-# coding=utf-8
-from __future__ import absolute_import
-
-import math
-
-from util import meshLoader
-from util import util3d
-from util import profile
-from util.resources import getPathForMesh
-
-try:
-	import OpenGL
-
-	OpenGL.ERROR_CHECKING = False
-	from OpenGL.GLU import *
-	from OpenGL.GL import *
-
-	hasOpenGLlibs = True
-except:
-	print "Failed to find PyOpenGL: http://pyopengl.sourceforge.net/"
-	hasOpenGLlibs = False
-
-def InitGL(window, view3D, zoom):
-	# set viewing projection
-	glMatrixMode(GL_MODELVIEW)
-	glLoadIdentity()
-	size = window.GetSize()
-	glViewport(0, 0, size.GetWidth(), size.GetHeight())
-
-	glLightfv(GL_LIGHT0, GL_POSITION, [0.2, 0.2, 1.0, 0.0])
-	glLightfv(GL_LIGHT1, GL_POSITION, [1.0, 1.0, 1.0, 0.0])
-
-	glEnable(GL_RESCALE_NORMAL)
-	glEnable(GL_LIGHTING)
-	glEnable(GL_LIGHT0)
-	glEnable(GL_DEPTH_TEST)
-	glEnable(GL_CULL_FACE)
-	glDisable(GL_BLEND)
-
-	glClearColor(1.0, 1.0, 1.0, 1.0)
-	glClearStencil(0)
-	glClearDepth(1.0)
-
-	glMatrixMode(GL_PROJECTION)
-	glLoadIdentity()
-	aspect = float(size.GetWidth()) / float(size.GetHeight())
-	if view3D:
-		gluPerspective(45.0, aspect, 1.0, 1000.0)
-	else:
-		glOrtho(-aspect * (zoom), aspect * (zoom), -1.0 * (zoom), 1.0 * (zoom), -1000.0, 1000.0)
-
-	glMatrixMode(GL_MODELVIEW)
-	glLoadIdentity()
-	glClear(GL_COLOR_BUFFER_BIT | GL_DEPTH_BUFFER_BIT | GL_STENCIL_BUFFER_BIT)
-
-platformMesh = None
-
-def DrawMachine(machineSize):
-	if profile.getPreference('machine_type') == 'ultimaker':
-		glPushMatrix()
-		glEnable(GL_LIGHTING)
-		glTranslate(100, 200, -5)
-		glLightfv(GL_LIGHT0, GL_DIFFUSE, [0.8, 0.8, 0.8])
-		glLightfv(GL_LIGHT0, GL_AMBIENT, [0.5, 0.5, 0.5])
-		glEnable(GL_BLEND)
-		glBlendFunc(GL_SRC_COLOR, GL_ONE_MINUS_SRC_COLOR)
-
-		global platformMesh
-		if platformMesh == None:
-			platformMesh = meshLoader.loadMesh(getPathForMesh('ultimaker_platform.stl'))
-			platformMesh.setRotateMirror(0, False, False, False, False, False)
-
-		DrawMesh(platformMesh)
-		glPopMatrix()
-
-	glDisable(GL_LIGHTING)
-	if False:
-		glColor3f(0.7, 0.7, 0.7)
-		glLineWidth(2)
-		glBegin(GL_LINES)
-		for i in xrange(0, int(machineSize.x), 10):
-			glVertex3f(i, 0, 0)
-			glVertex3f(i, machineSize.y, 0)
-		for i in xrange(0, int(machineSize.y), 10):
-			glVertex3f(0, i, 0)
-			glVertex3f(machineSize.x, i, 0)
-		glEnd()
-
-		glEnable(GL_LINE_SMOOTH)
-		glEnable(GL_BLEND)
-		glBlendFunc(GL_SRC_ALPHA, GL_ONE_MINUS_SRC_ALPHA)
-		glHint(GL_LINE_SMOOTH_HINT, GL_DONT_CARE);
-
-		glColor3f(0.0, 0.0, 0.0)
-		glLineWidth(4)
-		glBegin(GL_LINE_LOOP)
-		glVertex3f(0, 0, 0)
-		glVertex3f(machineSize.x, 0, 0)
-		glVertex3f(machineSize.x, machineSize.y, 0)
-		glVertex3f(0, machineSize.y, 0)
-		glEnd()
-
-		glLineWidth(2)
-		glBegin(GL_LINE_LOOP)
-		glVertex3f(0, 0, machineSize.z)
-		glVertex3f(machineSize.x, 0, machineSize.z)
-		glVertex3f(machineSize.x, machineSize.y, machineSize.z)
-		glVertex3f(0, machineSize.y, machineSize.z)
-		glEnd()
-		glBegin(GL_LINES)
-		glVertex3f(0, 0, 0)
-		glVertex3f(0, 0, machineSize.z)
-		glVertex3f(machineSize.x, 0, 0)
-		glVertex3f(machineSize.x, 0, machineSize.z)
-		glVertex3f(machineSize.x, machineSize.y, 0)
-		glVertex3f(machineSize.x, machineSize.y, machineSize.z)
-		glVertex3f(0, machineSize.y, 0)
-		glVertex3f(0, machineSize.y, machineSize.z)
-		glEnd()
-	else:
-		glDisable(GL_CULL_FACE)
-		glEnable(GL_BLEND)
-		glBlendFunc(GL_SRC_ALPHA, GL_ONE_MINUS_SRC_ALPHA)
-		glColor4ub(5, 171, 231, 127)
-		glBegin(GL_QUADS)
-		for x in xrange(0, int(machineSize.x), 20):
-			for y in xrange(0, int(machineSize.y), 20):
-				glVertex3f(x, y, -0.01)
-				glVertex3f(min(x + 10, machineSize.x), y, -0.01)
-				glVertex3f(min(x + 10, machineSize.x), min(y + 10, machineSize.y), -0.01)
-				glVertex3f(x, min(y + 10, machineSize.y), -0.01)
-		for x in xrange(10, int(machineSize.x), 20):
-			for y in xrange(10, int(machineSize.y), 20):
-				glVertex3f(x, y, -0.01)
-				glVertex3f(min(x + 10, machineSize.x), y, -0.01)
-				glVertex3f(min(x + 10, machineSize.x), min(y + 10, machineSize.y), -0.01)
-				glVertex3f(x, min(y + 10, machineSize.y), -0.01)
-		glEnd()
-		glColor4ub(5 * 8 / 10, 171 * 8 / 10, 231 * 8 / 10, 128)
-		glBegin(GL_QUADS)
-		for x in xrange(10, int(machineSize.x), 20):
-			for y in xrange(0, int(machineSize.y), 20):
-				glVertex3f(x, y, -0.01)
-				glVertex3f(min(x + 10, machineSize.x), y, -0.01)
-				glVertex3f(min(x + 10, machineSize.x), min(y + 10, machineSize.y), -0.01)
-				glVertex3f(x, min(y + 10, machineSize.y), -0.01)
-		for x in xrange(0, int(machineSize.x), 20):
-			for y in xrange(10, int(machineSize.y), 20):
-				glVertex3f(x, y, -0.01)
-				glVertex3f(min(x + 10, machineSize.x), y, -0.01)
-				glVertex3f(min(x + 10, machineSize.x), min(y + 10, machineSize.y), -0.01)
-				glVertex3f(x, min(y + 10, machineSize.y), -0.01)
-		glEnd()
-		glEnable(GL_CULL_FACE)
-
-		glColor4ub(5, 171, 231, 64)
-		glBegin(GL_QUADS)
-		glVertex3f(0, 0, machineSize.z)
-		glVertex3f(0, machineSize.y, machineSize.z)
-		glVertex3f(machineSize.x, machineSize.y, machineSize.z)
-		glVertex3f(machineSize.x, 0, machineSize.z)
-		glEnd()
-
-		glColor4ub(5, 171, 231, 96)
-		glBegin(GL_QUADS)
-		glVertex3f(0, 0, 0)
-		glVertex3f(0, 0, machineSize.z)
-		glVertex3f(machineSize.x, 0, machineSize.z)
-		glVertex3f(machineSize.x, 0, 0)
-
-		glVertex3f(0, machineSize.y, machineSize.z)
-		glVertex3f(0, machineSize.y, 0)
-		glVertex3f(machineSize.x, machineSize.y, 0)
-		glVertex3f(machineSize.x, machineSize.y, machineSize.z)
-		glEnd()
-
-		glColor4ub(5, 171, 231, 128)
-		glBegin(GL_QUADS)
-		glVertex3f(0, 0, machineSize.z)
-		glVertex3f(0, 0, 0)
-		glVertex3f(0, machineSize.y, 0)
-		glVertex3f(0, machineSize.y, machineSize.z)
-
-		glVertex3f(machineSize.x, 0, 0)
-		glVertex3f(machineSize.x, 0, machineSize.z)
-		glVertex3f(machineSize.x, machineSize.y, machineSize.z)
-		glVertex3f(machineSize.x, machineSize.y, 0)
-		glEnd()
-
-		glDisable(GL_BLEND)
-
-	glPushMatrix()
-	glTranslate(5, 5, 2)
-	glLineWidth(2)
-	glColor3f(0.5, 0, 0)
-	glBegin(GL_LINES)
-	glVertex3f(0, 0, 0)
-	glVertex3f(20, 0, 0)
-	glEnd()
-	glColor3f(0, 0.5, 0)
-	glBegin(GL_LINES)
-	glVertex3f(0, 0, 0)
-	glVertex3f(0, 20, 0)
-	glEnd()
-	glColor3f(0, 0, 0.5)
-	glBegin(GL_LINES)
-	glVertex3f(0, 0, 0)
-	glVertex3f(0, 0, 20)
-	glEnd()
-
-	glDisable(GL_DEPTH_TEST)
-	#X
-	glColor3f(1, 0, 0)
-	glPushMatrix()
-	glTranslate(23, 0, 0)
-	noZ = ResetMatrixRotationAndScale()
-	glBegin(GL_LINES)
-	glVertex3f(-0.8, 1, 0)
-	glVertex3f(0.8, -1, 0)
-	glVertex3f(0.8, 1, 0)
-	glVertex3f(-0.8, -1, 0)
-	glEnd()
-	glPopMatrix()
-
-	#Y
-	glColor3f(0, 1, 0)
-	glPushMatrix()
-	glTranslate(0, 23, 0)
-	ResetMatrixRotationAndScale()
-	glBegin(GL_LINES)
-	glVertex3f(-0.8, 1, 0)
-	glVertex3f(0.0, 0, 0)
-	glVertex3f(0.8, 1, 0)
-	glVertex3f(-0.8, -1, 0)
-	glEnd()
-	glPopMatrix()
-
-	#Z
-	if not noZ:
-		glColor3f(0, 0, 1)
-		glPushMatrix()
-		glTranslate(0, 0, 23)
-		ResetMatrixRotationAndScale()
-		glBegin(GL_LINES)
-		glVertex3f(-0.8, 1, 0)
-		glVertex3f(0.8, 1, 0)
-		glVertex3f(0.8, 1, 0)
-		glVertex3f(-0.8, -1, 0)
-		glVertex3f(-0.8, -1, 0)
-		glVertex3f(0.8, -1, 0)
-		glEnd()
-		glPopMatrix()
-
-	glPopMatrix()
-	glEnable(GL_DEPTH_TEST)
-
-
-def ResetMatrixRotationAndScale():
-	matrix = glGetFloatv(GL_MODELVIEW_MATRIX)
-	noZ = False
-	if matrix[3][2] > 0:
-		return False
-	scale2D = matrix[0][0]
-	matrix[0][0] = 1.0
-	matrix[1][0] = 0.0
-	matrix[2][0] = 0.0
-	matrix[0][1] = 0.0
-	matrix[1][1] = 1.0
-	matrix[2][1] = 0.0
-	matrix[0][2] = 0.0
-	matrix[1][2] = 0.0
-	matrix[2][2] = 1.0
-
-	if matrix[3][2] != 0.0:
-		matrix[3][0] = matrix[3][0] / (-matrix[3][2] / 100)
-		matrix[3][1] = matrix[3][1] / (-matrix[3][2] / 100)
-		matrix[3][2] = -100
-	else:
-		matrix[0][0] = scale2D
-		matrix[1][1] = scale2D
-		matrix[2][2] = scale2D
-		matrix[3][2] = -100
-		noZ = True
-
-	glLoadMatrixf(matrix)
-	return noZ
-
-
-def DrawBox(vMin, vMax):
-	glBegin(GL_LINE_LOOP)
-	glVertex3f(vMin[0], vMin[1], vMin[2])
-	glVertex3f(vMax[0], vMin[1], vMin[2])
-	glVertex3f(vMax[0], vMax[1], vMin[2])
-	glVertex3f(vMin[0], vMax[1], vMin[2])
-	glEnd()
-
-	glBegin(GL_LINE_LOOP)
-	glVertex3f(vMin[0], vMin[1], vMax[2])
-	glVertex3f(vMax[0], vMin[1], vMax[2])
-	glVertex3f(vMax[0], vMax[1], vMax[2])
-	glVertex3f(vMin[0], vMax[1], vMax[2])
-	glEnd()
-	glBegin(GL_LINES)
-	glVertex3f(vMin[0], vMin[1], vMin[2])
-	glVertex3f(vMin[0], vMin[1], vMax[2])
-	glVertex3f(vMax[0], vMin[1], vMin[2])
-	glVertex3f(vMax[0], vMin[1], vMax[2])
-	glVertex3f(vMax[0], vMax[1], vMin[2])
-	glVertex3f(vMax[0], vMax[1], vMax[2])
-	glVertex3f(vMin[0], vMax[1], vMin[2])
-	glVertex3f(vMin[0], vMax[1], vMax[2])
-	glEnd()
-
-
-def DrawMeshOutline(mesh):
-	glEnable(GL_CULL_FACE)
-	glEnableClientState(GL_VERTEX_ARRAY);
-	glVertexPointer(3, GL_FLOAT, 0, mesh.vertexes)
-
-	glCullFace(GL_FRONT)
-	glLineWidth(3)
-	glPolygonMode(GL_BACK, GL_LINE)
-	glDrawArrays(GL_TRIANGLES, 0, mesh.vertexCount)
-	glPolygonMode(GL_BACK, GL_FILL)
-	glCullFace(GL_BACK)
-
-	glDisableClientState(GL_VERTEX_ARRAY)
-
-
-def DrawMesh(mesh):
-	glEnable(GL_CULL_FACE)
-	glEnableClientState(GL_VERTEX_ARRAY);
-	glEnableClientState(GL_NORMAL_ARRAY);
-	glVertexPointer(3, GL_FLOAT, 0, mesh.vertexes)
-	glNormalPointer(GL_FLOAT, 0, mesh.normal)
-
-	#Odd, drawing in batchs is a LOT faster then drawing it all at once.
-	batchSize = 999    #Warning, batchSize needs to be dividable by 3
-	extraStartPos = int(mesh.vertexCount / batchSize) * batchSize
-	extraCount = mesh.vertexCount - extraStartPos
-
-	glCullFace(GL_BACK)
-	for i in xrange(0, int(mesh.vertexCount / batchSize)):
-		glDrawArrays(GL_TRIANGLES, i * batchSize, batchSize)
-	glDrawArrays(GL_TRIANGLES, extraStartPos, extraCount)
-
-	glCullFace(GL_FRONT)
-	glNormalPointer(GL_FLOAT, 0, mesh.invNormal)
-	for i in xrange(0, int(mesh.vertexCount / batchSize)):
-		glDrawArrays(GL_TRIANGLES, i * batchSize, batchSize)
-	extraStartPos = int(mesh.vertexCount / batchSize) * batchSize
-	extraCount = mesh.vertexCount - extraStartPos
-	glDrawArrays(GL_TRIANGLES, extraStartPos, extraCount)
-	glCullFace(GL_BACK)
-
-	glDisableClientState(GL_VERTEX_ARRAY)
-	glDisableClientState(GL_NORMAL_ARRAY);
-
-
-def DrawGCodeLayer(layer):
-	filamentRadius = profile.getProfileSettingFloat('filament_diameter') / 2
-	filamentArea = math.pi * filamentRadius * filamentRadius
-	lineWidth = profile.getProfileSettingFloat('nozzle_size') / 2 / 10
-
-	fillCycle = 0
-	fillColorCycle = [[0.5, 0.5, 0.0], [0.0, 0.5, 0.5], [0.5, 0.0, 0.5]]
-	moveColor = [0, 0, 1]
-	retractColor = [1, 0, 0.5]
-	supportColor = [0, 1, 1]
-	extrudeColor = [1, 0, 0]
-	innerWallColor = [0, 1, 0]
-	skirtColor = [0, 0.5, 0.5]
-	prevPathWasRetract = False
-
-	glDisable(GL_CULL_FACE)
-	for path in layer:
-		if path.type == 'move':
-			if prevPathWasRetract:
-				c = retractColor
-			else:
-				c = moveColor
-		zOffset = 0.01
-		if path.type == 'extrude':
-			if path.pathType == 'FILL':
-				c = fillColorCycle[fillCycle]
-				fillCycle = (fillCycle + 1) % len(fillColorCycle)
-			elif path.pathType == 'WALL-INNER':
-				c = innerWallColor
-				zOffset = 0.02
-			elif path.pathType == 'SUPPORT':
-				c = supportColor
-			elif path.pathType == 'SKIRT':
-				c = skirtColor
-			else:
-				c = extrudeColor
-		if path.type == 'retract':
-			c = [0, 1, 1]
-		if path.type == 'extrude':
-			drawLength = 0.0
-			prevNormal = None
-			for i in xrange(0, len(path.list) - 1):
-				v0 = path.list[i]
-				v1 = path.list[i + 1]
-
-				# Calculate line width from ePerDistance (needs layer thickness and filament diameter)
-				dist = (v0 - v1).vsize()
-				if dist > 0 and path.layerThickness > 0:
-					extrusionMMperDist = (v1.e - v0.e) / dist
-					lineWidth = extrusionMMperDist * filamentArea / path.layerThickness / 2 * v1.extrudeAmountMultiply
-
-				drawLength += (v0 - v1).vsize()
-				normal = (v0 - v1).cross(util3d.Vector3(0, 0, 1))
-				normal.normalize()
-
-				vv2 = v0 + normal * lineWidth
-				vv3 = v1 + normal * lineWidth
-				vv0 = v0 - normal * lineWidth
-				vv1 = v1 - normal * lineWidth
-
-				glBegin(GL_QUADS)
-				glColor3fv(c)
-				glVertex3f(vv0.x, vv0.y, vv0.z - zOffset)
-				glVertex3f(vv1.x, vv1.y, vv1.z - zOffset)
-				glVertex3f(vv3.x, vv3.y, vv3.z - zOffset)
-				glVertex3f(vv2.x, vv2.y, vv2.z - zOffset)
-				glEnd()
-				if prevNormal != None:
-					n = (normal + prevNormal)
-					n.normalize()
-					vv4 = v0 + n * lineWidth
-					vv5 = v0 - n * lineWidth
-					glBegin(GL_QUADS)
-					glColor3fv(c)
-					glVertex3f(vv2.x, vv2.y, vv2.z - zOffset)
-					glVertex3f(vv4.x, vv4.y, vv4.z - zOffset)
-					glVertex3f(prevVv3.x, prevVv3.y, prevVv3.z - zOffset)
-					glVertex3f(v0.x, v0.y, v0.z - zOffset)
-
-					glVertex3f(vv0.x, vv0.y, vv0.z - zOffset)
-					glVertex3f(vv5.x, vv5.y, vv5.z - zOffset)
-					glVertex3f(prevVv1.x, prevVv1.y, prevVv1.z - zOffset)
-					glVertex3f(v0.x, v0.y, v0.z - zOffset)
-					glEnd()
-
-				prevNormal = normal
-				prevVv1 = vv1
-				prevVv3 = vv3
-		else:
-			glBegin(GL_LINE_STRIP)
-			glColor3fv(c)
-			for v in path.list:
-				glVertex3f(v.x, v.y, v.z)
-			glEnd()
-		if not path.type == 'move':
-			prevPathWasRetract = False
-		if path.type == 'retract' and path.list[0].almostEqual(path.list[-1]):
-			prevPathWasRetract = True
-	glEnable(GL_CULL_FACE)
-=======
-import math, time, os
-
-from util import meshLoader
-from util import util3d
-from util import profile
-
-try:
-	import OpenGL
-	OpenGL.ERROR_CHECKING = False
-	from OpenGL.GLU import *
-	from OpenGL.GL import *
-	hasOpenGLlibs = True
-except:
-	print "Failed to find PyOpenGL: http://pyopengl.sourceforge.net/"
-	hasOpenGLlibs = False
-
-def InitGL(window, view3D, zoom):
-	# set viewing projection
-	glMatrixMode(GL_MODELVIEW)
-	glLoadIdentity()
-	size = window.GetSize()
-	glViewport(0,0, size.GetWidth(), size.GetHeight())
-	
-	glLightfv(GL_LIGHT0, GL_POSITION, [0.2, 0.2, 1.0, 0.0])
-	glLightfv(GL_LIGHT1, GL_POSITION, [1.0, 1.0, 1.0, 0.0])
-
-	glEnable(GL_RESCALE_NORMAL)
-	glEnable(GL_LIGHTING)
-	glEnable(GL_LIGHT0)
-	glEnable(GL_DEPTH_TEST)
-	glEnable(GL_CULL_FACE)
-	glDisable(GL_BLEND)
-
-	glClearColor(1.0, 1.0, 1.0, 1.0)
-	glClearStencil(0)
-	glClearDepth(1.0)
-
-	glMatrixMode(GL_PROJECTION)
-	glLoadIdentity()
-	aspect = float(size.GetWidth()) / float(size.GetHeight())
-	if view3D:
-		gluPerspective(45.0, aspect, 1.0, 1000.0)
-	else:
-		glOrtho(-aspect * (zoom), aspect * (zoom), -1.0 * (zoom), 1.0 * (zoom), -1000.0, 1000.0)
-
-	glMatrixMode(GL_MODELVIEW)
-	glLoadIdentity()
-	glClear(GL_COLOR_BUFFER_BIT | GL_DEPTH_BUFFER_BIT | GL_STENCIL_BUFFER_BIT)
-
-platformMesh = None
-
-def DrawMachine(machineSize):
-	if profile.getPreference('machine_type') == 'ultimaker':
-		glPushMatrix()
-		glEnable(GL_LIGHTING)
-		glTranslate(100,200,-5)
-		glLightfv(GL_LIGHT0, GL_DIFFUSE, [0.8,0.8,0.8])
-		glLightfv(GL_LIGHT0, GL_AMBIENT, [0.5,0.5,0.5])
-		glEnable(GL_BLEND)
-		glBlendFunc(GL_SRC_COLOR, GL_ONE_MINUS_SRC_COLOR)
-		
-		global platformMesh
-		if platformMesh == None:
-			platformMesh = meshLoader.loadMesh(os.path.normpath(os.path.join(os.path.split(__file__)[0], "../images", 'ultimaker_platform.stl')))
-			platformMesh.setRotateMirror(0, False, False, False, False, False)
-		
-		DrawMesh(platformMesh)
-		glPopMatrix()
-
-	glDisable(GL_LIGHTING)
-	if False:
-		glColor3f(0.7,0.7,0.7)
-		glLineWidth(2)
-		glBegin(GL_LINES)
-		for i in xrange(0, int(machineSize.x), 10):
-			glVertex3f(i, 0, 0)
-			glVertex3f(i, machineSize.y, 0)
-		for i in xrange(0, int(machineSize.y), 10):
-			glVertex3f(0, i, 0)
-			glVertex3f(machineSize.x, i, 0)
-		glEnd()
-		
-		glEnable(GL_LINE_SMOOTH)
-		glEnable(GL_BLEND)
-		glBlendFunc(GL_SRC_ALPHA, GL_ONE_MINUS_SRC_ALPHA)
-		glHint(GL_LINE_SMOOTH_HINT, GL_DONT_CARE);
-
-		glColor3f(0.0,0.0,0.0)
-		glLineWidth(4)
-		glBegin(GL_LINE_LOOP)
-		glVertex3f(0, 0, 0)
-		glVertex3f(machineSize.x, 0, 0)
-		glVertex3f(machineSize.x, machineSize.y, 0)
-		glVertex3f(0, machineSize.y, 0)
-		glEnd()
-		
-		glLineWidth(2)
-		glBegin(GL_LINE_LOOP)
-		glVertex3f(0, 0, machineSize.z)
-		glVertex3f(machineSize.x, 0, machineSize.z)
-		glVertex3f(machineSize.x, machineSize.y, machineSize.z)
-		glVertex3f(0, machineSize.y, machineSize.z)
-		glEnd()
-		glBegin(GL_LINES)
-		glVertex3f(0, 0, 0)
-		glVertex3f(0, 0, machineSize.z)
-		glVertex3f(machineSize.x, 0, 0)
-		glVertex3f(machineSize.x, 0, machineSize.z)
-		glVertex3f(machineSize.x, machineSize.y, 0)
-		glVertex3f(machineSize.x, machineSize.y, machineSize.z)
-		glVertex3f(0, machineSize.y, 0)
-		glVertex3f(0, machineSize.y, machineSize.z)
-		glEnd()
-	else:
-		glDisable(GL_CULL_FACE)
-		glEnable(GL_BLEND)
-		glBlendFunc(GL_SRC_ALPHA, GL_ONE_MINUS_SRC_ALPHA)
-		glColor4ub(5,171,231,127)
-		glBegin(GL_QUADS)
-		for x in xrange(0, int(machineSize.x), 20):
-			for y in xrange(0, int(machineSize.y), 20):
-				glVertex3f(x, y, -0.01)
-				glVertex3f(min(x+10, machineSize.x), y, -0.01)
-				glVertex3f(min(x+10, machineSize.x), min(y+10, machineSize.y), -0.01)
-				glVertex3f(x, min(y+10, machineSize.y), -0.01)
-		for x in xrange(10, int(machineSize.x), 20):
-			for y in xrange(10, int(machineSize.y), 20):
-				glVertex3f(x, y, -0.01)
-				glVertex3f(min(x+10, machineSize.x), y, -0.01)
-				glVertex3f(min(x+10, machineSize.x), min(y+10, machineSize.y), -0.01)
-				glVertex3f(x, min(y+10, machineSize.y), -0.01)
-		glEnd()
-		glColor4ub(5*8/10,171*8/10,231*8/10,128)
-		glBegin(GL_QUADS)
-		for x in xrange(10, int(machineSize.x), 20):
-			for y in xrange(0, int(machineSize.y), 20):
-				glVertex3f(x, y, -0.01)
-				glVertex3f(min(x+10, machineSize.x), y, -0.01)
-				glVertex3f(min(x+10, machineSize.x), min(y+10, machineSize.y), -0.01)
-				glVertex3f(x, min(y+10, machineSize.y), -0.01)
-		for x in xrange(0, int(machineSize.x), 20):
-			for y in xrange(10, int(machineSize.y), 20):
-				glVertex3f(x, y, -0.01)
-				glVertex3f(min(x+10, machineSize.x), y, -0.01)
-				glVertex3f(min(x+10, machineSize.x), min(y+10, machineSize.y), -0.01)
-				glVertex3f(x, min(y+10, machineSize.y), -0.01)
-		glEnd()
-		glEnable(GL_CULL_FACE)
-
-		glColor4ub(5,171,231,64)
-		glBegin(GL_QUADS)
-		glVertex3f(0, 0, machineSize.z)
-		glVertex3f(0, machineSize.y, machineSize.z)
-		glVertex3f(machineSize.x, machineSize.y, machineSize.z)
-		glVertex3f(machineSize.x, 0, machineSize.z)
-		glEnd()
-		
-		glColor4ub(5,171,231,96)
-		glBegin(GL_QUADS)
-		glVertex3f(0, 0, 0)
-		glVertex3f(0, 0, machineSize.z)
-		glVertex3f(machineSize.x, 0, machineSize.z)
-		glVertex3f(machineSize.x, 0, 0)
-
-		glVertex3f(0, machineSize.y, machineSize.z)
-		glVertex3f(0, machineSize.y, 0)
-		glVertex3f(machineSize.x, machineSize.y, 0)
-		glVertex3f(machineSize.x, machineSize.y, machineSize.z)
-		glEnd()
-
-		glColor4ub(5,171,231,128)
-		glBegin(GL_QUADS)
-		glVertex3f(0, 0, machineSize.z)
-		glVertex3f(0, 0, 0)
-		glVertex3f(0, machineSize.y, 0)
-		glVertex3f(0, machineSize.y, machineSize.z)
-
-		glVertex3f(machineSize.x, 0, 0)
-		glVertex3f(machineSize.x, 0, machineSize.z)
-		glVertex3f(machineSize.x, machineSize.y, machineSize.z)
-		glVertex3f(machineSize.x, machineSize.y, 0)
-		glEnd()
-
-		glDisable(GL_BLEND)
-	
-	glPushMatrix()
-	glTranslate(5,5,2)
-	glLineWidth(2)
-	glColor3f(0.5,0,0)
-	glBegin(GL_LINES)
-	glVertex3f(0,0,0)
-	glVertex3f(20,0,0)
-	glEnd()
-	glColor3f(0,0.5,0)
-	glBegin(GL_LINES)
-	glVertex3f(0,0,0)
-	glVertex3f(0,20,0)
-	glEnd()
-	glColor3f(0,0,0.5)
-	glBegin(GL_LINES)
-	glVertex3f(0,0,0)
-	glVertex3f(0,0,20)
-	glEnd()
-
-	glDisable(GL_DEPTH_TEST)
-	#X
-	glColor3f(1,0,0)
-	glPushMatrix()
-	glTranslate(23,0,0)
-	noZ = ResetMatrixRotationAndScale()
-	glBegin(GL_LINES)
-	glVertex3f(-0.8,1,0)
-	glVertex3f(0.8,-1,0)
-	glVertex3f(0.8,1,0)
-	glVertex3f(-0.8,-1,0)
-	glEnd()
-	glPopMatrix()
-
-	#Y
-	glColor3f(0,1,0)
-	glPushMatrix()
-	glTranslate(0,23,0)
-	ResetMatrixRotationAndScale()
-	glBegin(GL_LINES)
-	glVertex3f(-0.8, 1,0)
-	glVertex3f( 0.0, 0,0)
-	glVertex3f( 0.8, 1,0)
-	glVertex3f(-0.8,-1,0)
-	glEnd()
-	glPopMatrix()
-
-	#Z
-	if not noZ:
-		glColor3f(0,0,1)
-		glPushMatrix()
-		glTranslate(0,0,23)
-		ResetMatrixRotationAndScale()
-		glBegin(GL_LINES)
-		glVertex3f(-0.8, 1,0)
-		glVertex3f( 0.8, 1,0)
-		glVertex3f( 0.8, 1,0)
-		glVertex3f(-0.8,-1,0)
-		glVertex3f(-0.8,-1,0)
-		glVertex3f( 0.8,-1,0)
-		glEnd()
-		glPopMatrix()
-
-	glPopMatrix()
-	glEnable(GL_DEPTH_TEST)
-	
-def ResetMatrixRotationAndScale():
-	matrix = glGetFloatv(GL_MODELVIEW_MATRIX)
-	noZ = False
-	if matrix[3][2] > 0:
-		return False
-	scale2D = matrix[0][0]
-	matrix[0][0] = 1.0
-	matrix[1][0] = 0.0
-	matrix[2][0] = 0.0
-	matrix[0][1] = 0.0
-	matrix[1][1] = 1.0
-	matrix[2][1] = 0.0
-	matrix[0][2] = 0.0
-	matrix[1][2] = 0.0
-	matrix[2][2] = 1.0
-	
-	if matrix[3][2] != 0.0:
-		matrix[3][0] = matrix[3][0] / (-matrix[3][2] / 100)
-		matrix[3][1] = matrix[3][1] / (-matrix[3][2] / 100)
-		matrix[3][2] = -100
-	else:
-		matrix[0][0] = scale2D
-		matrix[1][1] = scale2D
-		matrix[2][2] = scale2D
-		matrix[3][2] = -100
-		noZ = True
-	
-	glLoadMatrixf(matrix)
-	return noZ
-
-def DrawBox(vMin, vMax):
-	glBegin(GL_LINE_LOOP)
-	glVertex3f(vMin[0], vMin[1], vMin[2])
-	glVertex3f(vMax[0], vMin[1], vMin[2])
-	glVertex3f(vMax[0], vMax[1], vMin[2])
-	glVertex3f(vMin[0], vMax[1], vMin[2])
-	glEnd()
-
-	glBegin(GL_LINE_LOOP)
-	glVertex3f(vMin[0], vMin[1], vMax[2])
-	glVertex3f(vMax[0], vMin[1], vMax[2])
-	glVertex3f(vMax[0], vMax[1], vMax[2])
-	glVertex3f(vMin[0], vMax[1], vMax[2])
-	glEnd()
-	glBegin(GL_LINES)
-	glVertex3f(vMin[0], vMin[1], vMin[2])
-	glVertex3f(vMin[0], vMin[1], vMax[2])
-	glVertex3f(vMax[0], vMin[1], vMin[2])
-	glVertex3f(vMax[0], vMin[1], vMax[2])
-	glVertex3f(vMax[0], vMax[1], vMin[2])
-	glVertex3f(vMax[0], vMax[1], vMax[2])
-	glVertex3f(vMin[0], vMax[1], vMin[2])
-	glVertex3f(vMin[0], vMax[1], vMax[2])
-	glEnd()
-
-def DrawMeshOutline(mesh):
-	glEnable(GL_CULL_FACE)
-	glEnableClientState(GL_VERTEX_ARRAY);
-	glVertexPointer(3, GL_FLOAT, 0, mesh.vertexes)
-
-	glCullFace(GL_FRONT)
-	glLineWidth(3)
-	glPolygonMode(GL_BACK, GL_LINE)
-	glDrawArrays(GL_TRIANGLES, 0, mesh.vertexCount)
-	glPolygonMode(GL_BACK, GL_FILL)
-	glCullFace(GL_BACK)
-	
-	glDisableClientState(GL_VERTEX_ARRAY)
-
-def DrawMesh(mesh):
-	glEnable(GL_CULL_FACE)
-	glEnableClientState(GL_VERTEX_ARRAY);
-	glEnableClientState(GL_NORMAL_ARRAY);
-	glVertexPointer(3, GL_FLOAT, 0, mesh.vertexes)
-	glNormalPointer(GL_FLOAT, 0, mesh.normal)
-
-	#Odd, drawing in batchs is a LOT faster then drawing it all at once.
-	batchSize = 999	#Warning, batchSize needs to be dividable by 3
-	extraStartPos = int(mesh.vertexCount / batchSize) * batchSize
-	extraCount = mesh.vertexCount - extraStartPos
-	
-	glCullFace(GL_BACK)
-	for i in xrange(0, int(mesh.vertexCount / batchSize)):
-		glDrawArrays(GL_TRIANGLES, i*batchSize, batchSize)
-	glDrawArrays(GL_TRIANGLES, extraStartPos, extraCount)
-	
-	glCullFace(GL_FRONT)
-	glNormalPointer(GL_FLOAT, 0, mesh.invNormal)
-	for i in xrange(0, int(mesh.vertexCount / batchSize)):
-		glDrawArrays(GL_TRIANGLES, i*batchSize, batchSize)
-	extraStartPos = int(mesh.vertexCount / batchSize) * batchSize
-	extraCount = mesh.vertexCount - extraStartPos
-	glDrawArrays(GL_TRIANGLES, extraStartPos, extraCount)
-	glCullFace(GL_BACK)
-	
-	glDisableClientState(GL_VERTEX_ARRAY)
-	glDisableClientState(GL_NORMAL_ARRAY);
-
-def DrawMeshSteep(mesh, angle):
-	cosAngle = math.sin(angle / 180.0 * math.pi)
-	glDisable(GL_LIGHTING)
-	glDepthFunc(GL_EQUAL)
-	for i in xrange(0, int(mesh.vertexCount), 3):
-		if mesh.normal[i][2] < -0.999999:
-			if mesh.vertexes[i+0][2] > 0.01:
-				glColor3f(0.5,0,0)
-				glBegin(GL_TRIANGLES)
-				glVertex3f(mesh.vertexes[i+0][0], mesh.vertexes[i+0][1], mesh.vertexes[i+0][2])
-				glVertex3f(mesh.vertexes[i+1][0], mesh.vertexes[i+1][1], mesh.vertexes[i+1][2])
-				glVertex3f(mesh.vertexes[i+2][0], mesh.vertexes[i+2][1], mesh.vertexes[i+2][2])
-				glEnd()
-		elif mesh.normal[i][2] < -cosAngle:
-			glColor3f(-mesh.normal[i][2],0,0)
-			glBegin(GL_TRIANGLES)
-			glVertex3f(mesh.vertexes[i+0][0], mesh.vertexes[i+0][1], mesh.vertexes[i+0][2])
-			glVertex3f(mesh.vertexes[i+1][0], mesh.vertexes[i+1][1], mesh.vertexes[i+1][2])
-			glVertex3f(mesh.vertexes[i+2][0], mesh.vertexes[i+2][1], mesh.vertexes[i+2][2])
-			glEnd()
-		elif mesh.normal[i][2] > 0.999999:
-			if mesh.vertexes[i+0][2] > 0.01:
-				glColor3f(0.5,0,0)
-				glBegin(GL_TRIANGLES)
-				glVertex3f(mesh.vertexes[i+0][0], mesh.vertexes[i+0][1], mesh.vertexes[i+0][2])
-				glVertex3f(mesh.vertexes[i+2][0], mesh.vertexes[i+2][1], mesh.vertexes[i+2][2])
-				glVertex3f(mesh.vertexes[i+1][0], mesh.vertexes[i+1][1], mesh.vertexes[i+1][2])
-				glEnd()
-		elif mesh.normal[i][2] > cosAngle:
-			glColor3f(mesh.normal[i][2],0,0)
-			glBegin(GL_TRIANGLES)
-			glVertex3f(mesh.vertexes[i+0][0], mesh.vertexes[i+0][1], mesh.vertexes[i+0][2])
-			glVertex3f(mesh.vertexes[i+2][0], mesh.vertexes[i+2][1], mesh.vertexes[i+2][2])
-			glVertex3f(mesh.vertexes[i+1][0], mesh.vertexes[i+1][1], mesh.vertexes[i+1][2])
-			glEnd()
-	glDepthFunc(GL_LESS)
-
-def DrawGCodeLayer(layer):
-	filamentRadius = profile.getProfileSettingFloat('filament_diameter') / 2
-	filamentArea = math.pi * filamentRadius * filamentRadius
-	lineWidth = profile.getProfileSettingFloat('nozzle_size') / 2 / 10
-	
-	fillCycle = 0
-	fillColorCycle = [[0.5,0.5,0.0],[0.0,0.5,0.5],[0.5,0.0,0.5]]
-	moveColor = [0,0,1]
-	retractColor = [1,0,0.5]
-	supportColor = [0,1,1]
-	extrudeColor = [1,0,0]
-	innerWallColor = [0,1,0]
-	skirtColor = [0,0.5,0.5]
-	prevPathWasRetract = False
-	
-	glDisable(GL_CULL_FACE)
-	for path in layer:
-		if path.type == 'move':
-			if prevPathWasRetract:
-				c = retractColor
-			else:
-				c = moveColor
-		zOffset = 0.01
-		if path.type == 'extrude':
-			if path.pathType == 'FILL':
-				c = fillColorCycle[fillCycle]
-				fillCycle = (fillCycle + 1) % len(fillColorCycle)
-			elif path.pathType == 'WALL-INNER':
-				c = innerWallColor
-				zOffset = 0.02
-			elif path.pathType == 'SUPPORT':
-				c = supportColor
-			elif path.pathType == 'SKIRT':
-				c = skirtColor
-			else:
-				c = extrudeColor
-		if path.type == 'retract':
-			c = [0,1,1]
-		if path.type == 'extrude':
-			drawLength = 0.0
-			prevNormal = None
-			for i in xrange(0, len(path.list)-1):
-				v0 = path.list[i]
-				v1 = path.list[i+1]
-
-				# Calculate line width from ePerDistance (needs layer thickness and filament diameter)
-				dist = (v0 - v1).vsize()
-				if dist > 0 and path.layerThickness > 0:
-					extrusionMMperDist = (v1.e - v0.e) / dist
-					lineWidth = extrusionMMperDist * filamentArea / path.layerThickness / 2 * v1.extrudeAmountMultiply
-
-				drawLength += (v0 - v1).vsize()
-				normal = (v0 - v1).cross(util3d.Vector3(0,0,1))
-				normal.normalize()
-
-				vv2 = v0 + normal * lineWidth
-				vv3 = v1 + normal * lineWidth
-				vv0 = v0 - normal * lineWidth
-				vv1 = v1 - normal * lineWidth
-
-				glBegin(GL_QUADS)
-				glColor3fv(c)
-				glVertex3f(vv0.x, vv0.y, vv0.z - zOffset)
-				glVertex3f(vv1.x, vv1.y, vv1.z - zOffset)
-				glVertex3f(vv3.x, vv3.y, vv3.z - zOffset)
-				glVertex3f(vv2.x, vv2.y, vv2.z - zOffset)
-				glEnd()
-				if prevNormal != None:
-					n = (normal + prevNormal)
-					n.normalize()
-					vv4 = v0 + n * lineWidth
-					vv5 = v0 - n * lineWidth
-					glBegin(GL_QUADS)
-					glColor3fv(c)
-					glVertex3f(vv2.x, vv2.y, vv2.z - zOffset)
-					glVertex3f(vv4.x, vv4.y, vv4.z - zOffset)
-					glVertex3f(prevVv3.x, prevVv3.y, prevVv3.z - zOffset)
-					glVertex3f(v0.x, v0.y, v0.z - zOffset)
-					
-					glVertex3f(vv0.x, vv0.y, vv0.z - zOffset)
-					glVertex3f(vv5.x, vv5.y, vv5.z - zOffset)
-					glVertex3f(prevVv1.x, prevVv1.y, prevVv1.z - zOffset)
-					glVertex3f(v0.x, v0.y, v0.z - zOffset)
-					glEnd()
-					
-				prevNormal = normal
-				prevVv1 = vv1
-				prevVv3 = vv3
-		else:
-			glBegin(GL_LINE_STRIP)
-			glColor3fv(c)
-			for v in path.list:
-				glVertex3f(v.x, v.y, v.z)
-			glEnd()
-		if not path.type == 'move':
-			prevPathWasRetract = False
-		if path.type == 'retract' and path.list[0].almostEqual(path.list[-1]):
-			prevPathWasRetract = True
-	glEnable(GL_CULL_FACE)
->>>>>>> 2081a9cc
+# coding=utf-8
+from __future__ import absolute_import
+
+import math
+
+from util import meshLoader
+from util import util3d
+from util import profile
+from util.resources import getPathForMesh
+
+try:
+	import OpenGL
+
+	OpenGL.ERROR_CHECKING = False
+	from OpenGL.GLU import *
+	from OpenGL.GL import *
+
+	hasOpenGLlibs = True
+except:
+	print "Failed to find PyOpenGL: http://pyopengl.sourceforge.net/"
+	hasOpenGLlibs = False
+
+def InitGL(window, view3D, zoom):
+	# set viewing projection
+	glMatrixMode(GL_MODELVIEW)
+	glLoadIdentity()
+	size = window.GetSize()
+	glViewport(0, 0, size.GetWidth(), size.GetHeight())
+
+	glLightfv(GL_LIGHT0, GL_POSITION, [0.2, 0.2, 1.0, 0.0])
+	glLightfv(GL_LIGHT1, GL_POSITION, [1.0, 1.0, 1.0, 0.0])
+
+	glEnable(GL_RESCALE_NORMAL)
+	glEnable(GL_LIGHTING)
+	glEnable(GL_LIGHT0)
+	glEnable(GL_DEPTH_TEST)
+	glEnable(GL_CULL_FACE)
+	glDisable(GL_BLEND)
+
+	glClearColor(1.0, 1.0, 1.0, 1.0)
+	glClearStencil(0)
+	glClearDepth(1.0)
+
+	glMatrixMode(GL_PROJECTION)
+	glLoadIdentity()
+	aspect = float(size.GetWidth()) / float(size.GetHeight())
+	if view3D:
+		gluPerspective(45.0, aspect, 1.0, 1000.0)
+	else:
+		glOrtho(-aspect * (zoom), aspect * (zoom), -1.0 * (zoom), 1.0 * (zoom), -1000.0, 1000.0)
+
+	glMatrixMode(GL_MODELVIEW)
+	glLoadIdentity()
+	glClear(GL_COLOR_BUFFER_BIT | GL_DEPTH_BUFFER_BIT | GL_STENCIL_BUFFER_BIT)
+
+platformMesh = None
+
+def DrawMachine(machineSize):
+	if profile.getPreference('machine_type') == 'ultimaker':
+		glPushMatrix()
+		glEnable(GL_LIGHTING)
+		glTranslate(100, 200, -5)
+		glLightfv(GL_LIGHT0, GL_DIFFUSE, [0.8, 0.8, 0.8])
+		glLightfv(GL_LIGHT0, GL_AMBIENT, [0.5, 0.5, 0.5])
+		glEnable(GL_BLEND)
+		glBlendFunc(GL_SRC_COLOR, GL_ONE_MINUS_SRC_COLOR)
+
+		global platformMesh
+		if platformMesh == None:
+			platformMesh = meshLoader.loadMesh(getPathForMesh('ultimaker_platform.stl'))
+			platformMesh.setRotateMirror(0, False, False, False, False, False)
+
+		DrawMesh(platformMesh)
+		glPopMatrix()
+
+	glDisable(GL_LIGHTING)
+	if False:
+		glColor3f(0.7, 0.7, 0.7)
+		glLineWidth(2)
+		glBegin(GL_LINES)
+		for i in xrange(0, int(machineSize.x), 10):
+			glVertex3f(i, 0, 0)
+			glVertex3f(i, machineSize.y, 0)
+		for i in xrange(0, int(machineSize.y), 10):
+			glVertex3f(0, i, 0)
+			glVertex3f(machineSize.x, i, 0)
+		glEnd()
+
+		glEnable(GL_LINE_SMOOTH)
+		glEnable(GL_BLEND)
+		glBlendFunc(GL_SRC_ALPHA, GL_ONE_MINUS_SRC_ALPHA)
+		glHint(GL_LINE_SMOOTH_HINT, GL_DONT_CARE);
+
+		glColor3f(0.0, 0.0, 0.0)
+		glLineWidth(4)
+		glBegin(GL_LINE_LOOP)
+		glVertex3f(0, 0, 0)
+		glVertex3f(machineSize.x, 0, 0)
+		glVertex3f(machineSize.x, machineSize.y, 0)
+		glVertex3f(0, machineSize.y, 0)
+		glEnd()
+
+		glLineWidth(2)
+		glBegin(GL_LINE_LOOP)
+		glVertex3f(0, 0, machineSize.z)
+		glVertex3f(machineSize.x, 0, machineSize.z)
+		glVertex3f(machineSize.x, machineSize.y, machineSize.z)
+		glVertex3f(0, machineSize.y, machineSize.z)
+		glEnd()
+		glBegin(GL_LINES)
+		glVertex3f(0, 0, 0)
+		glVertex3f(0, 0, machineSize.z)
+		glVertex3f(machineSize.x, 0, 0)
+		glVertex3f(machineSize.x, 0, machineSize.z)
+		glVertex3f(machineSize.x, machineSize.y, 0)
+		glVertex3f(machineSize.x, machineSize.y, machineSize.z)
+		glVertex3f(0, machineSize.y, 0)
+		glVertex3f(0, machineSize.y, machineSize.z)
+		glEnd()
+	else:
+		glDisable(GL_CULL_FACE)
+		glEnable(GL_BLEND)
+		glBlendFunc(GL_SRC_ALPHA, GL_ONE_MINUS_SRC_ALPHA)
+		glColor4ub(5, 171, 231, 127)
+		glBegin(GL_QUADS)
+		for x in xrange(0, int(machineSize.x), 20):
+			for y in xrange(0, int(machineSize.y), 20):
+				glVertex3f(x, y, -0.01)
+				glVertex3f(min(x + 10, machineSize.x), y, -0.01)
+				glVertex3f(min(x + 10, machineSize.x), min(y + 10, machineSize.y), -0.01)
+				glVertex3f(x, min(y + 10, machineSize.y), -0.01)
+		for x in xrange(10, int(machineSize.x), 20):
+			for y in xrange(10, int(machineSize.y), 20):
+				glVertex3f(x, y, -0.01)
+				glVertex3f(min(x + 10, machineSize.x), y, -0.01)
+				glVertex3f(min(x + 10, machineSize.x), min(y + 10, machineSize.y), -0.01)
+				glVertex3f(x, min(y + 10, machineSize.y), -0.01)
+		glEnd()
+		glColor4ub(5 * 8 / 10, 171 * 8 / 10, 231 * 8 / 10, 128)
+		glBegin(GL_QUADS)
+		for x in xrange(10, int(machineSize.x), 20):
+			for y in xrange(0, int(machineSize.y), 20):
+				glVertex3f(x, y, -0.01)
+				glVertex3f(min(x + 10, machineSize.x), y, -0.01)
+				glVertex3f(min(x + 10, machineSize.x), min(y + 10, machineSize.y), -0.01)
+				glVertex3f(x, min(y + 10, machineSize.y), -0.01)
+		for x in xrange(0, int(machineSize.x), 20):
+			for y in xrange(10, int(machineSize.y), 20):
+				glVertex3f(x, y, -0.01)
+				glVertex3f(min(x + 10, machineSize.x), y, -0.01)
+				glVertex3f(min(x + 10, machineSize.x), min(y + 10, machineSize.y), -0.01)
+				glVertex3f(x, min(y + 10, machineSize.y), -0.01)
+		glEnd()
+		glEnable(GL_CULL_FACE)
+
+		glColor4ub(5, 171, 231, 64)
+		glBegin(GL_QUADS)
+		glVertex3f(0, 0, machineSize.z)
+		glVertex3f(0, machineSize.y, machineSize.z)
+		glVertex3f(machineSize.x, machineSize.y, machineSize.z)
+		glVertex3f(machineSize.x, 0, machineSize.z)
+		glEnd()
+
+		glColor4ub(5, 171, 231, 96)
+		glBegin(GL_QUADS)
+		glVertex3f(0, 0, 0)
+		glVertex3f(0, 0, machineSize.z)
+		glVertex3f(machineSize.x, 0, machineSize.z)
+		glVertex3f(machineSize.x, 0, 0)
+
+		glVertex3f(0, machineSize.y, machineSize.z)
+		glVertex3f(0, machineSize.y, 0)
+		glVertex3f(machineSize.x, machineSize.y, 0)
+		glVertex3f(machineSize.x, machineSize.y, machineSize.z)
+		glEnd()
+
+		glColor4ub(5, 171, 231, 128)
+		glBegin(GL_QUADS)
+		glVertex3f(0, 0, machineSize.z)
+		glVertex3f(0, 0, 0)
+		glVertex3f(0, machineSize.y, 0)
+		glVertex3f(0, machineSize.y, machineSize.z)
+
+		glVertex3f(machineSize.x, 0, 0)
+		glVertex3f(machineSize.x, 0, machineSize.z)
+		glVertex3f(machineSize.x, machineSize.y, machineSize.z)
+		glVertex3f(machineSize.x, machineSize.y, 0)
+		glEnd()
+
+		glDisable(GL_BLEND)
+
+	glPushMatrix()
+	glTranslate(5, 5, 2)
+	glLineWidth(2)
+	glColor3f(0.5, 0, 0)
+	glBegin(GL_LINES)
+	glVertex3f(0, 0, 0)
+	glVertex3f(20, 0, 0)
+	glEnd()
+	glColor3f(0, 0.5, 0)
+	glBegin(GL_LINES)
+	glVertex3f(0, 0, 0)
+	glVertex3f(0, 20, 0)
+	glEnd()
+	glColor3f(0, 0, 0.5)
+	glBegin(GL_LINES)
+	glVertex3f(0, 0, 0)
+	glVertex3f(0, 0, 20)
+	glEnd()
+
+	glDisable(GL_DEPTH_TEST)
+	#X
+	glColor3f(1, 0, 0)
+	glPushMatrix()
+	glTranslate(23, 0, 0)
+	noZ = ResetMatrixRotationAndScale()
+	glBegin(GL_LINES)
+	glVertex3f(-0.8, 1, 0)
+	glVertex3f(0.8, -1, 0)
+	glVertex3f(0.8, 1, 0)
+	glVertex3f(-0.8, -1, 0)
+	glEnd()
+	glPopMatrix()
+
+	#Y
+	glColor3f(0, 1, 0)
+	glPushMatrix()
+	glTranslate(0, 23, 0)
+	ResetMatrixRotationAndScale()
+	glBegin(GL_LINES)
+	glVertex3f(-0.8, 1, 0)
+	glVertex3f(0.0, 0, 0)
+	glVertex3f(0.8, 1, 0)
+	glVertex3f(-0.8, -1, 0)
+	glEnd()
+	glPopMatrix()
+
+	#Z
+	if not noZ:
+		glColor3f(0, 0, 1)
+		glPushMatrix()
+		glTranslate(0, 0, 23)
+		ResetMatrixRotationAndScale()
+		glBegin(GL_LINES)
+		glVertex3f(-0.8, 1, 0)
+		glVertex3f(0.8, 1, 0)
+		glVertex3f(0.8, 1, 0)
+		glVertex3f(-0.8, -1, 0)
+		glVertex3f(-0.8, -1, 0)
+		glVertex3f(0.8, -1, 0)
+		glEnd()
+		glPopMatrix()
+
+	glPopMatrix()
+	glEnable(GL_DEPTH_TEST)
+
+
+def ResetMatrixRotationAndScale():
+	matrix = glGetFloatv(GL_MODELVIEW_MATRIX)
+	noZ = False
+	if matrix[3][2] > 0:
+		return False
+	scale2D = matrix[0][0]
+	matrix[0][0] = 1.0
+	matrix[1][0] = 0.0
+	matrix[2][0] = 0.0
+	matrix[0][1] = 0.0
+	matrix[1][1] = 1.0
+	matrix[2][1] = 0.0
+	matrix[0][2] = 0.0
+	matrix[1][2] = 0.0
+	matrix[2][2] = 1.0
+
+	if matrix[3][2] != 0.0:
+		matrix[3][0] = matrix[3][0] / (-matrix[3][2] / 100)
+		matrix[3][1] = matrix[3][1] / (-matrix[3][2] / 100)
+		matrix[3][2] = -100
+	else:
+		matrix[0][0] = scale2D
+		matrix[1][1] = scale2D
+		matrix[2][2] = scale2D
+		matrix[3][2] = -100
+		noZ = True
+
+	glLoadMatrixf(matrix)
+	return noZ
+
+
+def DrawBox(vMin, vMax):
+	glBegin(GL_LINE_LOOP)
+	glVertex3f(vMin[0], vMin[1], vMin[2])
+	glVertex3f(vMax[0], vMin[1], vMin[2])
+	glVertex3f(vMax[0], vMax[1], vMin[2])
+	glVertex3f(vMin[0], vMax[1], vMin[2])
+	glEnd()
+
+	glBegin(GL_LINE_LOOP)
+	glVertex3f(vMin[0], vMin[1], vMax[2])
+	glVertex3f(vMax[0], vMin[1], vMax[2])
+	glVertex3f(vMax[0], vMax[1], vMax[2])
+	glVertex3f(vMin[0], vMax[1], vMax[2])
+	glEnd()
+	glBegin(GL_LINES)
+	glVertex3f(vMin[0], vMin[1], vMin[2])
+	glVertex3f(vMin[0], vMin[1], vMax[2])
+	glVertex3f(vMax[0], vMin[1], vMin[2])
+	glVertex3f(vMax[0], vMin[1], vMax[2])
+	glVertex3f(vMax[0], vMax[1], vMin[2])
+	glVertex3f(vMax[0], vMax[1], vMax[2])
+	glVertex3f(vMin[0], vMax[1], vMin[2])
+	glVertex3f(vMin[0], vMax[1], vMax[2])
+	glEnd()
+
+
+def DrawMeshOutline(mesh):
+	glEnable(GL_CULL_FACE)
+	glEnableClientState(GL_VERTEX_ARRAY);
+	glVertexPointer(3, GL_FLOAT, 0, mesh.vertexes)
+
+	glCullFace(GL_FRONT)
+	glLineWidth(3)
+	glPolygonMode(GL_BACK, GL_LINE)
+	glDrawArrays(GL_TRIANGLES, 0, mesh.vertexCount)
+	glPolygonMode(GL_BACK, GL_FILL)
+	glCullFace(GL_BACK)
+
+	glDisableClientState(GL_VERTEX_ARRAY)
+
+
+def DrawMesh(mesh):
+	glEnable(GL_CULL_FACE)
+	glEnableClientState(GL_VERTEX_ARRAY);
+	glEnableClientState(GL_NORMAL_ARRAY);
+	glVertexPointer(3, GL_FLOAT, 0, mesh.vertexes)
+	glNormalPointer(GL_FLOAT, 0, mesh.normal)
+
+	#Odd, drawing in batchs is a LOT faster then drawing it all at once.
+	batchSize = 999    #Warning, batchSize needs to be dividable by 3
+	extraStartPos = int(mesh.vertexCount / batchSize) * batchSize
+	extraCount = mesh.vertexCount - extraStartPos
+
+	glCullFace(GL_BACK)
+	for i in xrange(0, int(mesh.vertexCount / batchSize)):
+		glDrawArrays(GL_TRIANGLES, i * batchSize, batchSize)
+	glDrawArrays(GL_TRIANGLES, extraStartPos, extraCount)
+
+	glCullFace(GL_FRONT)
+	glNormalPointer(GL_FLOAT, 0, mesh.invNormal)
+	for i in xrange(0, int(mesh.vertexCount / batchSize)):
+		glDrawArrays(GL_TRIANGLES, i * batchSize, batchSize)
+	extraStartPos = int(mesh.vertexCount / batchSize) * batchSize
+	extraCount = mesh.vertexCount - extraStartPos
+	glDrawArrays(GL_TRIANGLES, extraStartPos, extraCount)
+	glCullFace(GL_BACK)
+
+	glDisableClientState(GL_VERTEX_ARRAY)
+	glDisableClientState(GL_NORMAL_ARRAY);
+
+
+def DrawMeshSteep(mesh, angle):
+	cosAngle = math.sin(angle / 180.0 * math.pi)
+	glDisable(GL_LIGHTING)
+	glDepthFunc(GL_EQUAL)
+	for i in xrange(0, int(mesh.vertexCount), 3):
+		if mesh.normal[i][2] < -0.999999:
+			if mesh.vertexes[i + 0][2] > 0.01:
+				glColor3f(0.5, 0, 0)
+				glBegin(GL_TRIANGLES)
+				glVertex3f(mesh.vertexes[i + 0][0], mesh.vertexes[i + 0][1], mesh.vertexes[i + 0][2])
+				glVertex3f(mesh.vertexes[i + 1][0], mesh.vertexes[i + 1][1], mesh.vertexes[i + 1][2])
+				glVertex3f(mesh.vertexes[i + 2][0], mesh.vertexes[i + 2][1], mesh.vertexes[i + 2][2])
+				glEnd()
+		elif mesh.normal[i][2] < -cosAngle:
+			glColor3f(-mesh.normal[i][2], 0, 0)
+			glBegin(GL_TRIANGLES)
+			glVertex3f(mesh.vertexes[i + 0][0], mesh.vertexes[i + 0][1], mesh.vertexes[i + 0][2])
+			glVertex3f(mesh.vertexes[i + 1][0], mesh.vertexes[i + 1][1], mesh.vertexes[i + 1][2])
+			glVertex3f(mesh.vertexes[i + 2][0], mesh.vertexes[i + 2][1], mesh.vertexes[i + 2][2])
+			glEnd()
+		elif mesh.normal[i][2] > 0.999999:
+			if mesh.vertexes[i + 0][2] > 0.01:
+				glColor3f(0.5, 0, 0)
+				glBegin(GL_TRIANGLES)
+				glVertex3f(mesh.vertexes[i + 0][0], mesh.vertexes[i + 0][1], mesh.vertexes[i + 0][2])
+				glVertex3f(mesh.vertexes[i + 2][0], mesh.vertexes[i + 2][1], mesh.vertexes[i + 2][2])
+				glVertex3f(mesh.vertexes[i + 1][0], mesh.vertexes[i + 1][1], mesh.vertexes[i + 1][2])
+				glEnd()
+		elif mesh.normal[i][2] > cosAngle:
+			glColor3f(mesh.normal[i][2], 0, 0)
+			glBegin(GL_TRIANGLES)
+			glVertex3f(mesh.vertexes[i + 0][0], mesh.vertexes[i + 0][1], mesh.vertexes[i + 0][2])
+			glVertex3f(mesh.vertexes[i + 2][0], mesh.vertexes[i + 2][1], mesh.vertexes[i + 2][2])
+			glVertex3f(mesh.vertexes[i + 1][0], mesh.vertexes[i + 1][1], mesh.vertexes[i + 1][2])
+			glEnd()
+	glDepthFunc(GL_LESS)
+
+
+def DrawGCodeLayer(layer):
+	filamentRadius = profile.getProfileSettingFloat('filament_diameter') / 2
+	filamentArea = math.pi * filamentRadius * filamentRadius
+	lineWidth = profile.getProfileSettingFloat('nozzle_size') / 2 / 10
+
+	fillCycle = 0
+	fillColorCycle = [[0.5, 0.5, 0.0], [0.0, 0.5, 0.5], [0.5, 0.0, 0.5]]
+	moveColor = [0, 0, 1]
+	retractColor = [1, 0, 0.5]
+	supportColor = [0, 1, 1]
+	extrudeColor = [1, 0, 0]
+	innerWallColor = [0, 1, 0]
+	skirtColor = [0, 0.5, 0.5]
+	prevPathWasRetract = False
+
+	glDisable(GL_CULL_FACE)
+	for path in layer:
+		if path.type == 'move':
+			if prevPathWasRetract:
+				c = retractColor
+			else:
+				c = moveColor
+		zOffset = 0.01
+		if path.type == 'extrude':
+			if path.pathType == 'FILL':
+				c = fillColorCycle[fillCycle]
+				fillCycle = (fillCycle + 1) % len(fillColorCycle)
+			elif path.pathType == 'WALL-INNER':
+				c = innerWallColor
+				zOffset = 0.02
+			elif path.pathType == 'SUPPORT':
+				c = supportColor
+			elif path.pathType == 'SKIRT':
+				c = skirtColor
+			else:
+				c = extrudeColor
+		if path.type == 'retract':
+			c = [0, 1, 1]
+		if path.type == 'extrude':
+			drawLength = 0.0
+			prevNormal = None
+			for i in xrange(0, len(path.list) - 1):
+				v0 = path.list[i]
+				v1 = path.list[i + 1]
+
+				# Calculate line width from ePerDistance (needs layer thickness and filament diameter)
+				dist = (v0 - v1).vsize()
+				if dist > 0 and path.layerThickness > 0:
+					extrusionMMperDist = (v1.e - v0.e) / dist
+					lineWidth = extrusionMMperDist * filamentArea / path.layerThickness / 2 * v1.extrudeAmountMultiply
+
+				drawLength += (v0 - v1).vsize()
+				normal = (v0 - v1).cross(util3d.Vector3(0, 0, 1))
+				normal.normalize()
+
+				vv2 = v0 + normal * lineWidth
+				vv3 = v1 + normal * lineWidth
+				vv0 = v0 - normal * lineWidth
+				vv1 = v1 - normal * lineWidth
+
+				glBegin(GL_QUADS)
+				glColor3fv(c)
+				glVertex3f(vv0.x, vv0.y, vv0.z - zOffset)
+				glVertex3f(vv1.x, vv1.y, vv1.z - zOffset)
+				glVertex3f(vv3.x, vv3.y, vv3.z - zOffset)
+				glVertex3f(vv2.x, vv2.y, vv2.z - zOffset)
+				glEnd()
+				if prevNormal != None:
+					n = (normal + prevNormal)
+					n.normalize()
+					vv4 = v0 + n * lineWidth
+					vv5 = v0 - n * lineWidth
+					glBegin(GL_QUADS)
+					glColor3fv(c)
+					glVertex3f(vv2.x, vv2.y, vv2.z - zOffset)
+					glVertex3f(vv4.x, vv4.y, vv4.z - zOffset)
+					glVertex3f(prevVv3.x, prevVv3.y, prevVv3.z - zOffset)
+					glVertex3f(v0.x, v0.y, v0.z - zOffset)
+
+					glVertex3f(vv0.x, vv0.y, vv0.z - zOffset)
+					glVertex3f(vv5.x, vv5.y, vv5.z - zOffset)
+					glVertex3f(prevVv1.x, prevVv1.y, prevVv1.z - zOffset)
+					glVertex3f(v0.x, v0.y, v0.z - zOffset)
+					glEnd()
+
+				prevNormal = normal
+				prevVv1 = vv1
+				prevVv3 = vv3
+		else:
+			glBegin(GL_LINE_STRIP)
+			glColor3fv(c)
+			for v in path.list:
+				glVertex3f(v.x, v.y, v.z)
+			glEnd()
+		if not path.type == 'move':
+			prevPathWasRetract = False
+		if path.type == 'retract' and path.list[0].almostEqual(path.list[-1]):
+			prevPathWasRetract = True
+	glEnable(GL_CULL_FACE)