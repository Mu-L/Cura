---
name: conan-package

# Exports the recipe, sources and binaries for Mac, Windows and Linux and upload these to the server such that these can
# be used downstream.
#
# It should run on pushes against main or CURA-* branches, but it will only create the binaries for main and release branches

on:
<<<<<<< HEAD
    workflow_dispatch:
        inputs:
            create_binaries_windows:
                required: true
                default: false
                description: 'create binaries Windows'
            create_binaries_linux:
                required: true
                default: false
                description: 'create binaries Linux'
            create_binaries_macos:
                required: true
                default: false
                description: 'create binaries Macos'

    push:
        paths:
            - 'plugins/**'
            - 'resources/**'
            - 'cura/**'
            - 'icons/**'
            - 'tests/**'
            - 'packaging/**'
            - '.github/workflows/conan-*.yml'
            - '.github/workflows/notify.yml'
            - '.github/workflows/requirements-conan-package.txt'
            - 'requirements*.txt'
            - 'conanfile.py'
            - 'conandata.yml'
            - 'GitVersion.yml'
            - '*.jinja'
        branches:
            - main
            - 'CURA-*'
            - 'PP-*'
            - '[1-9].[0-9]'
            - '[1-9].[0-9][0-9]'
        tags:
            - '[1-9].[0-9].[0-9]*'
            - '[1-9].[0-9].[0-9]'
            - '[1-9].[0-9][0-9].[0-9]*'

permissions: {}
jobs:
    conan-recipe-version:
        permissions:
          contents: read

        uses: ultimaker/cura/.github/workflows/conan-recipe-version.yml@main
        with:
            project_name: cura

    conan-package-export:
        permissions:
          contents: read

        needs: [ conan-recipe-version ]
        uses: ultimaker/cura/.github/workflows/conan-recipe-export.yml@main
        with:
            recipe_id_full: ${{ needs.conan-recipe-version.outputs.recipe_id_full }}
            recipe_id_latest: ${{ needs.conan-recipe-version.outputs.recipe_id_latest }}
            runs_on: 'ubuntu-20.04'
            python_version: '3.10.x'
            conan_logging_level: 'info'
        secrets: inherit

    conan-package-create-linux:
        permissions:
          contents: read

        if: ${{ (github.event_name == 'push' && (github.ref_name == 'main' || github.ref_name == 'master' || needs.conan-recipe-version.outputs.is_release_branch == 'true')) || (github.event_name == 'workflow_dispatch' && inputs.create_binaries_linux) }}
        needs: [ conan-recipe-version, conan-package-export ]

        uses: ultimaker/cura/.github/workflows/conan-package-create.yml@main
        with:
            project_name: ${{ needs.conan-recipe-version.outputs.project_name }}
            recipe_id_full: ${{ needs.conan-recipe-version.outputs.recipe_id_full }}
            build_id: 1
            runs_on: 'ubuntu-20.04'
            python_version: '3.10.x'
            conan_logging_level: 'info'
        secrets: inherit
=======
  workflow_dispatch:
    inputs:
      create_binaries_windows:
        required: true
        default: false
        description: 'create binaries Windows'
      create_binaries_linux:
        required: true
        default: false
        description: 'create binaries Linux'
      create_binaries_macos:
        required: true
        default: false
        description: 'create binaries Macos'

  push:
    paths:
      - 'plugins/**'
      - 'resources/**'
      - 'cura/**'
      - 'icons/**'
      - 'tests/**'
      - 'packaging/**'
      - '.github/workflows/conan-*.yml'
      - '.github/workflows/notify.yml'
      - '.github/workflows/requirements-conan-package.txt'
      - 'requirements*.txt'
      - 'conanfile.py'
      - 'conandata.yml'
      - 'GitVersion.yml'
      - '*.jinja'
    branches:
      - main
      - 'CURA-*'
      - '[1-9].[0-9]'
      - '[1-9].[0-9][0-9]'
    tags:
      - '[1-9].[0-9].[0-9]*'
      - '[1-9].[0-9].[0-9]'
      - '[1-9].[0-9][0-9].[0-9]*'

env:
    CONAN_LOGIN_USERNAME_CURA: ${{ secrets.CONAN_USER }}
    CONAN_PASSWORD_CURA: ${{ secrets.CONAN_PASS }}
    CONAN_LOGIN_USERNAME_CURA_CE: ${{ secrets.CONAN_USER }}
    CONAN_PASSWORD_CURA_CE: ${{ secrets.CONAN_PASS }}
    CONAN_LOG_RUN_TO_OUTPUT: 1
    CONAN_LOGGING_LEVEL: ${{ inputs.conan_logging_level }}
    CONAN_NON_INTERACTIVE: 1

permissions: {}
jobs:
  conan-recipe-version:
    permissions:
      contents: read

    uses: ultimaker/cura/.github/workflows/conan-recipe-version.yml@main
    with:
      project_name: cura
>>>>>>> 1e0fc600

  conan-package-create-linux:
    needs: [ conan-recipe-version ]
    runs-on: 'ubuntu-latest'

    steps:
      - name: Checkout
        uses: actions/checkout@v3

      - name: Setup Python and pip
        uses: actions/setup-python@v4
        with:
          python-version: '3.11.x'
          cache: 'pip'
          cache-dependency-path: .github/workflows/requirements-conan-package.txt

      - name: Install Python requirements for runner
        run: pip install -r .github/workflows/requirements-conan-package.txt

      # NOTE: Due to what are probably github issues, we have to remove the cache and reconfigure before the rest.
      #       This is maybe because grub caches the disk it uses last time, which is recreated each time.
      - name: Install Linux system requirements
        if: ${{ runner.os == 'Linux' }}
        run: |
          sudo rm /var/cache/debconf/config.dat
          sudo dpkg --configure -a
          sudo add-apt-repository ppa:ubuntu-toolchain-r/test -y
          sudo apt update
          sudo apt upgrade
          sudo apt install efibootmgr build-essential checkinstall libegl-dev zlib1g-dev libssl-dev ninja-build autoconf libx11-dev libx11-xcb-dev libfontenc-dev libice-dev libsm-dev libxau-dev libxaw7-dev libxcomposite-dev libxcursor-dev libxdamage-dev libxdmcp-dev libxext-dev libxfixes-dev libxi-dev libxinerama-dev libxkbfile-dev libxmu-dev libxmuu-dev libxpm-dev libxrandr-dev libxrender-dev libxres-dev libxss-dev libxt-dev libxtst-dev libxv-dev libxvmc-dev libxxf86vm-dev xtrans-dev libxcb-render0-dev libxcb-render-util0-dev libxcb-xkb-dev libxcb-icccm4-dev libxcb-image0-dev libxcb-keysyms1-dev libxcb-randr0-dev libxcb-shape0-dev libxcb-sync-dev libxcb-xfixes0-dev libxcb-xinerama0-dev xkb-data libxcb-dri3-dev uuid-dev libxcb-util-dev libxkbcommon-x11-dev pkg-config flex bison g++-12 gcc-12 -y
          sudo apt install g++-12 gcc-12 -y
          sudo update-alternatives --install /usr/bin/gcc gcc /usr/bin/gcc-12 12
          sudo update-alternatives --install /usr/bin/g++ g++ /usr/bin/g++-12 12

      - name: Create the default Conan profile
        run: conan profile new default --detect

      - name: Get Conan configuration
        run: conan config install https://github.com/Ultimaker/conan-config.git

      - name: Create the Packages
        run: conan create . ${{ needs.conan-recipe-version.outputs.recipe_id_full }} --build=missing --update -o ${{ needs.conan-recipe-version.outputs.project_name }}:devtools=True

      - name: Create the latest alias
        if: always()
        run: conan alias ${{ needs.conan-recipe-version.outputs.recipe_id_latest }} ${{ needs.conan-recipe-version.outputs.recipe_id_full }}

      - name: Upload the Package(s)
        if: always()
        run: |
          conan upload ${{ needs.conan-recipe-version.outputs.recipe_id_full }} -r cura --all -c
          conan upload ${{ needs.conan-recipe-version.outputs.recipe_id_latest }} -r cura -c

  notify-create:
    if: ${{ always() && (github.event_name == 'push' && (github.ref_name == 'main' || github.ref_name == 'master' || needs.conan-recipe-version.outputs.is_release_branch == 'true')) }}
    needs: [ conan-recipe-version, conan-package-create-linux ]

    uses: ultimaker/cura/.github/workflows/notify.yml@main
    with:
      success: ${{ contains(join(needs.*.result, ','), 'success') }}
      success_title: "New binaries created in ${{ github.repository }}"
      success_body: "Created binaries for ${{ needs.conan-recipe-version.outputs.recipe_id_full }}"
      failure_title: "Failed to create binaries in ${{ github.repository }}"
      failure_body: "Failed to created binaries for ${{ needs.conan-recipe-version.outputs.recipe_id_full }}"
    secrets: inherit<|MERGE_RESOLUTION|>--- conflicted
+++ resolved
@@ -7,90 +7,6 @@
 # It should run on pushes against main or CURA-* branches, but it will only create the binaries for main and release branches
 
 on:
-<<<<<<< HEAD
-    workflow_dispatch:
-        inputs:
-            create_binaries_windows:
-                required: true
-                default: false
-                description: 'create binaries Windows'
-            create_binaries_linux:
-                required: true
-                default: false
-                description: 'create binaries Linux'
-            create_binaries_macos:
-                required: true
-                default: false
-                description: 'create binaries Macos'
-
-    push:
-        paths:
-            - 'plugins/**'
-            - 'resources/**'
-            - 'cura/**'
-            - 'icons/**'
-            - 'tests/**'
-            - 'packaging/**'
-            - '.github/workflows/conan-*.yml'
-            - '.github/workflows/notify.yml'
-            - '.github/workflows/requirements-conan-package.txt'
-            - 'requirements*.txt'
-            - 'conanfile.py'
-            - 'conandata.yml'
-            - 'GitVersion.yml'
-            - '*.jinja'
-        branches:
-            - main
-            - 'CURA-*'
-            - 'PP-*'
-            - '[1-9].[0-9]'
-            - '[1-9].[0-9][0-9]'
-        tags:
-            - '[1-9].[0-9].[0-9]*'
-            - '[1-9].[0-9].[0-9]'
-            - '[1-9].[0-9][0-9].[0-9]*'
-
-permissions: {}
-jobs:
-    conan-recipe-version:
-        permissions:
-          contents: read
-
-        uses: ultimaker/cura/.github/workflows/conan-recipe-version.yml@main
-        with:
-            project_name: cura
-
-    conan-package-export:
-        permissions:
-          contents: read
-
-        needs: [ conan-recipe-version ]
-        uses: ultimaker/cura/.github/workflows/conan-recipe-export.yml@main
-        with:
-            recipe_id_full: ${{ needs.conan-recipe-version.outputs.recipe_id_full }}
-            recipe_id_latest: ${{ needs.conan-recipe-version.outputs.recipe_id_latest }}
-            runs_on: 'ubuntu-20.04'
-            python_version: '3.10.x'
-            conan_logging_level: 'info'
-        secrets: inherit
-
-    conan-package-create-linux:
-        permissions:
-          contents: read
-
-        if: ${{ (github.event_name == 'push' && (github.ref_name == 'main' || github.ref_name == 'master' || needs.conan-recipe-version.outputs.is_release_branch == 'true')) || (github.event_name == 'workflow_dispatch' && inputs.create_binaries_linux) }}
-        needs: [ conan-recipe-version, conan-package-export ]
-
-        uses: ultimaker/cura/.github/workflows/conan-package-create.yml@main
-        with:
-            project_name: ${{ needs.conan-recipe-version.outputs.project_name }}
-            recipe_id_full: ${{ needs.conan-recipe-version.outputs.recipe_id_full }}
-            build_id: 1
-            runs_on: 'ubuntu-20.04'
-            python_version: '3.10.x'
-            conan_logging_level: 'info'
-        secrets: inherit
-=======
   workflow_dispatch:
     inputs:
       create_binaries_windows:
@@ -150,7 +66,6 @@
     uses: ultimaker/cura/.github/workflows/conan-recipe-version.yml@main
     with:
       project_name: cura
->>>>>>> 1e0fc600
 
   conan-package-create-linux:
     needs: [ conan-recipe-version ]
